--- conflicted
+++ resolved
@@ -48,7 +48,7 @@
 
 // AppProjectSpec is the specification of an AppProject
 message AppProjectSpec {
-  // SourceRepos contains list of repository URLs which can be used for deployment
+  // SourceRepos contains list of git repository URLs which can be used for deployment
   repeated string sourceRepos = 1;
 
   // Destinations contains list of destinations available for deployment
@@ -110,7 +110,7 @@
 
 // ApplicationSource contains information about github repository, path within repository and target application environment.
 message ApplicationSource {
-  // RepoURL is the repository URL of the application manifests
+  // RepoURL is the git repository URL of the application manifests
   optional string repoURL = 1;
 
   // Path is a directory path within the repository containing a
@@ -373,6 +373,22 @@
   optional bool forceString = 3;
 }
 
+message HelmRepository {
+  optional string url = 1;
+
+  optional string name = 2;
+
+  optional bytes caData = 3;
+
+  optional bytes certData = 4;
+
+  optional bytes keyData = 5;
+
+  optional string username = 6;
+
+  optional string password = 7;
+}
+
 message Info {
   optional string name = 1;
 
@@ -466,7 +482,7 @@
   repeated string groups = 5;
 }
 
-// Repository is a repository holding application configurations
+// Repository is a Git repository holding application configurations
 message Repository {
   // URL of the repo
   optional string repo = 1;
@@ -478,37 +494,18 @@
   optional string password = 3;
 
   // SSH private key data for authenticating at the repo server
-  // only for Git repos
   optional string sshPrivateKey = 4;
 
   optional ConnectionState connectionState = 5;
 
   // InsecureIgnoreHostKey should not be used anymore, Insecure is favoured
-  // only for Git repos
   optional bool insecureIgnoreHostKey = 6;
 
   // Whether the repo is insecure
   optional bool insecure = 7;
 
-<<<<<<< HEAD
-  // type of the repo, maybe "git or "helm, "git" is assumed if empty or absent
-  optional string type = 8;
-
-  // only for Helm repos
-  optional string name = 9;
-
-  // only for Helm repos
-  optional bytes caData = 10;
-
-  // only for Helm repos
-  optional bytes certData = 11;
-
-  // only for Helm repos
-  optional bytes keyData = 12;
-=======
   // Whether git-lfs support should be enabled for this repo
   optional bool enableLfs = 8;
->>>>>>> 604ac4f0
 }
 
 // A RepositoryCertificate is either SSH known hosts entry or TLS certificate
@@ -740,7 +737,7 @@
 
 // SyncOperation contains sync operation details.
 message SyncOperation {
-  // Revision is the revision in which to sync the application to.
+  // Revision is the git revision in which to sync the application to.
   // If omitted, will use the revision specified in app spec.
   optional string revision = 1;
 
@@ -778,7 +775,7 @@
   // Resources holds the sync result of each individual resource
   repeated ResourceResult resources = 1;
 
-  // Revision holds the revision of the sync
+  // Revision holds the git commit SHA of the sync
   optional string revision = 2;
 
   // Source records the application source information of the sync, used for comparing auto-sync
