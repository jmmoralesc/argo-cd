/*


Licensed under the Apache License, Version 2.0 (the "License");
you may not use this file except in compliance with the License.
You may obtain a copy of the License at

    http://www.apache.org/licenses/LICENSE-2.0

Unless required by applicable law or agreed to in writing, software
distributed under the License is distributed on an "AS IS" BASIS,
WITHOUT WARRANTIES OR CONDITIONS OF ANY KIND, either express or implied.
See the License for the specific language governing permissions and
limitations under the License.
*/

package v1alpha1

import (
	"encoding/json"
	"fmt"
	"sort"

	"github.com/argoproj/argo-cd/v2/common"

	apiextensionsv1 "k8s.io/apiextensions-apiserver/pkg/apis/apiextensions/v1"
	metav1 "k8s.io/apimachinery/pkg/apis/meta/v1"
	"k8s.io/apimachinery/pkg/util/intstr"
)

// Utility struct for a reference to a secret key.
type SecretRef struct {
	SecretName string `json:"secretName" protobuf:"bytes,1,opt,name=secretName"`
	Key        string `json:"key" protobuf:"bytes,2,opt,name=key"`
}

// ApplicationSet is a set of Application resources
// +genclient
// +genclient:noStatus
// +k8s:deepcopy-gen:interfaces=k8s.io/apimachinery/pkg/runtime.Object
// +kubebuilder:resource:path=applicationsets,shortName=appset;appsets
// +kubebuilder:subresource:status
type ApplicationSet struct {
	metav1.TypeMeta   `json:",inline"`
	metav1.ObjectMeta `json:"metadata" protobuf:"bytes,1,opt,name=metadata"`
	Spec              ApplicationSetSpec   `json:"spec" protobuf:"bytes,2,opt,name=spec"`
	Status            ApplicationSetStatus `json:"status,omitempty" protobuf:"bytes,3,opt,name=status"`
}

// RBACName formats fully qualified application name for RBAC check.
func (a *ApplicationSet) RBACName() string {
	return fmt.Sprintf("%s/%s", a.Spec.Template.Spec.GetProject(), a.ObjectMeta.Name)
}

// ApplicationSetSpec represents a class of application set state.
type ApplicationSetSpec struct {
	GoTemplate bool                      `json:"goTemplate,omitempty" protobuf:"bytes,1,name=goTemplate"`
	Generators []ApplicationSetGenerator `json:"generators" protobuf:"bytes,2,name=generators"`
	Template   ApplicationSetTemplate    `json:"template" protobuf:"bytes,3,name=template"`
	SyncPolicy *ApplicationSetSyncPolicy `json:"syncPolicy,omitempty" protobuf:"bytes,4,name=syncPolicy"`
	Strategy   *ApplicationSetStrategy   `json:"strategy,omitempty" protobuf:"bytes,5,opt,name=strategy"`
}

// ApplicationSetStrategy configures how generated Applications are updated in sequence.
type ApplicationSetStrategy struct {
	Type        string                         `json:"type,omitempty" protobuf:"bytes,1,opt,name=type"`
	RollingSync *ApplicationSetRolloutStrategy `json:"rollingSync,omitempty" protobuf:"bytes,2,opt,name=rollingSync"`
	// RollingUpdate *ApplicationSetRolloutStrategy `json:"rollingUpdate,omitempty" protobuf:"bytes,3,opt,name=rollingUpdate"`
}
type ApplicationSetRolloutStrategy struct {
	Steps []ApplicationSetRolloutStep `json:"steps,omitempty" protobuf:"bytes,1,opt,name=steps"`
}

type ApplicationSetRolloutStep struct {
	MatchExpressions []ApplicationMatchExpression `json:"matchExpressions,omitempty" protobuf:"bytes,1,opt,name=matchExpressions"`
	MaxUpdate        *intstr.IntOrString          `json:"maxUpdate,omitempty" protobuf:"bytes,2,opt,name=maxUpdate"`
}

type ApplicationMatchExpression struct {
	Key      string   `json:"key,omitempty" protobuf:"bytes,1,opt,name=key"`
	Operator string   `json:"operator,omitempty" protobuf:"bytes,2,opt,name=operator"`
	Values   []string `json:"values,omitempty" protobuf:"bytes,3,opt,name=values"`
}

// ApplicationSetSyncPolicy configures how generated Applications will relate to their
// ApplicationSet.
type ApplicationSetSyncPolicy struct {
	// PreserveResourcesOnDeletion will preserve resources on deletion. If PreserveResourcesOnDeletion is set to true, these Applications will not be deleted.
	PreserveResourcesOnDeletion bool `json:"preserveResourcesOnDeletion,omitempty" protobuf:"bytes,1,name=syncPolicy"`
}

// ApplicationSetTemplate represents argocd ApplicationSpec
type ApplicationSetTemplate struct {
	ApplicationSetTemplateMeta `json:"metadata" protobuf:"bytes,1,name=metadata"`
	Spec                       ApplicationSpec `json:"spec" protobuf:"bytes,2,name=spec"`
}

// ApplicationSetTemplateMeta represents the Argo CD application fields that may
// be used for Applications generated from the ApplicationSet (based on metav1.ObjectMeta)
type ApplicationSetTemplateMeta struct {
	Name        string            `json:"name,omitempty" protobuf:"bytes,1,name=name"`
	Namespace   string            `json:"namespace,omitempty" protobuf:"bytes,2,name=namespace"`
	Labels      map[string]string `json:"labels,omitempty" protobuf:"bytes,3,name=labels"`
	Annotations map[string]string `json:"annotations,omitempty" protobuf:"bytes,4,name=annotations"`
	Finalizers  []string          `json:"finalizers,omitempty" protobuf:"bytes,5,name=finalizers"`
}

// ApplicationSetGenerator represents a generator at the top level of an ApplicationSet.
type ApplicationSetGenerator struct {
	List                    *ListGenerator        `json:"list,omitempty" protobuf:"bytes,1,name=list"`
	Clusters                *ClusterGenerator     `json:"clusters,omitempty" protobuf:"bytes,2,name=clusters"`
	Git                     *GitGenerator         `json:"git,omitempty" protobuf:"bytes,3,name=git"`
	SCMProvider             *SCMProviderGenerator `json:"scmProvider,omitempty" protobuf:"bytes,4,name=scmProvider"`
	ClusterDecisionResource *DuckTypeGenerator    `json:"clusterDecisionResource,omitempty" protobuf:"bytes,5,name=clusterDecisionResource"`
	PullRequest             *PullRequestGenerator `json:"pullRequest,omitempty" protobuf:"bytes,6,name=pullRequest"`
	Matrix                  *MatrixGenerator      `json:"matrix,omitempty" protobuf:"bytes,7,name=matrix"`
	Merge                   *MergeGenerator       `json:"merge,omitempty" protobuf:"bytes,8,name=merge"`

	// Selector allows to post-filter all generator.
	Selector *metav1.LabelSelector `json:"selector,omitempty" protobuf:"bytes,9,name=selector"`
}

// ApplicationSetNestedGenerator represents a generator nested within a combination-type generator (MatrixGenerator or
// MergeGenerator).
type ApplicationSetNestedGenerator struct {
	List                    *ListGenerator        `json:"list,omitempty" protobuf:"bytes,1,name=list"`
	Clusters                *ClusterGenerator     `json:"clusters,omitempty" protobuf:"bytes,2,name=clusters"`
	Git                     *GitGenerator         `json:"git,omitempty" protobuf:"bytes,3,name=git"`
	SCMProvider             *SCMProviderGenerator `json:"scmProvider,omitempty" protobuf:"bytes,4,name=scmProvider"`
	ClusterDecisionResource *DuckTypeGenerator    `json:"clusterDecisionResource,omitempty" protobuf:"bytes,5,name=clusterDecisionResource"`
	PullRequest             *PullRequestGenerator `json:"pullRequest,omitempty" protobuf:"bytes,6,name=pullRequest"`

	// Matrix should have the form of NestedMatrixGenerator
	Matrix *apiextensionsv1.JSON `json:"matrix,omitempty" protobuf:"bytes,7,name=matrix"`

	// Merge should have the form of NestedMergeGenerator
	Merge *apiextensionsv1.JSON `json:"merge,omitempty" protobuf:"bytes,8,name=merge"`

	// Selector allows to post-filter all generator.
	Selector *metav1.LabelSelector `json:"selector,omitempty" protobuf:"bytes,9,name=selector"`
}

type ApplicationSetNestedGenerators []ApplicationSetNestedGenerator

// ApplicationSetTerminalGenerator represents a generator nested within a nested generator (for example, a list within
// a merge within a matrix). A generator at this level may not be a combination-type generator (MatrixGenerator or
// MergeGenerator). ApplicationSet enforces this nesting depth limit because CRDs do not support recursive types.
// https://github.com/kubernetes-sigs/controller-tools/issues/477
type ApplicationSetTerminalGenerator struct {
	List                    *ListGenerator        `json:"list,omitempty" protobuf:"bytes,1,name=list"`
	Clusters                *ClusterGenerator     `json:"clusters,omitempty" protobuf:"bytes,2,name=clusters"`
	Git                     *GitGenerator         `json:"git,omitempty" protobuf:"bytes,3,name=git"`
	SCMProvider             *SCMProviderGenerator `json:"scmProvider,omitempty" protobuf:"bytes,4,name=scmProvider"`
	ClusterDecisionResource *DuckTypeGenerator    `json:"clusterDecisionResource,omitempty" protobuf:"bytes,5,name=clusterDecisionResource"`
	PullRequest             *PullRequestGenerator `json:"pullRequest,omitempty" protobuf:"bytes,6,name=pullRequest"`
}

type ApplicationSetTerminalGenerators []ApplicationSetTerminalGenerator

// toApplicationSetNestedGenerators converts a terminal generator (a generator which cannot be a combination-type
// generator) to a "nested" generator. The conversion is for convenience, allowing generator g to be used where a nested
// generator is expected.
func (g ApplicationSetTerminalGenerators) toApplicationSetNestedGenerators() []ApplicationSetNestedGenerator {
	nestedGenerators := make([]ApplicationSetNestedGenerator, len(g))
	for i, terminalGenerator := range g {
		nestedGenerators[i] = ApplicationSetNestedGenerator{
			List:                    terminalGenerator.List,
			Clusters:                terminalGenerator.Clusters,
			Git:                     terminalGenerator.Git,
			SCMProvider:             terminalGenerator.SCMProvider,
			ClusterDecisionResource: terminalGenerator.ClusterDecisionResource,
			PullRequest:             terminalGenerator.PullRequest,
		}
	}
	return nestedGenerators
}

// ListGenerator include items info
type ListGenerator struct {
	Elements []apiextensionsv1.JSON `json:"elements" protobuf:"bytes,1,name=elements"`
	Template ApplicationSetTemplate `json:"template,omitempty" protobuf:"bytes,2,name=template"`
}

// MatrixGenerator generates the cartesian product of two sets of parameters. The parameters are defined by two nested
// generators.
type MatrixGenerator struct {
	Generators []ApplicationSetNestedGenerator `json:"generators" protobuf:"bytes,1,name=generators"`
	Template   ApplicationSetTemplate          `json:"template,omitempty" protobuf:"bytes,2,name=template"`
}

// NestedMatrixGenerator is a MatrixGenerator nested under another combination-type generator (MatrixGenerator or
// MergeGenerator). NestedMatrixGenerator does not have an override template, because template overriding has no meaning
// within the constituent generators of combination-type generators.
//
// NOTE: Nested matrix generator is not included directly in the CRD struct, instead it is included
// as a generic 'apiextensionsv1.JSON' object, and then marshalled into a NestedMatrixGenerator
// when processed.
type NestedMatrixGenerator struct {
	Generators ApplicationSetTerminalGenerators `json:"generators" protobuf:"bytes,1,name=generators"`
}

// ToNestedMatrixGenerator converts a JSON struct (from the K8s resource) to corresponding
// NestedMatrixGenerator object.
func ToNestedMatrixGenerator(j *apiextensionsv1.JSON) (*NestedMatrixGenerator, error) {
	if j == nil {
		return nil, nil
	}

	nestedMatrixGenerator := NestedMatrixGenerator{}
	err := json.Unmarshal(j.Raw, &nestedMatrixGenerator)
	if err != nil {
		return nil, err
	}

	return &nestedMatrixGenerator, nil
}

// ToMatrixGenerator converts a NestedMatrixGenerator to a MatrixGenerator. This conversion is for convenience, allowing
// a NestedMatrixGenerator to be used where a MatrixGenerator is expected (of course, the converted generator will have
// no override template).
func (g NestedMatrixGenerator) ToMatrixGenerator() *MatrixGenerator {
	return &MatrixGenerator{
		Generators: g.Generators.toApplicationSetNestedGenerators(),
	}
}

// MergeGenerator merges the output of two or more generators. Where the values for all specified merge keys are equal
// between two sets of generated parameters, the parameter sets will be merged with the parameters from the latter
// generator taking precedence. Parameter sets with merge keys not present in the base generator's params will be
// ignored.
// For example, if the first generator produced [{a: '1', b: '2'}, {c: '1', d: '1'}] and the second generator produced
// [{'a': 'override'}], the united parameters for merge keys = ['a'] would be
// [{a: 'override', b: '1'}, {c: '1', d: '1'}].
//
// MergeGenerator supports template overriding. If a MergeGenerator is one of multiple top-level generators, its
// template will be merged with the top-level generator before the parameters are applied.
type MergeGenerator struct {
	Generators []ApplicationSetNestedGenerator `json:"generators" protobuf:"bytes,1,name=generators"`
	MergeKeys  []string                        `json:"mergeKeys" protobuf:"bytes,2,name=mergeKeys"`
	Template   ApplicationSetTemplate          `json:"template,omitempty" protobuf:"bytes,3,name=template"`
}

// NestedMergeGenerator is a MergeGenerator nested under another combination-type generator (MatrixGenerator or
// MergeGenerator). NestedMergeGenerator does not have an override template, because template overriding has no meaning
// within the constituent generators of combination-type generators.
//
// NOTE: Nested merge generator is not included directly in the CRD struct, instead it is included
// as a generic 'apiextensionsv1.JSON' object, and then marshalled into a NestedMergeGenerator
// when processed.
type NestedMergeGenerator struct {
	Generators ApplicationSetTerminalGenerators `json:"generators" protobuf:"bytes,1,name=generators"`
	MergeKeys  []string                         `json:"mergeKeys" protobuf:"bytes,2,name=mergeKeys"`
}

// ToNestedMergeGenerator converts a JSON struct (from the K8s resource) to corresponding
// NestedMergeGenerator object.
func ToNestedMergeGenerator(j *apiextensionsv1.JSON) (*NestedMergeGenerator, error) {
	if j == nil {
		return nil, nil
	}

	nestedMergeGenerator := NestedMergeGenerator{}
	err := json.Unmarshal(j.Raw, &nestedMergeGenerator)
	if err != nil {
		return nil, err
	}

	return &nestedMergeGenerator, nil
}

// ToMergeGenerator converts a NestedMergeGenerator to a MergeGenerator. This conversion is for convenience, allowing
// a NestedMergeGenerator to be used where a MergeGenerator is expected (of course, the converted generator will have
// no override template).
func (g NestedMergeGenerator) ToMergeGenerator() *MergeGenerator {
	return &MergeGenerator{
		Generators: g.Generators.toApplicationSetNestedGenerators(),
		MergeKeys:  g.MergeKeys,
	}
}

// ClusterGenerator defines a generator to match against clusters registered with ArgoCD.
type ClusterGenerator struct {
	// Selector defines a label selector to match against all clusters registered with ArgoCD.
	// Clusters today are stored as Kubernetes Secrets, thus the Secret labels will be used
	// for matching the selector.
	Selector metav1.LabelSelector   `json:"selector,omitempty" protobuf:"bytes,1,name=selector"`
	Template ApplicationSetTemplate `json:"template,omitempty" protobuf:"bytes,2,name=template"`

	// Values contains key/value pairs which are passed directly as parameters to the template
	Values map[string]string `json:"values,omitempty" protobuf:"bytes,3,name=values"`
}

// DuckType defines a generator to match against clusters registered with ArgoCD.
type DuckTypeGenerator struct {
	// ConfigMapRef is a ConfigMap with the duck type definitions needed to retrieve the data
	//              this includes apiVersion(group/version), kind, matchKey and validation settings
	// Name is the resource name of the kind, group and version, defined in the ConfigMapRef
	// RequeueAfterSeconds is how long before the duckType will be rechecked for a change
	ConfigMapRef        string               `json:"configMapRef" protobuf:"bytes,1,name=configMapRef"`
	Name                string               `json:"name,omitempty" protobuf:"bytes,2,name=name"`
	RequeueAfterSeconds *int64               `json:"requeueAfterSeconds,omitempty" protobuf:"bytes,3,name=requeueAfterSeconds"`
	LabelSelector       metav1.LabelSelector `json:"labelSelector,omitempty" protobuf:"bytes,4,name=labelSelector"`

	Template ApplicationSetTemplate `json:"template,omitempty" protobuf:"bytes,5,name=template"`
	// Values contains key/value pairs which are passed directly as parameters to the template
	Values map[string]string `json:"values,omitempty" protobuf:"bytes,6,name=values"`
}

type GitGenerator struct {
	RepoURL             string                      `json:"repoURL" protobuf:"bytes,1,name=repoURL"`
	Directories         []GitDirectoryGeneratorItem `json:"directories,omitempty" protobuf:"bytes,2,name=directories"`
	Files               []GitFileGeneratorItem      `json:"files,omitempty" protobuf:"bytes,3,name=files"`
	Revision            string                      `json:"revision" protobuf:"bytes,4,name=revision"`
	RequeueAfterSeconds *int64                      `json:"requeueAfterSeconds,omitempty" protobuf:"bytes,5,name=requeueAfterSeconds"`
	Template            ApplicationSetTemplate      `json:"template,omitempty" protobuf:"bytes,6,name=template"`
<<<<<<< HEAD

	// Values contains key/value pairs which are passed directly as parameters to the template
	Values map[string]string `json:"values,omitempty" protobuf:"bytes,7,name=values"`
=======
	PathParamPrefix     string                      `json:"pathParamPrefix,omitempty" protobuf:"bytes,7,name=pathParamPrefix"`
>>>>>>> 61f8876b
}

type GitDirectoryGeneratorItem struct {
	Path    string `json:"path" protobuf:"bytes,1,name=path"`
	Exclude bool   `json:"exclude,omitempty" protobuf:"bytes,2,name=exclude"`
}

type GitFileGeneratorItem struct {
	Path string `json:"path" protobuf:"bytes,1,name=path"`
}

// SCMProviderGenerator defines a generator that scrapes a SCMaaS API to find candidate repos.
type SCMProviderGenerator struct {
	// Which provider to use and config for it.
	Github          *SCMProviderGeneratorGithub          `json:"github,omitempty" protobuf:"bytes,1,opt,name=github"`
	Gitlab          *SCMProviderGeneratorGitlab          `json:"gitlab,omitempty" protobuf:"bytes,2,opt,name=gitlab"`
	Bitbucket       *SCMProviderGeneratorBitbucket       `json:"bitbucket,omitempty" protobuf:"bytes,3,opt,name=bitbucket"`
	BitbucketServer *SCMProviderGeneratorBitbucketServer `json:"bitbucketServer,omitempty" protobuf:"bytes,4,opt,name=bitbucketServer"`
	Gitea           *SCMProviderGeneratorGitea           `json:"gitea,omitempty" protobuf:"bytes,5,opt,name=gitea"`
	AzureDevOps     *SCMProviderGeneratorAzureDevOps     `json:"azureDevOps,omitempty" protobuf:"bytes,6,opt,name=azureDevOps"`
	// Filters for which repos should be considered.
	Filters []SCMProviderGeneratorFilter `json:"filters,omitempty" protobuf:"bytes,7,rep,name=filters"`
	// Which protocol to use for the SCM URL. Default is provider-specific but ssh if possible. Not all providers
	// necessarily support all protocols.
	CloneProtocol string `json:"cloneProtocol,omitempty" protobuf:"bytes,8,opt,name=cloneProtocol"`
	// Standard parameters.
	RequeueAfterSeconds *int64                 `json:"requeueAfterSeconds,omitempty" protobuf:"varint,9,opt,name=requeueAfterSeconds"`
	Template            ApplicationSetTemplate `json:"template,omitempty" protobuf:"bytes,10,opt,name=template"`

	// Values contains key/value pairs which are passed directly as parameters to the template
	Values map[string]string `json:"values,omitempty" protobuf:"bytes,11,name=values"`
}

// SCMProviderGeneratorGitea defines a connection info specific to Gitea.
type SCMProviderGeneratorGitea struct {
	// Gitea organization or user to scan. Required.
	Owner string `json:"owner" protobuf:"bytes,1,opt,name=owner"`
	// The Gitea URL to talk to. For example https://gitea.mydomain.com/.
	API string `json:"api" protobuf:"bytes,2,opt,name=api"`
	// Authentication token reference.
	TokenRef *SecretRef `json:"tokenRef,omitempty" protobuf:"bytes,3,opt,name=tokenRef"`
	// Scan all branches instead of just the default branch.
	AllBranches bool `json:"allBranches,omitempty" protobuf:"varint,4,opt,name=allBranches"`
	// Allow self-signed TLS / Certificates; default: false
	Insecure bool `json:"insecure,omitempty" protobuf:"varint,5,opt,name=insecure"`
}

// SCMProviderGeneratorGithub defines connection info specific to GitHub.
type SCMProviderGeneratorGithub struct {
	// GitHub org to scan. Required.
	Organization string `json:"organization" protobuf:"bytes,1,opt,name=organization"`
	// The GitHub API URL to talk to. If blank, use https://api.github.com/.
	API string `json:"api,omitempty" protobuf:"bytes,2,opt,name=api"`
	// Authentication token reference.
	TokenRef *SecretRef `json:"tokenRef,omitempty" protobuf:"bytes,3,opt,name=tokenRef"`
	// AppSecretName is a reference to a GitHub App repo-creds secret.
	AppSecretName string `json:"appSecretName,omitempty" protobuf:"bytes,4,opt,name=appSecretName"`
	// Scan all branches instead of just the default branch.
	AllBranches bool `json:"allBranches,omitempty" protobuf:"varint,5,opt,name=allBranches"`
}

// SCMProviderGeneratorGitlab defines connection info specific to Gitlab.
type SCMProviderGeneratorGitlab struct {
	// Gitlab group to scan. Required.  You can use either the project id (recommended) or the full namespaced path.
	Group string `json:"group" protobuf:"bytes,1,opt,name=group"`
	// Recurse through subgroups (true) or scan only the base group (false).  Defaults to "false"
	IncludeSubgroups bool `json:"includeSubgroups,omitempty" protobuf:"varint,2,opt,name=includeSubgroups"`
	// The Gitlab API URL to talk to.
	API string `json:"api,omitempty" protobuf:"bytes,3,opt,name=api"`
	// Authentication token reference.
	TokenRef *SecretRef `json:"tokenRef,omitempty" protobuf:"bytes,4,opt,name=tokenRef"`
	// Scan all branches instead of just the default branch.
	AllBranches bool `json:"allBranches,omitempty" protobuf:"varint,5,opt,name=allBranches"`
}

// SCMProviderGeneratorBitbucket defines connection info specific to Bitbucket Cloud (API version 2).
type SCMProviderGeneratorBitbucket struct {
	// Bitbucket workspace to scan. Required.
	Owner string `json:"owner" protobuf:"bytes,1,opt,name=owner"`
	// Bitbucket user to use when authenticating.  Should have a "member" role to be able to read all repositories and branches.  Required
	User string `json:"user" protobuf:"bytes,2,opt,name=user"`
	// The app password to use for the user.  Required. See: https://support.atlassian.com/bitbucket-cloud/docs/app-passwords/
	AppPasswordRef *SecretRef `json:"appPasswordRef" protobuf:"bytes,3,opt,name=appPasswordRef"`
	// Scan all branches instead of just the main branch.
	AllBranches bool `json:"allBranches,omitempty" protobuf:"varint,4,opt,name=allBranches"`
}

// SCMProviderGeneratorBitbucketServer defines connection info specific to Bitbucket Server.
type SCMProviderGeneratorBitbucketServer struct {
	// Project to scan. Required.
	Project string `json:"project" protobuf:"bytes,1,opt,name=project"`
	// The Bitbucket Server REST API URL to talk to. Required.
	API string `json:"api" protobuf:"bytes,2,opt,name=api"`
	// Credentials for Basic auth
	BasicAuth *BasicAuthBitbucketServer `json:"basicAuth,omitempty" protobuf:"bytes,3,opt,name=basicAuth"`
	// Scan all branches instead of just the default branch.
	AllBranches bool `json:"allBranches,omitempty" protobuf:"varint,4,opt,name=allBranches"`
}

// SCMProviderGeneratorAzureDevOps defines connection info specific to Azure DevOps.
type SCMProviderGeneratorAzureDevOps struct {
	// Azure Devops organization. Required. E.g. "my-organization".
	Organization string `json:"organization" protobuf:"bytes,5,opt,name=organization"`
	// The URL to Azure DevOps. If blank, use https://dev.azure.com.
	API string `json:"api,omitempty" protobuf:"bytes,6,opt,name=api"`
	// Azure Devops team project. Required. E.g. "my-team".
	TeamProject string `json:"teamProject" protobuf:"bytes,7,opt,name=teamProject"`
	// The Personal Access Token (PAT) to use when connecting. Required.
	AccessTokenRef *SecretRef `json:"accessTokenRef" protobuf:"bytes,8,opt,name=accessTokenRef"`
	// Scan all branches instead of just the default branch.
	AllBranches bool `json:"allBranches,omitempty" protobuf:"varint,9,opt,name=allBranches"`
}

// SCMProviderGeneratorFilter is a single repository filter.
// If multiple filter types are set on a single struct, they will be AND'd together. All filters must
// pass for a repo to be included.
type SCMProviderGeneratorFilter struct {
	// A regex for repo names.
	RepositoryMatch *string `json:"repositoryMatch,omitempty" protobuf:"bytes,1,opt,name=repositoryMatch"`
	// An array of paths, all of which must exist.
	PathsExist []string `json:"pathsExist,omitempty" protobuf:"bytes,2,rep,name=pathsExist"`
	// An array of paths, all of which must not exist.
	PathsDoNotExist []string `json:"pathsDoNotExist,omitempty" protobuf:"bytes,3,rep,name=pathsDoNotExist"`
	// A regex which must match at least one label.
	LabelMatch *string `json:"labelMatch,omitempty" protobuf:"bytes,4,opt,name=labelMatch"`
	// A regex which must match the branch name.
	BranchMatch *string `json:"branchMatch,omitempty" protobuf:"bytes,5,opt,name=branchMatch"`
}

// PullRequestGenerator defines a generator that scrapes a PullRequest API to find candidate pull requests.
type PullRequestGenerator struct {
	// Which provider to use and config for it.
	Github          *PullRequestGeneratorGithub          `json:"github,omitempty" protobuf:"bytes,1,opt,name=github"`
	GitLab          *PullRequestGeneratorGitLab          `json:"gitlab,omitempty" protobuf:"bytes,2,opt,name=gitlab"`
	Gitea           *PullRequestGeneratorGitea           `json:"gitea,omitempty" protobuf:"bytes,3,opt,name=gitea"`
	BitbucketServer *PullRequestGeneratorBitbucketServer `json:"bitbucketServer,omitempty" protobuf:"bytes,4,opt,name=bitbucketServer"`
	// Filters for which pull requests should be considered.
	Filters []PullRequestGeneratorFilter `json:"filters,omitempty" protobuf:"bytes,5,rep,name=filters"`
	// Standard parameters.
	RequeueAfterSeconds *int64                 `json:"requeueAfterSeconds,omitempty" protobuf:"varint,6,opt,name=requeueAfterSeconds"`
	Template            ApplicationSetTemplate `json:"template,omitempty" protobuf:"bytes,7,opt,name=template"`
}

// PullRequestGenerator defines connection info specific to Gitea.
type PullRequestGeneratorGitea struct {
	// Gitea org or user to scan. Required.
	Owner string `json:"owner" protobuf:"bytes,1,opt,name=owner"`
	// Gitea repo name to scan. Required.
	Repo string `json:"repo" protobuf:"bytes,2,opt,name=repo"`
	// The Gitea API URL to talk to. Required
	API string `json:"api" protobuf:"bytes,3,opt,name=api"`
	// Authentication token reference.
	TokenRef *SecretRef `json:"tokenRef,omitempty" protobuf:"bytes,4,opt,name=tokenRef"`
	// Allow insecure tls, for self-signed certificates; default: false.
	Insecure bool `json:"insecure,omitempty" protobuf:"varint,5,opt,name=insecure"`
}

// PullRequestGenerator defines connection info specific to GitHub.
type PullRequestGeneratorGithub struct {
	// GitHub org or user to scan. Required.
	Owner string `json:"owner" protobuf:"bytes,1,opt,name=owner"`
	// GitHub repo name to scan. Required.
	Repo string `json:"repo" protobuf:"bytes,2,opt,name=repo"`
	// The GitHub API URL to talk to. If blank, use https://api.github.com/.
	API string `json:"api,omitempty" protobuf:"bytes,3,opt,name=api"`
	// Authentication token reference.
	TokenRef *SecretRef `json:"tokenRef,omitempty" protobuf:"bytes,4,opt,name=tokenRef"`
	// AppSecretName is a reference to a GitHub App repo-creds secret with permission to access pull requests.
	AppSecretName string `json:"appSecretName,omitempty" protobuf:"bytes,5,opt,name=appSecretName"`
	// Labels is used to filter the PRs that you want to target
	Labels []string `json:"labels,omitempty" protobuf:"bytes,6,rep,name=labels"`
}

// PullRequestGeneratorGitLab defines connection info specific to GitLab.
type PullRequestGeneratorGitLab struct {
	// GitLab project to scan. Required.
	Project string `json:"project" protobuf:"bytes,1,opt,name=project"`
	// The GitLab API URL to talk to. If blank, uses https://gitlab.com/.
	API string `json:"api,omitempty" protobuf:"bytes,2,opt,name=api"`
	// Authentication token reference.
	TokenRef *SecretRef `json:"tokenRef,omitempty" protobuf:"bytes,3,opt,name=tokenRef"`
	// Labels is used to filter the MRs that you want to target
	Labels []string `json:"labels,omitempty" protobuf:"bytes,4,rep,name=labels"`
	// PullRequestState is an additional MRs filter to get only those with a certain state. Default: "" (all states)
	PullRequestState string `json:"pullRequestState,omitempty" protobuf:"bytes,5,rep,name=pullRequestState"`
}

// PullRequestGenerator defines connection info specific to BitbucketServer.
type PullRequestGeneratorBitbucketServer struct {
	// Project to scan. Required.
	Project string `json:"project" protobuf:"bytes,1,opt,name=project"`
	// Repo name to scan. Required.
	Repo string `json:"repo" protobuf:"bytes,2,opt,name=repo"`
	// The Bitbucket REST API URL to talk to e.g. https://bitbucket.org/rest Required.
	API string `json:"api" protobuf:"bytes,3,opt,name=api"`
	// Credentials for Basic auth
	BasicAuth *BasicAuthBitbucketServer `json:"basicAuth,omitempty" protobuf:"bytes,4,opt,name=basicAuth"`
}

// BasicAuthBitbucketServer defines the username/(password or personal access token) for Basic auth.
type BasicAuthBitbucketServer struct {
	// Username for Basic auth
	Username string `json:"username" protobuf:"bytes,1,opt,name=username"`
	// Password (or personal access token) reference.
	PasswordRef *SecretRef `json:"passwordRef" protobuf:"bytes,2,opt,name=passwordRef"`
}

// PullRequestGeneratorFilter is a single pull request filter.
// If multiple filter types are set on a single struct, they will be AND'd together. All filters must
// pass for a pull request to be included.
type PullRequestGeneratorFilter struct {
	BranchMatch *string `json:"branchMatch,omitempty" protobuf:"bytes,1,opt,name=branchMatch"`
}

// ApplicationSetStatus defines the observed state of ApplicationSet
type ApplicationSetStatus struct {
	// INSERT ADDITIONAL STATUS FIELD - define observed state of cluster
	// Important: Run "make" to regenerate code after modifying this file
	Conditions        []ApplicationSetCondition         `json:"conditions,omitempty" protobuf:"bytes,1,name=conditions"`
	ApplicationStatus []ApplicationSetApplicationStatus `json:"applicationStatus,omitempty" protobuf:"bytes,2,name=applicationStatus"`
}

// ApplicationSetCondition contains details about an applicationset condition, which is usally an error or warning
type ApplicationSetCondition struct {
	// Type is an applicationset condition type
	Type ApplicationSetConditionType `json:"type" protobuf:"bytes,1,opt,name=type"`
	// Message contains human-readable message indicating details about condition
	Message string `json:"message" protobuf:"bytes,2,opt,name=message"`
	// LastTransitionTime is the time the condition was last observed
	LastTransitionTime *metav1.Time `json:"lastTransitionTime,omitempty" protobuf:"bytes,3,opt,name=lastTransitionTime"`
	// True/False/Unknown
	Status ApplicationSetConditionStatus `json:"status" protobuf:"bytes,4,opt,name=status"`
	//Single word camelcase representing the reason for the status eg ErrorOccurred
	Reason string `json:"reason" protobuf:"bytes,5,opt,name=reason"`
}

// SyncStatusCode is a type which represents possible comparison results
type ApplicationSetConditionStatus string

// Application Condition Status
const (
	// ApplicationSetConditionStatusTrue indicates that a application has been successfully established
	ApplicationSetConditionStatusTrue ApplicationSetConditionStatus = "True"
	// ApplicationSetConditionStatusFalse indicates that a application attempt has failed
	ApplicationSetConditionStatusFalse ApplicationSetConditionStatus = "False"
	// ApplicationSetConditionStatusUnknown indicates that the application condition status could not be reliably determined
	ApplicationSetConditionStatusUnknown ApplicationSetConditionStatus = "Unknown"
)

// ApplicationSetConditionType represents type of application condition. Type name has following convention:
// prefix "Error" means error condition
// prefix "Warning" means warning condition
// prefix "Info" means informational condition
type ApplicationSetConditionType string

// ErrorOccurred / ParametersGenerated / TemplateRendered / ResourcesUpToDate
const (
	ApplicationSetConditionErrorOccurred       ApplicationSetConditionType = "ErrorOccurred"
	ApplicationSetConditionParametersGenerated ApplicationSetConditionType = "ParametersGenerated"
	ApplicationSetConditionResourcesUpToDate   ApplicationSetConditionType = "ResourcesUpToDate"
	ApplicationSetConditionRolloutProgressing  ApplicationSetConditionType = "RolloutProgressing"
)

type ApplicationSetReasonType string

const (
	ApplicationSetReasonErrorOccurred                    = "ErrorOccurred"
	ApplicationSetReasonApplicationSetUpToDate           = "ApplicationSetUpToDate"
	ApplicationSetReasonParametersGenerated              = "ParametersGenerated"
	ApplicationSetReasonApplicationGenerated             = "ApplicationGeneratedSuccessfully"
	ApplicationSetReasonUpdateApplicationError           = "UpdateApplicationError"
	ApplicationSetReasonApplicationParamsGenerationError = "ApplicationGenerationFromParamsError"
	ApplicationSetReasonRenderTemplateParamsError        = "RenderTemplateParamsError"
	ApplicationSetReasonCreateApplicationError           = "CreateApplicationError"
	ApplicationSetReasonDeleteApplicationError           = "DeleteApplicationError"
	ApplicationSetReasonRefreshApplicationError          = "RefreshApplicationError"
	ApplicationSetReasonApplicationValidationError       = "ApplicationValidationError"
	ApplicationSetReasonApplicationSetModified           = "ApplicationSetModified"
	ApplicationSetReasonApplicationSetRolloutComplete    = "ApplicationSetRolloutComplete"
	ApplicationSetReasonSyncApplicationError             = "SyncApplicationError"
)

// ApplicationSetApplicationStatus contains details about each Application managed by the ApplicationSet
type ApplicationSetApplicationStatus struct {
	// Application contains the name of the Application resource
	Application string `json:"application" protobuf:"bytes,1,opt,name=application"`
	// LastTransitionTime is the time the status was last updated
	LastTransitionTime *metav1.Time `json:"lastTransitionTime,omitempty" protobuf:"bytes,2,opt,name=lastTransitionTime"`
	// Message contains human-readable message indicating details about the status
	Message string `json:"message" protobuf:"bytes,3,opt,name=message"`
	// Status contains the AppSet's perceived status of the managed Application resource: (Waiting, Pending, Progressing, Healthy)
	Status string `json:"status" protobuf:"bytes,5,opt,name=status"`
}

// ApplicationSetList contains a list of ApplicationSet
// +k8s:deepcopy-gen:interfaces=k8s.io/apimachinery/pkg/runtime.Object
// +kubebuilder:object:root=true
type ApplicationSetList struct {
	metav1.TypeMeta `json:",inline"`
	metav1.ListMeta `json:"metadata,omitempty" protobuf:"bytes,1,opt,name=metadata"`
	Items           []ApplicationSet `json:"items" protobuf:"bytes,2,rep,name=items"`
}

// func init() {
// 	SchemeBuilder.Register(&ApplicationSet{}, &ApplicationSetList{})
// }

// RefreshRequired checks if the ApplicationSet needs to be refreshed
func (a *ApplicationSet) RefreshRequired() bool {
	_, found := a.Annotations[common.AnnotationApplicationSetRefresh]
	return found
}

// SetConditions updates the applicationset status conditions for a subset of evaluated types.
// If the applicationset has a pre-existing condition of a type that is not in the evaluated list,
// it will be preserved. If the applicationset has a pre-existing condition of a type, status, reason that
// is in the evaluated list, but not in the incoming conditions list, it will be removed.
func (status *ApplicationSetStatus) SetConditions(conditions []ApplicationSetCondition, evaluatedTypes map[ApplicationSetConditionType]bool) {
	applicationSetConditions := make([]ApplicationSetCondition, 0)
	now := metav1.Now()
	for i := range conditions {
		condition := conditions[i]
		if condition.LastTransitionTime == nil {
			condition.LastTransitionTime = &now
		}
		eci := findConditionIndex(status.Conditions, condition.Type)
		if eci >= 0 && status.Conditions[eci].Message == condition.Message && status.Conditions[eci].Reason == condition.Reason && status.Conditions[eci].Status == condition.Status {
			// If we already have a condition of this type, status and reason, only update the timestamp if something
			// has changed.
			applicationSetConditions = append(applicationSetConditions, status.Conditions[eci])
		} else {
			// Otherwise we use the new incoming condition with an updated timestamp:
			applicationSetConditions = append(applicationSetConditions, condition)
		}
	}
	sort.Slice(applicationSetConditions, func(i, j int) bool {
		left := applicationSetConditions[i]
		right := applicationSetConditions[j]
		return fmt.Sprintf("%s/%s/%s/%s/%v", left.Type, left.Message, left.Status, left.Reason, left.LastTransitionTime) < fmt.Sprintf("%s/%s/%s/%s/%v", right.Type, right.Message, right.Status, right.Reason, right.LastTransitionTime)
	})
	status.Conditions = applicationSetConditions
}

func findConditionIndex(conditions []ApplicationSetCondition, t ApplicationSetConditionType) int {
	for i := range conditions {
		if conditions[i].Type == t {
			return i
		}
	}
	return -1
}

func (status *ApplicationSetStatus) SetApplicationStatus(newStatus ApplicationSetApplicationStatus) {
	for i := range status.ApplicationStatus {
		appStatus := status.ApplicationStatus[i]
		if appStatus.Application == newStatus.Application {
			status.ApplicationStatus[i] = newStatus
			return
		}
	}
	status.ApplicationStatus = append(status.ApplicationStatus, newStatus)
}<|MERGE_RESOLUTION|>--- conflicted
+++ resolved
@@ -313,13 +313,10 @@
 	Revision            string                      `json:"revision" protobuf:"bytes,4,name=revision"`
 	RequeueAfterSeconds *int64                      `json:"requeueAfterSeconds,omitempty" protobuf:"bytes,5,name=requeueAfterSeconds"`
 	Template            ApplicationSetTemplate      `json:"template,omitempty" protobuf:"bytes,6,name=template"`
-<<<<<<< HEAD
+	PathParamPrefix     string                      `json:"pathParamPrefix,omitempty" protobuf:"bytes,7,name=pathParamPrefix"`
 
 	// Values contains key/value pairs which are passed directly as parameters to the template
-	Values map[string]string `json:"values,omitempty" protobuf:"bytes,7,name=values"`
-=======
-	PathParamPrefix     string                      `json:"pathParamPrefix,omitempty" protobuf:"bytes,7,name=pathParamPrefix"`
->>>>>>> 61f8876b
+	Values map[string]string `json:"values,omitempty" protobuf:"bytes,8,name=values"`
 }
 
 type GitDirectoryGeneratorItem struct {
