--- conflicted
+++ resolved
@@ -2668,8 +2668,6 @@
 			}
 		})
 	}
-<<<<<<< HEAD
-=======
 }
 
 func TestGetCAPath(t *testing.T) {
@@ -2710,5 +2708,4 @@
 		path := getCAPath(str)
 		assert.Empty(t, path)
 	}
->>>>>>> c8a1a865
 }