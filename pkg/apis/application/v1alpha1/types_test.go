--- conflicted
+++ resolved
@@ -1256,23 +1256,6 @@
 		},
 	}
 	return a
-<<<<<<< HEAD
-}
-
-func TestAppProjectSpec_AddMaintenance(t *testing.T) {
-	proj := newTestProject()
-	t.Run("AddMaintenance", func(t *testing.T) {
-		proj.Spec.AddMaintenance()
-		assert.NotNil(t, proj.Spec.Maintenance)
-	})
-}
-
-func TestProjectMaintenanceWindow_Active(t *testing.T) {
-	window := &ProjectMaintenanceWindow{Schedule: "* * * * *", Duration: "1h"}
-	t.Run("ActiveWindow", func(t *testing.T) {
-		window.Active()
-		assert.True(t, window.Active())
-	})
 }
 
 func TestRevisionHistories_Trunc(t *testing.T) {
@@ -1297,6 +1280,4 @@
 	// edge case where we have any empty array
 	assert.Nil(t, RevisionHistories{}.Find(func(h RevisionHistory) bool { return true }))
 	assert.NotNil(t, RevisionHistories{{}}.Find(func(h RevisionHistory) bool { return true }))
-=======
->>>>>>> 87cb4987
 }