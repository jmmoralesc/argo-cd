package v1alpha1

import (
	"reflect"
	"testing"

	"github.com/stretchr/testify/assert"
	v1 "k8s.io/apimachinery/pkg/apis/meta/v1"
)

func TestAppProject_IsSourcePermitted(t *testing.T) {
	testData := []struct {
		projSources []string
		appSource   string
		isPermitted bool
	}{{
		projSources: []string{"*"}, appSource: "https://github.com/argoproj/test.git", isPermitted: true,
	}, {
		projSources: []string{"https://github.com/argoproj/test.git"}, appSource: "https://github.com/argoproj/test.git", isPermitted: true,
	}, {
		projSources: []string{"ssh://git@GITHUB.com:argoproj/test"}, appSource: "ssh://git@github.com:argoproj/test", isPermitted: true,
	}, {
		projSources: []string{"https://github.com/argoproj/*"}, appSource: "https://github.com/argoproj/argoproj.git", isPermitted: true,
	}, {
		projSources: []string{"https://github.com/test1/test.git", "https://github.com/test2/test.git"}, appSource: "https://github.com/test2/test.git", isPermitted: true,
	}, {
		projSources: []string{"https://github.com/argoproj/test1.git"}, appSource: "https://github.com/argoproj/test2.git", isPermitted: false,
	}, {
		projSources: []string{"https://github.com/argoproj/*.git"}, appSource: "https://github.com/argoproj1/test2.git", isPermitted: false,
	}, {
		projSources: []string{"https://github.com/argoproj/foo"}, appSource: "https://github.com/argoproj/foo1", isPermitted: false,
	}}

	for _, data := range testData {
		proj := AppProject{
			Spec: AppProjectSpec{
				SourceRepos: data.projSources,
			},
		}
		assert.Equal(t, proj.IsSourcePermitted(ApplicationSource{
			RepoURL: data.appSource,
		}), data.isPermitted)
	}
}

func TestAppProject_IsDestinationPermitted(t *testing.T) {
	testData := []struct {
		projDest    []ApplicationDestination
		appDest     ApplicationDestination
		isPermitted bool
	}{{
		projDest: []ApplicationDestination{{
			Server: "https://kubernetes.default.svc", Namespace: "default",
		}},
		appDest:     ApplicationDestination{Server: "https://kubernetes.default.svc", Namespace: "default"},
		isPermitted: true,
	}, {
		projDest: []ApplicationDestination{{
			Server: "https://kubernetes.default.svc", Namespace: "default",
		}},
		appDest:     ApplicationDestination{Server: "https://kubernetes.default.svc", Namespace: "kube-system"},
		isPermitted: false,
	}, {
		projDest: []ApplicationDestination{{
			Server: "https://my-cluster", Namespace: "default",
		}},
		appDest:     ApplicationDestination{Server: "https://kubernetes.default.svc", Namespace: "default"},
		isPermitted: false,
	}, {
		projDest: []ApplicationDestination{{
			Server: "https://kubernetes.default.svc", Namespace: "*",
		}},
		appDest:     ApplicationDestination{Server: "https://kubernetes.default.svc", Namespace: "kube-system"},
		isPermitted: true,
	}, {
		projDest: []ApplicationDestination{{
			Server: "https://*.default.svc", Namespace: "default",
		}},
		appDest:     ApplicationDestination{Server: "https://kubernetes.default.svc", Namespace: "default"},
		isPermitted: true,
	}, {
		projDest: []ApplicationDestination{{
			Server: "https://team1-*", Namespace: "default",
		}},
		appDest:     ApplicationDestination{Server: "https://test2-dev-cluster", Namespace: "default"},
		isPermitted: false,
	}, {
		projDest: []ApplicationDestination{{
			Server: "https://kubernetes.default.svc", Namespace: "test-*",
		}},
		appDest:     ApplicationDestination{Server: "https://kubernetes.default.svc", Namespace: "test-foo"},
		isPermitted: true,
	}, {
		projDest: []ApplicationDestination{{
			Server: "https://kubernetes.default.svc", Namespace: "test-*",
		}},
		appDest:     ApplicationDestination{Server: "https://kubernetes.default.svc", Namespace: "test"},
		isPermitted: false,
	}, {
		projDest: []ApplicationDestination{{
			Server: "*", Namespace: "*",
		}},
		appDest:     ApplicationDestination{Server: "https://kubernetes.default.svc", Namespace: "test"},
		isPermitted: true,
	}}

	for _, data := range testData {
		proj := AppProject{
			Spec: AppProjectSpec{
				Destinations: data.projDest,
			},
		}
		assert.Equal(t, proj.IsDestinationPermitted(data.appDest), data.isPermitted)
	}
}

func TestAppProject_GetRoleByName(t *testing.T) {
	t.Run("NotExists", func(t *testing.T) {
		p := &AppProject{}
		role, i, err := p.GetRoleByName("test-role")
		assert.Error(t, err)
		assert.Equal(t, -1, i)
		assert.Nil(t, role)
	})
	t.Run("NotExists", func(t *testing.T) {
		p := AppProject{Spec: AppProjectSpec{Roles: []ProjectRole{{Name: "test-role"}}}}
		role, i, err := p.GetRoleByName("test-role")
		assert.NoError(t, err)
		assert.Equal(t, 0, i)
		assert.Equal(t, &ProjectRole{Name: "test-role"}, role)
	})
}

func TestAppProject_AddGroupToRole(t *testing.T) {
	t.Run("NoRole", func(t *testing.T) {
		p := &AppProject{}
		got, err := p.AddGroupToRole("test-role", "test-group")
		assert.Error(t, err)
		assert.False(t, got)
	})
	t.Run("NoGroup", func(t *testing.T) {
		p := &AppProject{Spec: AppProjectSpec{Roles: []ProjectRole{{Name: "test-role", Groups: []string{}}}}}
		got, err := p.AddGroupToRole("test-role", "test-group")
		assert.NoError(t, err)
		assert.True(t, got)
		assert.Len(t, p.Spec.Roles[0].Groups, 1)
	})
	t.Run("Exists", func(t *testing.T) {
		p := &AppProject{Spec: AppProjectSpec{Roles: []ProjectRole{{Name: "test-role", Groups: []string{"test-group"}}}}}
		got, err := p.AddGroupToRole("test-role", "test-group")
		assert.NoError(t, err)
		assert.False(t, got)
	})
}

func TestAppProject_RemoveGroupFromRole(t *testing.T) {
	t.Run("NoRole", func(t *testing.T) {
		p := &AppProject{}
		got, err := p.RemoveGroupFromRole("test-role", "test-group")
		assert.Error(t, err)
		assert.False(t, got)
	})
	t.Run("NoGroup", func(t *testing.T) {
		p := &AppProject{Spec: AppProjectSpec{Roles: []ProjectRole{{Name: "test-role", Groups: []string{}}}}}
		got, err := p.RemoveGroupFromRole("test-role", "test-group")
		assert.NoError(t, err)
		assert.False(t, got)
	})
	t.Run("Exists", func(t *testing.T) {
		p := &AppProject{Spec: AppProjectSpec{Roles: []ProjectRole{{Name: "test-role", Groups: []string{"test-group"}}}}}
		got, err := p.RemoveGroupFromRole("test-role", "test-group")
		assert.NoError(t, err)
		assert.True(t, got)
		assert.Len(t, p.Spec.Roles[0].Groups, 0)
	})
}

func newTestProject() *AppProject {
	p := AppProject{
		ObjectMeta: v1.ObjectMeta{Name: "my-proj"},
		Spec:       AppProjectSpec{Roles: []ProjectRole{{Name: "my-role"}}},
	}
	return &p
}

// TestValidateRoleName tests for an invalid role name
func TestAppProject_ValidateRoleName(t *testing.T) {
	p := newTestProject()
	err := p.ValidateProject()
	assert.NoError(t, err)
	badRoleNames := []string{
		"",
		" ",
		"my role",
		"my, role",
		"my,role",
		"my\nrole",
		"my\rrole",
		"my:role",
		"my-role-",
		"-my-role",
	}
	for _, badName := range badRoleNames {
		p.Spec.Roles[0].Name = badName
		err = p.ValidateProject()
		assert.Error(t, err)
	}
	goodRoleNames := []string{
		"MY-ROLE",
		"1MY-ROLE1",
	}
	for _, goodName := range goodRoleNames {
		p.Spec.Roles[0].Name = goodName
		err = p.ValidateProject()
		assert.NoError(t, err)
	}
}

// TestValidateGroupName tests for an invalid group name
func TestAppProject_ValidateGroupName(t *testing.T) {
	p := newTestProject()
	err := p.ValidateProject()
	assert.NoError(t, err)
	p.Spec.Roles[0].Groups = []string{"mygroup"}
	err = p.ValidateProject()
	assert.NoError(t, err)
	badGroupNames := []string{
		"",
		" ",
		"my, group",
		"my,group",
		"my\ngroup",
		"my\rgroup",
	}
	for _, badName := range badGroupNames {
		p.Spec.Roles[0].Groups = []string{badName}
		err = p.ValidateProject()
		assert.Error(t, err)
	}
	goodGroupNames := []string{
		"my:group",
	}
	for _, goodName := range goodGroupNames {
		p.Spec.Roles[0].Groups = []string{goodName}
		err = p.ValidateProject()
		assert.NoError(t, err)
	}
}

// TestInvalidPolicyRules checks various errors in policy rules
func TestAppProject_InvalidPolicyRules(t *testing.T) {
	p := newTestProject()
	err := p.ValidateProject()
	assert.NoError(t, err)
	type badPolicy struct {
		policy string
		errmsg string
	}
	badPolicies := []badPolicy{
		// should have spaces
		{"p,proj:my-proj:my-role,applications,get,my-proj/*,allow", "syntax"},
		// incorrect form
		{"g, proj:my-proj:my-role, applications, get, my-proj/*, allow", "must be of the form: 'p, sub, res, act, obj, eft'"},
		{"p, not, enough, parts", "must be of the form: 'p, sub, res, act, obj, eft'"},
		{"p, has, too, many, parts, to, split", "must be of the form: 'p, sub, res, act, obj, eft'"},
		// invalid subject
		{"p, , applications, get, my-proj/*, allow", "policy subject must be: 'proj:my-proj:my-role'"},
		{"p, proj:my-proj, applications, get, my-proj/*, allow", "policy subject must be: 'proj:my-proj:my-role'"},
		{"p, proj:my-proj:, applications, get, my-proj/*, allow", "policy subject must be: 'proj:my-proj:my-role'"},
		{"p, ::, applications, get, my-proj/*, allow", "policy subject must be: 'proj:my-proj:my-role'"},
		{"p, proj:different-my-proj:my-role, applications, get, my-proj/*, allow", "policy subject must be: 'proj:my-proj:my-role'"},
		// invalid resource
		{"p, proj:my-proj:my-role, , get, my-proj/*, allow", "resource must be: 'applications'"},
		{"p, proj:my-proj:my-role, applicationz, get, my-proj/*, allow", "resource must be: 'applications'"},
		{"p, proj:my-proj:my-role, projects, get, my-proj, allow", "resource must be: 'applications'"},
		// invalid action
		{"p, proj:my-proj:my-role, applications, , my-proj/*, allow", "invalid action"},
		{"p, proj:my-proj:my-role, applications, foo, my-proj/*, allow", "invalid action"},
		// invalid object
		{"p, proj:my-proj:my-role, applications, get, my-proj/, allow", "object must be of form"},
		{"p, proj:my-proj:my-role, applications, get, /, allow", "object must be of form"},
		{"p, proj:my-proj:my-role, applications, get, different-my-proj/*, allow", "object must be of form"},
		// invalid effect
		{"p, proj:my-proj:my-role, applications, get, my-proj/*, ", "effect must be: 'allow' or 'deny'"},
		{"p, proj:my-proj:my-role, applications, get, my-proj/*, foo", "effect must be: 'allow' or 'deny'"},
	}
	for _, bad := range badPolicies {
		p.Spec.Roles[0].Policies = []string{bad.policy}
		err = p.ValidateProject()
		if assert.Error(t, err) {
			assert.Contains(t, err.Error(), bad.errmsg)
		}
	}
}

// TestValidPolicyRules checks valid policy rules
func TestAppProject_ValidPolicyRules(t *testing.T) {
	p := newTestProject()
	err := p.ValidateProject()
	assert.NoError(t, err)
	goodPolicies := []string{
		"p, proj:my-proj:my-role, applications, get, my-proj/*, allow",
		"p, proj:my-proj:my-role, applications, get, my-proj/*, deny",
		"p, proj:my-proj:my-role, applications, get, my-proj/foo, allow",
		"p, proj:my-proj:my-role, applications, get, my-proj/*-foo, allow",
		"p, proj:my-proj:my-role, applications, get, my-proj/foo-*, allow",
		"p, proj:my-proj:my-role, applications, get, my-proj/*-*, allow",
		"p, proj:my-proj:my-role, applications, *, my-proj/foo, allow",
		"p, proj:my-proj:my-role, applications, create, my-proj/foo, allow",
		"p, proj:my-proj:my-role, applications, update, my-proj/foo, allow",
		"p, proj:my-proj:my-role, applications, sync, my-proj/foo, allow",
		"p, proj:my-proj:my-role, applications, delete, my-proj/foo, allow",
	}
	for _, good := range goodPolicies {
		p.Spec.Roles[0].Policies = []string{good}
		err = p.ValidateProject()
		assert.NoError(t, err)
	}
}

func TestExplicitType(t *testing.T) {
	src := ApplicationSource{
		Ksonnet: &ApplicationSourceKsonnet{
			Environment: "foo",
		},
		Kustomize: &ApplicationSourceKustomize{
			NamePrefix: "foo",
		},
		Helm: &ApplicationSourceHelm{
			ValueFiles: []string{"foo"},
		},
	}
	explicitType, err := src.ExplicitType()
	assert.NotNil(t, err)
	assert.Nil(t, explicitType)
	src = ApplicationSource{
		Helm: &ApplicationSourceHelm{
			ValueFiles: []string{"foo"},
		},
	}

	explicitType, err = src.ExplicitType()
	assert.Nil(t, err)
	assert.Equal(t, *explicitType, ApplicationSourceTypeHelm)
}

func TestExplicitTypeWithDirectory(t *testing.T) {
	src := ApplicationSource{
		Ksonnet: &ApplicationSourceKsonnet{
			Environment: "foo",
		},
		Directory: &ApplicationSourceDirectory{},
	}
	_, err := src.ExplicitType()
	assert.NotNil(t, err, "cannot add directory with any other types")
}

func TestAppSourceEquality(t *testing.T) {
	left := &ApplicationSource{
		Directory: &ApplicationSourceDirectory{
			Recurse: true,
		},
	}
	right := left.DeepCopy()
	assert.True(t, left.Equals(*right))
	right.Directory.Recurse = false
	assert.False(t, left.Equals(*right))
}

func TestAppDestinationEquality(t *testing.T) {
	left := &ApplicationDestination{
		Server:    "https://kubernetes.default.svc",
		Namespace: "default",
	}
	right := left.DeepCopy()
	assert.True(t, left.Equals(*right))
	right.Namespace = "kube-system"
	assert.False(t, left.Equals(*right))
}

func TestAppProjectSpec_DestinationClusters(t *testing.T) {
	tests := []struct {
		name         string
		destinations []ApplicationDestination
		want         []string
	}{
		{
			name:         "Empty",
			destinations: []ApplicationDestination{},
			want:         []string{},
		},
		{
			name:         "SingleValue",
			destinations: []ApplicationDestination{{Server: "foo"}},
			want:         []string{"foo"},
		},
	}
	for _, tt := range tests {
		t.Run(tt.name, func(t *testing.T) {
			d := AppProjectSpec{Destinations: tt.destinations}
			if got := d.DestinationClusters(); !reflect.DeepEqual(got, tt.want) {
				t.Errorf("AppProjectSpec.DestinationClusters() = %v, want %v", got, tt.want)
			}
		})
	}
}

func TestRepository_CopyCredentialsFrom(t *testing.T) {
	tests := []struct {
		name   string
		repo   *Repository
		source *Repository
		want   Repository
	}{
		{"Username", &Repository{Username: "foo"}, &Repository{}, Repository{Username: "foo"}},
		{"Password", &Repository{Password: "foo"}, &Repository{}, Repository{Password: "foo"}},
		{"SSHPrivateKey", &Repository{SSHPrivateKey: "foo"}, &Repository{}, Repository{SSHPrivateKey: "foo"}},
		{"InsecureHostKey", &Repository{InsecureIgnoreHostKey: true}, &Repository{}, Repository{InsecureIgnoreHostKey: true}},
		{"Insecure", &Repository{Insecure: true}, &Repository{}, Repository{Insecure: true}},
		{"EnableLFS", &Repository{EnableLFS: true}, &Repository{}, Repository{EnableLFS: true}},
		{"TLSClientCertData", &Repository{TLSClientCertData: "foo"}, &Repository{}, Repository{TLSClientCertData: "foo"}},
		{"TLSClientCertKey", &Repository{TLSClientCertKey: "foo"}, &Repository{}, Repository{TLSClientCertKey: "foo"}},
		{"SourceNil", &Repository{}, nil, Repository{}},

		{"SourceUsername", &Repository{}, &Repository{Username: "foo"}, Repository{Username: "foo"}},
		{"SourcePassword", &Repository{}, &Repository{Password: "foo"}, Repository{Password: "foo"}},
		{"SourceSSHPrivateKey", &Repository{}, &Repository{SSHPrivateKey: "foo"}, Repository{SSHPrivateKey: "foo"}},
		{"SourceInsecureHostKey", &Repository{}, &Repository{InsecureIgnoreHostKey: true}, Repository{InsecureIgnoreHostKey: true}},
		{"SourceInsecure", &Repository{}, &Repository{Insecure: true}, Repository{Insecure: true}},
		{"SourceEnableLFS", &Repository{}, &Repository{EnableLFS: true}, Repository{EnableLFS: true}},
		{"SourceTLSClientCertData", &Repository{}, &Repository{TLSClientCertData: "foo"}, Repository{TLSClientCertData: "foo"}},
		{"SourceTLSClientCertKey", &Repository{}, &Repository{TLSClientCertKey: "foo"}, Repository{TLSClientCertKey: "foo"}},
	}
	for _, tt := range tests {
		t.Run(tt.name, func(t *testing.T) {
			r := tt.repo.DeepCopy()
			r.CopyCredentialsFrom(tt.source)
			assert.Equal(t, tt.want, *r)
		})
	}
}

func TestNewHookType(t *testing.T) {
	t.Run("Garbage", func(t *testing.T) {
		_, ok := NewHookType("Garbage")
		assert.False(t, ok)
	})
	t.Run("PreSync", func(t *testing.T) {
		hookType, ok := NewHookType("PreSync")
		assert.True(t, ok)
		assert.Equal(t, HookTypePreSync, hookType)
	})
	t.Run("Sync", func(t *testing.T) {
		hookType, ok := NewHookType("Sync")
		assert.True(t, ok)
		assert.Equal(t, HookTypeSync, hookType)
	})
	t.Run("PostSync", func(t *testing.T) {
		hookType, ok := NewHookType("PostSync")
		assert.True(t, ok)
		assert.Equal(t, HookTypePostSync, hookType)
	})
}

func TestNewHookDeletePolicy(t *testing.T) {
	t.Run("Garbage", func(t *testing.T) {
		_, ok := NewHookDeletePolicy("Garbage")
		assert.False(t, ok)
	})
	t.Run("HookSucceeded", func(t *testing.T) {
		p, ok := NewHookDeletePolicy("HookSucceeded")
		assert.True(t, ok)
		assert.Equal(t, HookDeletePolicyHookSucceeded, p)
	})
	t.Run("HookFailed", func(t *testing.T) {
		p, ok := NewHookDeletePolicy("HookFailed")
		assert.True(t, ok)
		assert.Equal(t, HookDeletePolicyHookFailed, p)
	})
	t.Run("BeforeHookCreation", func(t *testing.T) {
		p, ok := NewHookDeletePolicy("BeforeHookCreation")
		assert.True(t, ok)
		assert.Equal(t, HookDeletePolicyBeforeHookCreation, p)
	})
}

func TestSyncStrategy_Force(t *testing.T) {
	type fields struct {
		Apply *SyncStrategyApply
		Hook  *SyncStrategyHook
	}
	tests := []struct {
		name   string
		fields fields
		want   bool
	}{
		{"TestZero", fields{}, false},
		{"TestApply", fields{Apply: &SyncStrategyApply{}}, false},
		{"TestForceApply", fields{Apply: &SyncStrategyApply{Force: true}}, true},
		{"TestHook", fields{Hook: &SyncStrategyHook{}}, false},
		{"TestForceHook", fields{Hook: &SyncStrategyHook{SyncStrategyApply{Force: true}}}, true},
	}
	for _, tt := range tests {
		t.Run(tt.name, func(t *testing.T) {
			m := &SyncStrategy{
				Apply: tt.fields.Apply,
				Hook:  tt.fields.Hook,
			}
			if got := m.Force(); got != tt.want {
				t.Errorf("SyncStrategy.Force() = %v, want %v", got, tt.want)
			}
		})
	}
}

func TestSyncOperation_IsApplyStrategy(t *testing.T) {
	type fields struct {
		SyncStrategy *SyncStrategy
	}
	tests := []struct {
		name   string
		fields fields
		want   bool
	}{
		{"TestZero", fields{}, false},
		{"TestSyncStrategy", fields{SyncStrategy: &SyncStrategy{}}, false},
		{"TestApplySyncStrategy", fields{SyncStrategy: &SyncStrategy{Apply: &SyncStrategyApply{}}}, true},
	}
	for _, tt := range tests {
		t.Run(tt.name, func(t *testing.T) {
			o := &SyncOperation{
				SyncStrategy: tt.fields.SyncStrategy,
			}
			if got := o.IsApplyStrategy(); got != tt.want {
				t.Errorf("SyncOperation.IsApplyStrategy() = %v, want %v", got, tt.want)
			}
		})
	}
}

func TestResourceResults_Filter(t *testing.T) {
	type args struct {
		predicate func(r *ResourceResult) bool
	}
	tests := []struct {
		name string
		r    ResourceResults
		args args
		want ResourceResults
	}{
		{"Nil", nil, args{predicate: func(r *ResourceResult) bool { return true }}, ResourceResults{}},
		{"Empty", ResourceResults{}, args{predicate: func(r *ResourceResult) bool { return true }}, ResourceResults{}},
		{"All", ResourceResults{{}}, args{predicate: func(r *ResourceResult) bool { return true }}, ResourceResults{{}}},
		{"None", ResourceResults{{}}, args{predicate: func(r *ResourceResult) bool { return false }}, ResourceResults{}},
	}
	for _, tt := range tests {
		t.Run(tt.name, func(t *testing.T) {
			if got := tt.r.Filter(tt.args.predicate); !reflect.DeepEqual(got, tt.want) {
				t.Errorf("ResourceResults.Filter() = %v, want %v", got, tt.want)
			}
		})
	}
}

func TestResourceResults_Find(t *testing.T) {
	type args struct {
		group     string
		kind      string
		namespace string
		name      string
		phase     SyncPhase
	}
	foo := &ResourceResult{Group: "foo"}
	results := ResourceResults{
		&ResourceResult{Group: "bar"},
		foo,
	}
	tests := []struct {
		name  string
		r     ResourceResults
		args  args
		want  int
		want1 *ResourceResult
	}{
		{"TestNil", nil, args{}, 0, nil},
		{"TestNotFound", results, args{}, 0, nil},
		{"TestFound", results, args{group: "foo"}, 1, foo},
	}
	for _, tt := range tests {
		t.Run(tt.name, func(t *testing.T) {
			got, got1 := tt.r.Find(tt.args.group, tt.args.kind, tt.args.namespace, tt.args.name, tt.args.phase)
			if got != tt.want {
				t.Errorf("ResourceResults.Find() got = %v, want %v", got, tt.want)
			}
			if !reflect.DeepEqual(got1, tt.want1) {
				t.Errorf("ResourceResults.Find() got1 = %v, want %v", got1, tt.want1)
			}
		})
	}
}

func TestResourceResults_PruningRequired(t *testing.T) {
	needsPruning := &ResourceResult{Status: ResultCodePruneSkipped}
	tests := []struct {
		name    string
		r       ResourceResults
		wantNum int
	}{
		{"TestNil", ResourceResults{}, 0},
		{"TestOne", ResourceResults{needsPruning}, 1},
		{"TestTwo", ResourceResults{needsPruning, needsPruning}, 2},
	}
	for _, tt := range tests {
		t.Run(tt.name, func(t *testing.T) {
			if gotNum := tt.r.PruningRequired(); gotNum != tt.wantNum {
				t.Errorf("ResourceResults.PruningRequired() = %v, want %v", gotNum, tt.wantNum)
			}
		})
	}
}

func TestApplicationSource_IsZero(t *testing.T) {
	tests := []struct {
		name   string
		source *ApplicationSource
		want   bool
	}{
		{"Nil", nil, true},
		{"Empty", &ApplicationSource{}, true},
		{"RepoURL", &ApplicationSource{RepoURL: "foo"}, false},
		{"Path", &ApplicationSource{Path: "foo"}, false},
		{"TargetRevision", &ApplicationSource{TargetRevision: "foo"}, false},
		{"Helm", &ApplicationSource{Helm: &ApplicationSourceHelm{ReleaseName: "foo"}}, false},
		{"Kustomize", &ApplicationSource{Kustomize: &ApplicationSourceKustomize{Images: KustomizeImages{""}}}, false},
		{"Helm", &ApplicationSource{Ksonnet: &ApplicationSourceKsonnet{Environment: "foo"}}, false},
		{"Directory", &ApplicationSource{Directory: &ApplicationSourceDirectory{Recurse: true}}, false},
		{"Plugin", &ApplicationSource{Plugin: &ApplicationSourcePlugin{Name: "foo"}}, false},
	}
	for _, tt := range tests {
		t.Run(tt.name, func(t *testing.T) {
			assert.Equal(t, tt.want, tt.source.IsZero())
		})
	}
}

func TestApplicationSourceHelm_AddParameter(t *testing.T) {
	src := ApplicationSourceHelm{}
	t.Run("Add", func(t *testing.T) {
		src.AddParameter(HelmParameter{Value: "bar"})
		assert.ElementsMatch(t, []HelmParameter{{Value: "bar"}}, src.Parameters)

	})
	t.Run("Replace", func(t *testing.T) {
		src.AddParameter(HelmParameter{Value: "baz"})
		assert.ElementsMatch(t, []HelmParameter{{Value: "baz"}}, src.Parameters)
	})
}

func TestNewHelmParameter(t *testing.T) {
	t.Run("Invalid", func(t *testing.T) {
		_, err := NewHelmParameter("garbage", false)
		assert.EqualError(t, err, "Expected helm parameter of the form: param=value. Received: garbage")
	})
	t.Run("NonString", func(t *testing.T) {
		p, err := NewHelmParameter("foo=bar", false)
		assert.NoError(t, err)
		assert.Equal(t, &HelmParameter{Name: "foo", Value: "bar"}, p)
	})
	t.Run("String", func(t *testing.T) {
		p, err := NewHelmParameter("foo=bar", true)
		assert.NoError(t, err)
		assert.Equal(t, &HelmParameter{Name: "foo", Value: "bar", ForceString: true}, p)
	})
}

func TestApplicationSourceHelm_IsZero(t *testing.T) {
	tests := []struct {
		name   string
		source *ApplicationSourceHelm
		want   bool
	}{
		{"Nil", nil, true},
		{"Empty", &ApplicationSourceHelm{}, true},
		{"ValueFiles", &ApplicationSourceHelm{ValueFiles: []string{""}}, false},
		{"Parameters", &ApplicationSourceHelm{Parameters: []HelmParameter{{}}}, false},
		{"ReleaseName", &ApplicationSourceHelm{ReleaseName: "foa"}, false},
	}
	for _, tt := range tests {
		t.Run(tt.name, func(t *testing.T) {
			assert.Equal(t, tt.want, tt.source.IsZero())
		})
	}
}

func TestApplicationSourceKustomize_IsZero(t *testing.T) {
	tests := []struct {
		name   string
		source *ApplicationSourceKustomize
		want   bool
	}{
		{"Nil", nil, true},
		{"Empty", &ApplicationSourceKustomize{}, true},
		{"NamePrefix", &ApplicationSourceKustomize{NamePrefix: "foo"}, false},
		{"Images", &ApplicationSourceKustomize{Images: []KustomizeImage{""}}, false},
		{"CommonLabels", &ApplicationSourceKustomize{CommonLabels: map[string]string{"": ""}}, false},
	}
	for _, tt := range tests {
		t.Run(tt.name, func(t *testing.T) {
			assert.Equal(t, tt.want, tt.source.IsZero())
		})
	}
}

func TestApplicationSourceJsonnet_IsZero(t *testing.T) {
	tests := []struct {
		name   string
		source *ApplicationSourceJsonnet
		want   bool
	}{
		{"Nil", nil, true},
		{"Empty", &ApplicationSourceJsonnet{}, true},
		{"ExtVars", &ApplicationSourceJsonnet{ExtVars: []JsonnetVar{{}}}, false},
		{"TLAs", &ApplicationSourceJsonnet{TLAs: []JsonnetVar{{}}}, false},
	}
	for _, tt := range tests {
		t.Run(tt.name, func(t *testing.T) {
			assert.Equal(t, tt.want, tt.source.IsZero())
		})
	}
}

func TestApplicationSourceKsonnet_IsZero(t *testing.T) {
	tests := []struct {
		name   string
		source *ApplicationSourceKsonnet
		want   bool
	}{
		{"Nil", nil, true},
		{"Empty", &ApplicationSourceKsonnet{}, true},
		{"Environment", &ApplicationSourceKsonnet{Environment: "foo"}, false},
		{"Parameters", &ApplicationSourceKsonnet{Parameters: []KsonnetParameter{{}}}, false},
	}
	for _, tt := range tests {
		t.Run(tt.name, func(t *testing.T) {
			assert.Equal(t, tt.want, tt.source.IsZero())
		})
	}
}

func TestApplicationSourceDirectory_IsZero(t *testing.T) {
	tests := []struct {
		name   string
		source *ApplicationSourceDirectory
		want   bool
	}{
		{"Nil", nil, true},
		{"Empty", &ApplicationSourceDirectory{}, true},
		{"Recurse", &ApplicationSourceDirectory{Recurse: true}, false},
		{"Jsonnet", &ApplicationSourceDirectory{Jsonnet: ApplicationSourceJsonnet{ExtVars: []JsonnetVar{{}}}}, false},
	}
	for _, tt := range tests {
		t.Run(tt.name, func(t *testing.T) {
			assert.Equal(t, tt.want, tt.source.IsZero())
		})
	}
}

func TestApplicationSourcePlugin_IsZero(t *testing.T) {

	tests := []struct {
		name   string
		source *ApplicationSourcePlugin
		want   bool
	}{
		{"Nil", nil, true},
		{"Empty", &ApplicationSourcePlugin{}, true},
		{"Name", &ApplicationSourcePlugin{Name: "foo"}, false},
		{"Env", &ApplicationSourcePlugin{Env: Env{{}}}, false},
	}
	for _, tt := range tests {
		t.Run(tt.name, func(t *testing.T) {
			assert.Equal(t, tt.want, tt.source.IsZero())
		})
	}
}

func TestEnvEntry_IsZero(t *testing.T) {
	tests := []struct {
		name string
		env  *EnvEntry
		want bool
	}{
		{"Nil", nil, true},
		{"Empty", &EnvEntry{}, true},
		{"Name", &EnvEntry{Name: "FOO"}, false},
		{"Value", &EnvEntry{Value: "foo"}, false},
	}
	for _, tt := range tests {
		t.Run(tt.name, func(t *testing.T) {
			assert.Equal(t, tt.want, tt.env.IsZero())
		})
	}
}

func TestEnv_IsZero(t *testing.T) {
	tests := []struct {
		name string
		e    Env
		want bool
	}{
		{"Empty", Env{}, true},
		{"One", Env{{}}, false},
	}
	for _, tt := range tests {
		t.Run(tt.name, func(t *testing.T) {
			assert.Equal(t, tt.want, tt.e.IsZero())
		})
	}
}

func TestEnv_Envsubst(t *testing.T) {
	env := Env{&EnvEntry{"FOO", "bar"}}
	assert.Equal(t, "", env.Envsubst(""))
	assert.Equal(t, "bar", env.Envsubst("$FOO"))
	assert.Equal(t, "bar", env.Envsubst("${FOO}"))
}

func TestEnv_Environ(t *testing.T) {
	tests := []struct {
		name string
		e    Env
		want []string
	}{
		{"Nil", nil, nil},
		{"Env", Env{{}}, nil},
		{"One", Env{{"FOO", "bar"}}, []string{"FOO=bar"}},
		{"Two", Env{{"FOO", "bar"}, {"FOO", "bar"}}, []string{"FOO=bar", "FOO=bar"}},
	}
	for _, tt := range tests {
		t.Run(tt.name, func(t *testing.T) {
			assert.Equal(t, tt.want, tt.e.Environ())
		})
	}
}

func TestKustomizeImage_Match(t *testing.T) {
	// no pefix
	assert.False(t, KustomizeImage("foo=1").Match("bar=1"))
	// mismatched delimiter
	assert.False(t, KustomizeImage("foo=1").Match("bar:1"))
	assert.False(t, KustomizeImage("foo:1").Match("bar=1"))
	// matches
	assert.True(t, KustomizeImage("foo=1").Match("foo=2"))
	assert.True(t, KustomizeImage("foo:1").Match("foo:2"))
	assert.True(t, KustomizeImage("foo@1").Match("foo@2"))
}

func TestApplicationSourceKustomize_MergeImage(t *testing.T) {
	t.Run("Add", func(t *testing.T) {
		k := ApplicationSourceKustomize{Images: KustomizeImages{}}
		k.MergeImage("foo=1")
		assert.Equal(t, KustomizeImages{"foo=1"}, k.Images)
	})
	t.Run("Replace", func(t *testing.T) {
		k := ApplicationSourceKustomize{Images: KustomizeImages{"foo=1"}}
		k.MergeImage("foo=2")
		assert.Equal(t, KustomizeImages{"foo=2"}, k.Images)
	})
}

func TestSyncWindows_HasWindows(t *testing.T) {
	t.Run("True", func(t *testing.T) {
		proj := newTestProjectWithSyncWindows()
		assert.True(t, proj.Spec.SyncWindows.HasWindows())
	})
	t.Run("False", func(t *testing.T) {
		proj := newTestProjectWithSyncWindows()
		err := proj.Spec.DeleteWindow(0)
		assert.NoError(t, err)
		assert.False(t, proj.Spec.SyncWindows.HasWindows())
	})
}

func TestSyncWindows_Active(t *testing.T) {
	proj := newTestProjectWithSyncWindows()
	assert.Equal(t, 1, len(*proj.Spec.SyncWindows.Active()))
}

func TestSyncWindows_InactiveAllows(t *testing.T) {
	proj := newTestProjectWithSyncWindows()
	proj.Spec.SyncWindows[0].Schedule = "0 0 1 1 1"
	assert.Equal(t, 1, len(*proj.Spec.SyncWindows.inactiveAllows()))
}

func TestAppProjectSpec_AddWindow(t *testing.T) {
	proj := newTestProjectWithSyncWindows()
	tests := []struct {
		name string
		p    *AppProject
		k    string
		s    string
		d    string
		a    []string
		n    []string
		c    []string
		m    bool
		want string
	}{
		{"MissingKind", proj, "", "* * * * *", "11", []string{"app1"}, []string{}, []string{}, false, "error"},
		{"MissingSchedule", proj, "allow", "", "", []string{"app1"}, []string{}, []string{}, false, "error"},
		{"MissingDuration", proj, "allow", "* * * * *", "", []string{"app1"}, []string{}, []string{}, false, "error"},
		{"BadSchedule", proj, "allow", "* * *", "1h", []string{"app1"}, []string{}, []string{}, false, "error"},
		{"BadDuration", proj, "deny", "* * * * *", "33mm", []string{"app1"}, []string{}, []string{}, false, "error"},
		{"WorkingApplication", proj, "allow", "1 * * * *", "1h", []string{"app1"}, []string{}, []string{}, false, "noError"},
		{"WorkingNamespace", proj, "deny", "3 * * * *", "1h", []string{}, []string{}, []string{"cluster"}, false, "noError"},
	}
	for _, tt := range tests {
		t.Run(tt.name, func(t *testing.T) {
			switch tt.want {
			case "error":
				assert.Error(t, tt.p.Spec.AddWindow(tt.k, tt.s, tt.d, tt.a, tt.n, tt.c, tt.m))
			case "noError":
				assert.NoError(t, tt.p.Spec.AddWindow(tt.k, tt.s, tt.d, tt.a, tt.n, tt.c, tt.m))
				assert.NoError(t, tt.p.Spec.DeleteWindow(0))
			}
		})

	}
}

func TestAppProjectSpec_DeleteWindow(t *testing.T) {
	proj := newTestProjectWithSyncWindows()
	window2 := &SyncWindow{Schedule: "1 * * * *", Duration: "2h"}
	proj.Spec.SyncWindows = append(proj.Spec.SyncWindows, window2)
	t.Run("CannotFind", func(t *testing.T) {
		err := proj.Spec.DeleteWindow(3)
		assert.Error(t, err)
		assert.Equal(t, 2, len(proj.Spec.SyncWindows))
	})
	t.Run("Delete", func(t *testing.T) {
		err := proj.Spec.DeleteWindow(0)
		assert.NoError(t, err)
		assert.Equal(t, 1, len(proj.Spec.SyncWindows))
	})
}

func TestSyncWindows_Matches(t *testing.T) {
	proj := newTestProjectWithSyncWindows()
	app := newTestApp()
	t.Run("MatchNamespace", func(t *testing.T) {
		proj.Spec.SyncWindows[0].Namespaces = []string{"default"}
		windows := proj.Spec.SyncWindows.Matches(app)
		assert.Equal(t, 1, len(*windows))
		proj.Spec.SyncWindows[0].Namespaces = nil
	})
	t.Run("MatchCluster", func(t *testing.T) {
		proj.Spec.SyncWindows[0].Clusters = []string{"cluster1"}
		windows := proj.Spec.SyncWindows.Matches(app)
		assert.Equal(t, 1, len(*windows))
		proj.Spec.SyncWindows[0].Clusters = nil
	})
	t.Run("MatchAppName", func(t *testing.T) {
		proj.Spec.SyncWindows[0].Applications = []string{"test-app"}
		windows := proj.Spec.SyncWindows.Matches(app)
		assert.Equal(t, 1, len(*windows))
		proj.Spec.SyncWindows[0].Applications = nil
	})
	t.Run("MatchWildcardAppName", func(t *testing.T) {
		proj.Spec.SyncWindows[0].Applications = []string{"test-*"}
		windows := proj.Spec.SyncWindows.Matches(app)
		assert.Equal(t, 1, len(*windows))
		proj.Spec.SyncWindows[0].Applications = nil
	})
	t.Run("NoMatch", func(t *testing.T) {
		windows := proj.Spec.SyncWindows.Matches(app)
		assert.Nil(t, windows)
	})
}

func TestSyncWindows_CanSync(t *testing.T) {
	t.Run("ManualSync_ActiveAllow", func(t *testing.T) {
		proj := newTestProjectWithSyncWindows()
		deny := &SyncWindow{Kind: "deny", Schedule: "0 0 1 * *", Duration: "1m"}
		proj.Spec.SyncWindows = append(proj.Spec.SyncWindows, deny)
		canSync := proj.Spec.SyncWindows.CanSync(true)
		assert.True(t, canSync)
	})
	t.Run("AutoSync_ActiveAllow", func(t *testing.T) {
		proj := newTestProjectWithSyncWindows()
		deny := &SyncWindow{Kind: "deny", Schedule: "0 0 1 * *", Duration: "1m"}
		proj.Spec.SyncWindows = append(proj.Spec.SyncWindows, deny)
		canSync := proj.Spec.SyncWindows.CanSync(false)
		assert.True(t, canSync)
	})
	t.Run("_ActiveAllowAndInactiveDeny", func(t *testing.T) {
		proj := newTestProjectWithSyncWindows()
		canSync := proj.Spec.SyncWindows.CanSync(true)
		assert.True(t, canSync)
	})
	t.Run("AutoSync_ActiveAllowAndInactiveDeny", func(t *testing.T) {
		proj := newTestProjectWithSyncWindows()
		canSync := proj.Spec.SyncWindows.CanSync(false)
		assert.True(t, canSync)
	})
	t.Run("ManualSync_InactiveAllow", func(t *testing.T) {
		proj := newTestProjectWithSyncWindows()
		proj.Spec.SyncWindows[0].Schedule = "0 0 1 * *"
		proj.Spec.SyncWindows[0].Duration = "1m"
		canSync := proj.Spec.SyncWindows.CanSync(true)
		assert.False(t, canSync)
	})
	t.Run("AutoSync_InactiveAllow", func(t *testing.T) {
		proj := newTestProjectWithSyncWindows()
		proj.Spec.SyncWindows[0].Schedule = "0 0 1 * *"
		proj.Spec.SyncWindows[0].Duration = "1m"
		canSync := proj.Spec.SyncWindows.CanSync(false)
		assert.False(t, canSync)
	})
	t.Run("ManualSync_InactiveAllowWithManualSyncEnabled", func(t *testing.T) {
		proj := newTestProjectWithSyncWindows()
		proj.Spec.SyncWindows[0].Schedule = "0 0 1 * *"
		proj.Spec.SyncWindows[0].Duration = "1m"
		proj.Spec.SyncWindows[0].ManualSync = true
		canSync := proj.Spec.SyncWindows.CanSync(true)
		assert.True(t, canSync)
	})
	t.Run("AutoSync_InactiveAllowWithManualSyncEnabled", func(t *testing.T) {
		proj := newTestProjectWithSyncWindows()
		proj.Spec.SyncWindows[0].Schedule = "0 0 1 * *"
		proj.Spec.SyncWindows[0].Duration = "1m"
		proj.Spec.SyncWindows[0].ManualSync = true
		canSync := proj.Spec.SyncWindows.CanSync(false)
		assert.False(t, canSync)
	})
	t.Run("ManualSync_InactiveAllowAndInactiveDeny", func(t *testing.T) {
		proj := newTestProjectWithSyncWindows()
		proj.Spec.SyncWindows[0].Schedule = "0 0 1 * *"
		proj.Spec.SyncWindows[0].Duration = "1m"
		deny := &SyncWindow{Kind: "deny", Schedule: "0 0 1 * *", Duration: "1m"}
		proj.Spec.SyncWindows = append(proj.Spec.SyncWindows, deny)
		canSync := proj.Spec.SyncWindows.CanSync(true)
		assert.False(t, canSync)
	})
	t.Run("AutoSync_InactiveAllowAndInactiveDeny", func(t *testing.T) {
		proj := newTestProjectWithSyncWindows()
		proj.Spec.SyncWindows[0].Schedule = "0 0 1 * *"
		proj.Spec.SyncWindows[0].Duration = "1m"
		deny := &SyncWindow{Kind: "deny", Schedule: "0 0 1 * *", Duration: "1m"}
		proj.Spec.SyncWindows = append(proj.Spec.SyncWindows, deny)
		canSync := proj.Spec.SyncWindows.CanSync(false)
		assert.False(t, canSync)
	})
	t.Run("ManualSync_ActiveDeny", func(t *testing.T) {
		proj := newTestProjectWithSyncWindows()
		proj.Spec.SyncWindows[0].Kind = "deny"
		proj.Spec.SyncWindows[0].Schedule = "* * * * *"
		canSync := proj.Spec.SyncWindows.CanSync(true)
		assert.False(t, canSync)
	})
	t.Run("AutoSync_ActiveDeny", func(t *testing.T) {
		proj := newTestProjectWithSyncWindows()
		proj.Spec.SyncWindows[0].Kind = "deny"
		proj.Spec.SyncWindows[0].Schedule = "* * * * *"
		canSync := proj.Spec.SyncWindows.CanSync(false)
		assert.False(t, canSync)
	})
	t.Run("ManualSync_ActiveDenyWithManualSyncEnabled", func(t *testing.T) {
		proj := newTestProjectWithSyncWindows()
		proj.Spec.SyncWindows[0].Kind = "deny"
		proj.Spec.SyncWindows[0].Schedule = "* * * * *"
		proj.Spec.SyncWindows[0].ManualSync = true
		canSync := proj.Spec.SyncWindows.CanSync(true)
		assert.True(t, canSync)
	})
	t.Run("AutoSync_ActiveDenyWithManualSyncEnabled", func(t *testing.T) {
		proj := newTestProjectWithSyncWindows()
		proj.Spec.SyncWindows[0].Kind = "deny"
		proj.Spec.SyncWindows[0].Schedule = "* * * * *"
		proj.Spec.SyncWindows[0].ManualSync = true
		canSync := proj.Spec.SyncWindows.CanSync(false)
		assert.False(t, canSync)
	})
	t.Run("ManualSync_MultipleActiveDenyWithManualSyncEnabledOnOne", func(t *testing.T) {
		proj := newTestProjectWithSyncWindows()
		proj.Spec.SyncWindows[0].Kind = "deny"
		proj.Spec.SyncWindows[0].Schedule = "* * * * *"
		proj.Spec.SyncWindows[0].ManualSync = true
		deny2 := &SyncWindow{Kind: "deny", Schedule: "* * * * *", Duration: "2h"}
		proj.Spec.SyncWindows = append(proj.Spec.SyncWindows, deny2)
		canSync := proj.Spec.SyncWindows.CanSync(true)
		assert.False(t, canSync)
	})
	t.Run("AutoSync_MultipleActiveDenyWithManualSyncEnabledOnOne", func(t *testing.T) {
		proj := newTestProjectWithSyncWindows()
		proj.Spec.SyncWindows[0].Kind = "deny"
		proj.Spec.SyncWindows[0].Schedule = "* * * * *"
		proj.Spec.SyncWindows[0].ManualSync = true
		deny2 := &SyncWindow{Kind: "deny", Schedule: "* * * * *", Duration: "2h"}
		proj.Spec.SyncWindows = append(proj.Spec.SyncWindows, deny2)
		canSync := proj.Spec.SyncWindows.CanSync(false)
		assert.False(t, canSync)
	})
	t.Run("ManualSync_ActiveDenyAndActiveAllow", func(t *testing.T) {
		proj := newTestProjectWithSyncWindows()
		deny := &SyncWindow{Kind: "deny", Schedule: "1 * * * *", Duration: "1h"}
		proj.Spec.SyncWindows = append(proj.Spec.SyncWindows, deny)
		canSync := proj.Spec.SyncWindows.CanSync(true)
		assert.False(t, canSync)
	})
	t.Run("AutoSync_ActiveDenyAndActiveAllow", func(t *testing.T) {
		proj := newTestProjectWithSyncWindows()
		deny := &SyncWindow{Kind: "deny", Schedule: "1 * * * *", Duration: "1h"}
		proj.Spec.SyncWindows = append(proj.Spec.SyncWindows, deny)
		canSync := proj.Spec.SyncWindows.CanSync(false)
		assert.False(t, canSync)
	})
}

func TestSyncWindows_hasDeny(t *testing.T) {
	t.Run("True", func(t *testing.T) {
		proj := newTestProjectWithSyncWindows()
		deny := &SyncWindow{Kind: "deny"}
		proj.Spec.SyncWindows = append(proj.Spec.SyncWindows, deny)
		hasDeny, manualEnabled := proj.Spec.SyncWindows.hasDeny()
		assert.True(t, hasDeny)
		assert.False(t, manualEnabled)
	})
	t.Run("TrueManualEnabled", func(t *testing.T) {
		proj := newTestProjectWithSyncWindows()
		deny := &SyncWindow{Kind: "deny", ManualSync: true}
		proj.Spec.SyncWindows = append(proj.Spec.SyncWindows, deny)
		hasDeny, manualEnabled := proj.Spec.SyncWindows.hasDeny()
		assert.True(t, hasDeny)
		assert.True(t, manualEnabled)

	})
	t.Run("False", func(t *testing.T) {
		proj := newTestProjectWithSyncWindows()
		hasDeny, manualEnabled := proj.Spec.SyncWindows.hasDeny()
		assert.False(t, hasDeny)
		assert.False(t, manualEnabled)

	})
}

func TestSyncWindows_hasAllow(t *testing.T) {
	t.Run("NoWindows", func(t *testing.T) {
		proj := newTestProjectWithSyncWindows()
		_ = proj.Spec.DeleteWindow(0)
		assert.False(t, proj.Spec.SyncWindows.hasAllow())
	})
	t.Run("True", func(t *testing.T) {
		proj := newTestProjectWithSyncWindows()
		assert.True(t, proj.Spec.SyncWindows.hasAllow())
	})
	t.Run("NoWindows", func(t *testing.T) {
		proj := newTestProjectWithSyncWindows()
		proj.Spec.SyncWindows[0].Kind = "deny"
		assert.False(t, proj.Spec.SyncWindows.hasAllow())
	})
}

func TestSyncWindow_Active(t *testing.T) {
	window := &SyncWindow{Schedule: "* * * * *", Duration: "1h"}
	t.Run("ActiveWindow", func(t *testing.T) {
		window.Active()
		assert.True(t, window.Active())
	})
}

func TestSyncWindow_Update(t *testing.T) {
	e := SyncWindow{Kind: "allow", Schedule: "* * * * *", Duration: "1h", Applications: []string{"app1"}}
	t.Run("AddApplication", func(t *testing.T) {
		err := e.Update("", "", []string{"app1", "app2"}, []string{}, []string{})
		assert.NoError(t, err)
		assert.Equal(t, []string{"app1", "app2"}, e.Applications)
	})
	t.Run("AddNamespace", func(t *testing.T) {
		err := e.Update("", "", []string{}, []string{"namespace1"}, []string{})
		assert.NoError(t, err)
		assert.Equal(t, []string{"namespace1"}, e.Namespaces)
	})
	t.Run("AddCluster", func(t *testing.T) {
		err := e.Update("", "", []string{}, []string{}, []string{"cluster1"})
		assert.NoError(t, err)
		assert.Equal(t, []string{"cluster1"}, e.Clusters)
	})
	t.Run("MissingConfig", func(t *testing.T) {
		err := e.Update("", "", []string{}, []string{}, []string{})
		assert.EqualError(t, err, "cannot update: require one or more of schedule, duration, application, namespace, or cluster")
	})
	t.Run("ChangeDuration", func(t *testing.T) {
		err := e.Update("", "10h", []string{}, []string{}, []string{})
		assert.NoError(t, err)
		assert.Equal(t, "10h", e.Duration)
	})
	t.Run("ChangeSchedule", func(t *testing.T) {
		err := e.Update("* 1 0 0 *", "", []string{}, []string{}, []string{})
		assert.NoError(t, err)
		assert.Equal(t, "* 1 0 0 *", e.Schedule)
	})
}

func TestSyncWindow_Validate(t *testing.T) {
	window := &SyncWindow{Kind: "allow", Schedule: "* * * * *", Duration: "1h"}
	t.Run("Validates", func(t *testing.T) {
		assert.NoError(t, window.Validate())
	})
	t.Run("IncorrectKind", func(t *testing.T) {
		window.Kind = "wrong"
		assert.Error(t, window.Validate())
	})
	t.Run("IncorrectSchedule", func(t *testing.T) {
		window.Kind = "allow"
		window.Schedule = "* * *"
		assert.Error(t, window.Validate())
	})
	t.Run("IncorrectDuration", func(t *testing.T) {
		window.Kind = "allow"
		window.Schedule = "* * * * *"
		window.Duration = "1000days"
		assert.Error(t, window.Validate())
	})
}

func newTestProjectWithSyncWindows() *AppProject {
	p := &AppProject{
		ObjectMeta: v1.ObjectMeta{Name: "my-proj"},
		Spec:       AppProjectSpec{SyncWindows: SyncWindows{}}}

	window := &SyncWindow{
		Kind:         "allow",
		Schedule:     "* * * * *",
		Duration:     "1h",
		Applications: []string{"app1"},
		Namespaces:   []string{"public"},
	}
	p.Spec.SyncWindows = append(p.Spec.SyncWindows, window)
	return p
}

func newTestApp() *Application {
	a := &Application{
		ObjectMeta: v1.ObjectMeta{Name: "test-app"},
		Spec: ApplicationSpec{
			Destination: ApplicationDestination{
				Namespace: "default",
				Server:    "cluster1",
			},
		},
	}
	return a
<<<<<<< HEAD
}

func TestAppProjectSpec_AddMaintenance(t *testing.T) {
	proj := newTestProject()
	t.Run("AddMaintenance", func(t *testing.T) {
		proj.Spec.AddMaintenance()
		assert.NotNil(t, proj.Spec.Maintenance)
	})
}

func TestProjectMaintenanceWindow_Active(t *testing.T) {
	window := &ProjectMaintenanceWindow{Schedule: "* * * * *", Duration: "1h"}
	t.Run("ActiveWindow", func(t *testing.T) {
		window.Active()
		assert.True(t, window.Active())
	})
}

func TestNewJsonnetVar(t *testing.T) {
	assert.Equal(t, JsonnetVar{}, NewJsonnetVar("", false))
	assert.Equal(t, JsonnetVar{Name: "a"}, NewJsonnetVar("a=", false))
	assert.Equal(t, JsonnetVar{Name: "a", Code: true}, NewJsonnetVar("a=", true))
	assert.Equal(t, JsonnetVar{Name: "a", Value: "b", Code: true}, NewJsonnetVar("a=b", true))
=======
>>>>>>> f6545cd5
}<|MERGE_RESOLUTION|>--- conflicted
+++ resolved
@@ -1250,23 +1250,6 @@
 		},
 	}
 	return a
-<<<<<<< HEAD
-}
-
-func TestAppProjectSpec_AddMaintenance(t *testing.T) {
-	proj := newTestProject()
-	t.Run("AddMaintenance", func(t *testing.T) {
-		proj.Spec.AddMaintenance()
-		assert.NotNil(t, proj.Spec.Maintenance)
-	})
-}
-
-func TestProjectMaintenanceWindow_Active(t *testing.T) {
-	window := &ProjectMaintenanceWindow{Schedule: "* * * * *", Duration: "1h"}
-	t.Run("ActiveWindow", func(t *testing.T) {
-		window.Active()
-		assert.True(t, window.Active())
-	})
 }
 
 func TestNewJsonnetVar(t *testing.T) {
@@ -1274,6 +1257,4 @@
 	assert.Equal(t, JsonnetVar{Name: "a"}, NewJsonnetVar("a=", false))
 	assert.Equal(t, JsonnetVar{Name: "a", Code: true}, NewJsonnetVar("a=", true))
 	assert.Equal(t, JsonnetVar{Name: "a", Value: "b", Code: true}, NewJsonnetVar("a=b", true))
-=======
->>>>>>> f6545cd5
 }