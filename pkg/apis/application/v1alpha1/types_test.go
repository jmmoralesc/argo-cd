--- conflicted
+++ resolved
@@ -1,11 +1,8 @@
 package v1alpha1
 
 import (
-<<<<<<< HEAD
 	"encoding/json"
-=======
 	"errors"
->>>>>>> 11c44f29
 	fmt "fmt"
 	"os"
 	"path"
