--- conflicted
+++ resolved
@@ -1634,13 +1634,10 @@
 	OrphanedResources *OrphanedResourcesMonitorSettings `json:"orphanedResources,omitempty" protobuf:"bytes,7,opt,name=orphanedResources"`
 	// SyncWindows controls when syncs can be run for apps in this project
 	SyncWindows SyncWindows `json:"syncWindows,omitempty" protobuf:"bytes,8,opt,name=syncWindows"`
-<<<<<<< HEAD
-	// List of PGP key IDs that commits to be synced to must be signed with
-	SignatureKeys []SignatureKey `json:"signatureKeys,omitempty" protobuf:"bytes,9,opt,name=signatureKeys"`
-=======
 	// NamespaceResourceWhitelist contains list of whitelisted namespace level resources
 	NamespaceResourceWhitelist []metav1.GroupKind `json:"namespaceResourceWhitelist,omitempty" protobuf:"bytes,9,opt,name=namespaceResourceWhitelist"`
->>>>>>> 27141ff0
+	// List of PGP key IDs that commits to be synced to must be signed with
+	SignatureKeys []SignatureKey `json:"signatureKeys,omitempty" protobuf:"bytes,10,opt,name=signatureKeys"`
 }
 
 // SyncWindows is a collection of sync windows in this project
