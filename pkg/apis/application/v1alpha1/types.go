package v1alpha1

import (
	"encoding/json"
	"fmt"
	"net/url"
	"os"
	"path/filepath"
	"reflect"
	"regexp"
	"strconv"
	"strings"
	"time"

	"github.com/robfig/cron"
	log "github.com/sirupsen/logrus"
	"google.golang.org/grpc/codes"
	"google.golang.org/grpc/status"
	"gopkg.in/yaml.v2"
	v1 "k8s.io/api/core/v1"
	metav1 "k8s.io/apimachinery/pkg/apis/meta/v1"
	"k8s.io/apimachinery/pkg/apis/meta/v1/unstructured"
	"k8s.io/apimachinery/pkg/runtime/schema"
	"k8s.io/apimachinery/pkg/watch"
	"k8s.io/client-go/rest"
	"k8s.io/client-go/tools/clientcmd"
	"k8s.io/client-go/tools/clientcmd/api"

	"github.com/argoproj/argo-cd/common"
	"github.com/argoproj/argo-cd/util/cert"
	"github.com/argoproj/argo-cd/util/git"
	"github.com/argoproj/argo-cd/util/helm"
	"github.com/argoproj/argo-cd/util/rbac"
)

// Application is a definition of Application resource.
// +genclient
// +genclient:noStatus
// +k8s:deepcopy-gen:interfaces=k8s.io/apimachinery/pkg/runtime.Object
// +kubebuilder:resource:path=applications,shortName=app;apps
type Application struct {
	metav1.TypeMeta   `json:",inline"`
	metav1.ObjectMeta `json:"metadata" protobuf:"bytes,1,opt,name=metadata"`
	Spec              ApplicationSpec   `json:"spec" protobuf:"bytes,2,opt,name=spec"`
	Status            ApplicationStatus `json:"status,omitempty" protobuf:"bytes,3,opt,name=status"`
	Operation         *Operation        `json:"operation,omitempty" protobuf:"bytes,4,opt,name=operation"`
}

// ApplicationSpec represents desired application state. Contains link to repository with application definition and additional parameters link definition revision.
type ApplicationSpec struct {
	// Source is a reference to the location ksonnet application definition
	Source ApplicationSource `json:"source" protobuf:"bytes,1,opt,name=source"`
	// Destination overrides the kubernetes server and namespace defined in the environment ksonnet app.yaml
	Destination ApplicationDestination `json:"destination" protobuf:"bytes,2,name=destination"`
	// Project is a application project name. Empty name means that application belongs to 'default' project.
	Project string `json:"project" protobuf:"bytes,3,name=project"`
	// SyncPolicy controls when a sync will be performed
	SyncPolicy *SyncPolicy `json:"syncPolicy,omitempty" protobuf:"bytes,4,name=syncPolicy"`
	// IgnoreDifferences controls resources fields which should be ignored during comparison
	IgnoreDifferences []ResourceIgnoreDifferences `json:"ignoreDifferences,omitempty" protobuf:"bytes,5,name=ignoreDifferences"`
	// Infos contains a list of useful information (URLs, email addresses, and plain text) that relates to the application
	Info []Info `json:"info,omitempty" protobuf:"bytes,6,name=info"`
}

// ResourceIgnoreDifferences contains resource filter and list of json paths which should be ignored during comparison with live state.
type ResourceIgnoreDifferences struct {
	Group        string   `json:"group,omitempty" protobuf:"bytes,1,opt,name=group"`
	Kind         string   `json:"kind" protobuf:"bytes,2,opt,name=kind"`
	Name         string   `json:"name,omitempty" protobuf:"bytes,3,opt,name=name"`
	Namespace    string   `json:"namespace,omitempty" protobuf:"bytes,4,opt,name=namespace"`
	JSONPointers []string `json:"jsonPointers" protobuf:"bytes,5,opt,name=jsonPointers"`
}

type EnvEntry struct {
	// the name, usually uppercase
	Name string `json:"name" protobuf:"bytes,1,opt,name=name"`
	// the value
	Value string `json:"value" protobuf:"bytes,2,opt,name=value"`
}

func (a *EnvEntry) IsZero() bool {
	return a == nil || a.Name == "" && a.Value == ""
}

type Env []*EnvEntry

func (e Env) IsZero() bool {
	return len(e) == 0
}

func (e Env) Environ() []string {
	var environ []string
	for _, item := range e {
		if !item.IsZero() {
			environ = append(environ, fmt.Sprintf("%s=%s", item.Name, item.Value))
		}
	}
	return environ
}

// ApplicationSource contains information about github repository, path within repository and target application environment.
type ApplicationSource struct {
	// RepoURL is the repository URL of the application manifests
	RepoURL string `json:"repoURL" protobuf:"bytes,1,opt,name=repoURL"`
	// Path is a directory path within the Git repository
	Path string `json:"path,omitempty" protobuf:"bytes,2,opt,name=path"`
	// TargetRevision defines the commit, tag, or branch in which to sync the application to.
	// If omitted, will sync to HEAD
	TargetRevision string `json:"targetRevision,omitempty" protobuf:"bytes,4,opt,name=targetRevision"`
	// Helm holds helm specific options
	Helm *ApplicationSourceHelm `json:"helm,omitempty" protobuf:"bytes,7,opt,name=helm"`
	// Kustomize holds kustomize specific options
	Kustomize *ApplicationSourceKustomize `json:"kustomize,omitempty" protobuf:"bytes,8,opt,name=kustomize"`
	// Ksonnet holds ksonnet specific options
	Ksonnet *ApplicationSourceKsonnet `json:"ksonnet,omitempty" protobuf:"bytes,9,opt,name=ksonnet"`
	// Directory holds path/directory specific options
	Directory *ApplicationSourceDirectory `json:"directory,omitempty" protobuf:"bytes,10,opt,name=directory"`
	// ConfigManagementPlugin holds config management plugin specific options
	Plugin *ApplicationSourcePlugin `json:"plugin,omitempty" protobuf:"bytes,11,opt,name=plugin"`
	// Chart is a Helm chart name
	Chart string `json:"chart,omitempty" protobuf:"bytes,12,opt,name=chart"`
}

func (a *ApplicationSource) IsHelm() bool {
	return a.Chart != ""
}

func (a *ApplicationSource) IsZero() bool {
	return a == nil ||
		a.RepoURL == "" &&
			a.Path == "" &&
			a.TargetRevision == "" &&
			a.Helm.IsZero() &&
			a.Kustomize.IsZero() &&
			a.Ksonnet.IsZero() &&
			a.Directory.IsZero() &&
			a.Plugin.IsZero()
}

type ApplicationSourceType string

const (
	ApplicationSourceTypeHelm      ApplicationSourceType = "Helm"
	ApplicationSourceTypeKustomize ApplicationSourceType = "Kustomize"
	ApplicationSourceTypeKsonnet   ApplicationSourceType = "Ksonnet"
	ApplicationSourceTypeDirectory ApplicationSourceType = "Directory"
	ApplicationSourceTypePlugin    ApplicationSourceType = "Plugin"
)

type RefreshType string

const (
	RefreshTypeNormal RefreshType = "normal"
	RefreshTypeHard   RefreshType = "hard"
)

// ApplicationSourceHelm holds helm specific options
type ApplicationSourceHelm struct {
	// ValuesFiles is a list of Helm value files to use when generating a template
	ValueFiles []string `json:"valueFiles,omitempty" protobuf:"bytes,1,opt,name=valueFiles"`
	// Parameters are parameters to the helm template
	Parameters []HelmParameter `json:"parameters,omitempty" protobuf:"bytes,2,opt,name=parameters"`
	// The Helm release name. If omitted it will use the application name
	ReleaseName string `json:"releaseName,omitempty" protobuf:"bytes,3,opt,name=releaseName"`
	// Values is Helm values, typically defined as a block
	Values string `json:"values,omitempty" protobuf:"bytes,4,opt,name=values"`
}

// HelmParameter is a parameter to a helm template
type HelmParameter struct {
	// Name is the name of the helm parameter
	Name string `json:"name,omitempty" protobuf:"bytes,1,opt,name=name"`
	// Value is the value for the helm parameter
	Value string `json:"value,omitempty" protobuf:"bytes,2,opt,name=value"`
	// ForceString determines whether to tell Helm to interpret booleans and numbers as strings
	ForceString bool `json:"forceString,omitempty" protobuf:"bytes,3,opt,name=forceString"`
}

var helmParameterRx = regexp.MustCompile(`([^\\]),`)

func NewHelmParameter(text string, forceString bool) (*HelmParameter, error) {
	parts := strings.SplitN(text, "=", 2)
	if len(parts) != 2 {
		return nil, fmt.Errorf("Expected helm parameter of the form: param=value. Received: %s", text)
	}
	return &HelmParameter{
		Name:        parts[0],
		Value:       helmParameterRx.ReplaceAllString(parts[1], `$1\,`),
		ForceString: forceString,
	}, nil
}

func (in *ApplicationSourceHelm) AddParameter(p HelmParameter) {
	found := false
	for i, cp := range in.Parameters {
		if cp.Name == p.Name {
			found = true
			in.Parameters[i] = p
			break
		}
	}
	if !found {
		in.Parameters = append(in.Parameters, p)
	}
}

func (h *ApplicationSourceHelm) IsZero() bool {
	return h == nil || (h.ReleaseName == "") && len(h.ValueFiles) == 0 && len(h.Parameters) == 0 && h.Values == ""
}

type KustomizeImage string

func (i KustomizeImage) delim() string {
	for _, d := range []string{"=", ":", "@"} {
		if strings.Contains(string(i), d) {
			return d
		}
	}
	return ":"
}

// if the image name matches (i.e. up to the first delimiter)
func (i KustomizeImage) Match(j KustomizeImage) bool {
	delim := j.delim()
	if !strings.Contains(string(j), delim) {
		return false
	}
	return strings.HasPrefix(string(i), strings.Split(string(j), delim)[0])
}

type KustomizeImages []KustomizeImage

// find the image or -1
func (images KustomizeImages) Find(image KustomizeImage) int {
	for i, a := range images {
		if a.Match(image) {
			return i
		}
	}
	return -1
}

// ApplicationSourceKustomize holds kustomize specific options
type ApplicationSourceKustomize struct {
	// NamePrefix is a prefix appended to resources for kustomize apps
	NamePrefix string `json:"namePrefix,omitempty" protobuf:"bytes,1,opt,name=namePrefix"`
	// NameSuffix is a suffix appended to resources for kustomize apps
	NameSuffix string `json:"nameSuffix,omitempty" protobuf:"bytes,2,opt,name=nameSuffix"`
	// Images are kustomize image overrides
	Images KustomizeImages `json:"images,omitempty" protobuf:"bytes,3,opt,name=images"`
	// CommonLabels adds additional kustomize commonLabels
	CommonLabels map[string]string `json:"commonLabels,omitempty" protobuf:"bytes,4,opt,name=commonLabels"`
}

func (k *ApplicationSourceKustomize) IsZero() bool {
	return k == nil ||
		k.NamePrefix == "" &&
			k.NameSuffix == "" &&
			len(k.Images) == 0 &&
			len(k.CommonLabels) == 0
}

// either updates or adds the images
func (k *ApplicationSourceKustomize) MergeImage(image KustomizeImage) {
	i := k.Images.Find(image)
	if i >= 0 {
		k.Images[i] = image
	} else {
		k.Images = append(k.Images, image)
	}
}

// JsonnetVar is a jsonnet variable
type JsonnetVar struct {
	Name  string `json:"name" protobuf:"bytes,1,opt,name=name"`
	Value string `json:"value" protobuf:"bytes,2,opt,name=value"`
	Code  bool   `json:"code,omitempty" protobuf:"bytes,3,opt,name=code"`
}

// ApplicationSourceJsonnet holds jsonnet specific options
type ApplicationSourceJsonnet struct {
	// ExtVars is a list of Jsonnet External Variables
	ExtVars []JsonnetVar `json:"extVars,omitempty" protobuf:"bytes,1,opt,name=extVars"`
	// TLAS is a list of Jsonnet Top-level Arguments
	TLAs []JsonnetVar `json:"tlas,omitempty" protobuf:"bytes,2,opt,name=tlas"`
}

func (j *ApplicationSourceJsonnet) IsZero() bool {
	return j == nil || len(j.ExtVars) == 0 && len(j.TLAs) == 0
}

// ApplicationSourceKsonnet holds ksonnet specific options
type ApplicationSourceKsonnet struct {
	// Environment is a ksonnet application environment name
	Environment string `json:"environment,omitempty" protobuf:"bytes,1,opt,name=environment"`
	// Parameters are a list of ksonnet component parameter override values
	Parameters []KsonnetParameter `json:"parameters,omitempty" protobuf:"bytes,2,opt,name=parameters"`
}

// KsonnetParameter is a ksonnet component parameter
type KsonnetParameter struct {
	Component string `json:"component,omitempty" protobuf:"bytes,1,opt,name=component"`
	Name      string `json:"name" protobuf:"bytes,2,opt,name=name"`
	Value     string `json:"value" protobuf:"bytes,3,opt,name=value"`
}

func (k *ApplicationSourceKsonnet) IsZero() bool {
	return k == nil || k.Environment == "" && len(k.Parameters) == 0
}

type ApplicationSourceDirectory struct {
	Recurse bool                     `json:"recurse,omitempty" protobuf:"bytes,1,opt,name=recurse"`
	Jsonnet ApplicationSourceJsonnet `json:"jsonnet,omitempty" protobuf:"bytes,2,opt,name=jsonnet"`
}

func (d *ApplicationSourceDirectory) IsZero() bool {
	return d == nil || !d.Recurse && d.Jsonnet.IsZero()
}

// ApplicationSourcePlugin holds config management plugin specific options
type ApplicationSourcePlugin struct {
	Name string `json:"name,omitempty" protobuf:"bytes,1,opt,name=name"`
	Env  `json:"env,omitempty" protobuf:"bytes,2,opt,name=env"`
}

func (c *ApplicationSourcePlugin) IsZero() bool {
	return c == nil || c.Name == "" && c.Env.IsZero()
}

// ApplicationDestination contains deployment destination information
type ApplicationDestination struct {
	// Server overrides the environment server value in the ksonnet app.yaml
	Server string `json:"server,omitempty" protobuf:"bytes,1,opt,name=server"`
	// Namespace overrides the environment namespace value in the ksonnet app.yaml
	Namespace string `json:"namespace,omitempty" protobuf:"bytes,2,opt,name=namespace"`
}

// ApplicationStatus contains information about application sync, health status
type ApplicationStatus struct {
	Resources      []ResourceStatus       `json:"resources,omitempty" protobuf:"bytes,1,opt,name=resources"`
	Sync           SyncStatus             `json:"sync,omitempty" protobuf:"bytes,2,opt,name=sync"`
	Health         HealthStatus           `json:"health,omitempty" protobuf:"bytes,3,opt,name=health"`
	History        []RevisionHistory      `json:"history,omitempty" protobuf:"bytes,4,opt,name=history"`
	Conditions     []ApplicationCondition `json:"conditions,omitempty" protobuf:"bytes,5,opt,name=conditions"`
	ReconciledAt   *metav1.Time           `json:"reconciledAt,omitempty" protobuf:"bytes,6,opt,name=reconciledAt"`
	OperationState *OperationState        `json:"operationState,omitempty" protobuf:"bytes,7,opt,name=operationState"`
	ObservedAt     *metav1.Time           `json:"observedAt,omitempty" protobuf:"bytes,8,opt,name=observedAt"`
	SourceType     ApplicationSourceType  `json:"sourceType,omitempty" protobuf:"bytes,9,opt,name=sourceType"`
	Summary        ApplicationSummary     `json:"summary,omitempty" protobuf:"bytes,10,opt,name=summary"`
}

// Operation contains requested operation parameters.
type Operation struct {
	Sync *SyncOperation `json:"sync,omitempty" protobuf:"bytes,1,opt,name=sync"`
}

// SyncOperationResource contains resources to sync.
type SyncOperationResource struct {
	Group string `json:"group,omitempty" protobuf:"bytes,1,opt,name=group"`
	Kind  string `json:"kind" protobuf:"bytes,2,opt,name=kind"`
	Name  string `json:"name" protobuf:"bytes,3,opt,name=name"`
}

// HasIdentity determines whether a sync operation is identified by a manifest.
func (r SyncOperationResource) HasIdentity(name string, gvk schema.GroupVersionKind) bool {
	if name == r.Name && gvk.Kind == r.Kind && gvk.Group == r.Group {
		return true
	}
	return false
}

// SyncOperation contains sync operation details.
type SyncOperation struct {
	// Revision is the revision in which to sync the application to.
	// If omitted, will use the revision specified in app spec.
	Revision string `json:"revision,omitempty" protobuf:"bytes,1,opt,name=revision"`
	// Prune deletes resources that are no longer tracked in git
	Prune bool `json:"prune,omitempty" protobuf:"bytes,2,opt,name=prune"`
	// DryRun will perform a `kubectl apply --dry-run` without actually performing the sync
	DryRun bool `json:"dryRun,omitempty" protobuf:"bytes,3,opt,name=dryRun"`
	// SyncStrategy describes how to perform the sync
	SyncStrategy *SyncStrategy `json:"syncStrategy,omitempty" protobuf:"bytes,4,opt,name=syncStrategy"`
	// Resources describes which resources to sync
	Resources []SyncOperationResource `json:"resources,omitempty" protobuf:"bytes,6,opt,name=resources"`
	// Source overrides the source definition set in the application.
	// This is typically set in a Rollback operation and nil during a Sync operation
	Source *ApplicationSource `json:"source,omitempty" protobuf:"bytes,7,opt,name=source"`
	// Manifests is an optional field that overrides sync source with a local directory for development
	Manifests []string `json:"manifests,omitempty" protobuf:"bytes,8,opt,name=manifests"`
}

func (o *SyncOperation) IsApplyStrategy() bool {
	return o.SyncStrategy != nil && o.SyncStrategy.Apply != nil
}

type OperationPhase string

const (
	OperationRunning     OperationPhase = "Running"
	OperationTerminating OperationPhase = "Terminating"
	OperationFailed      OperationPhase = "Failed"
	OperationError       OperationPhase = "Error"
	OperationSucceeded   OperationPhase = "Succeeded"
)

func (os OperationPhase) Completed() bool {
	switch os {
	case OperationFailed, OperationError, OperationSucceeded:
		return true
	}
	return false
}

func (os OperationPhase) Running() bool {
	return os == OperationRunning
}

func (os OperationPhase) Successful() bool {
	return os == OperationSucceeded
}

func (os OperationPhase) Failed() bool {
	return os == OperationFailed
}

// OperationState contains information about state of currently performing operation on application.
type OperationState struct {
	// Operation is the original requested operation
	Operation Operation `json:"operation" protobuf:"bytes,1,opt,name=operation"`
	// Phase is the current phase of the operation
	Phase OperationPhase `json:"phase" protobuf:"bytes,2,opt,name=phase"`
	// Message hold any pertinent messages when attempting to perform operation (typically errors).
	Message string `json:"message,omitempty" protobuf:"bytes,3,opt,name=message"`
	// SyncResult is the result of a Sync operation
	SyncResult *SyncOperationResult `json:"syncResult,omitempty" protobuf:"bytes,4,opt,name=syncResult"`
	// StartedAt contains time of operation start
	StartedAt metav1.Time `json:"startedAt" protobuf:"bytes,6,opt,name=startedAt"`
	// FinishedAt contains time of operation completion
	FinishedAt *metav1.Time `json:"finishedAt,omitempty" protobuf:"bytes,7,opt,name=finishedAt"`
}

type Info struct {
	Name  string `json:"name" protobuf:"bytes,1,name=name"`
	Value string `json:"value" protobuf:"bytes,2,name=value"`
}

// SyncPolicy controls when a sync will be performed in response to updates in git
type SyncPolicy struct {
	// Automated will keep an application synced to the target revision
	Automated *SyncPolicyAutomated `json:"automated,omitempty" protobuf:"bytes,1,opt,name=automated"`
}

// SyncPolicyAutomated controls the behavior of an automated sync
type SyncPolicyAutomated struct {
	// Prune will prune resources automatically as part of automated sync (default: false)
	Prune bool `json:"prune,omitempty" protobuf:"bytes,1,opt,name=prune"`
	// SelfHeal enables auto-syncing if  (default: false)
	SelfHeal bool `json:"selfHeal,omitempty" protobuf:"bytes,2,opt,name=selfHeal"`
}

// SyncStrategy controls the manner in which a sync is performed
type SyncStrategy struct {
	// Apply wil perform a `kubectl apply` to perform the sync.
	Apply *SyncStrategyApply `json:"apply,omitempty" protobuf:"bytes,1,opt,name=apply"`
	// Hook will submit any referenced resources to perform the sync. This is the default strategy
	Hook *SyncStrategyHook `json:"hook,omitempty" protobuf:"bytes,2,opt,name=hook"`
}

func (m *SyncStrategy) Force() bool {
	if m == nil {
		return false
	} else if m.Apply != nil {
		return m.Apply.Force
	} else if m.Hook != nil {
		return m.Hook.Force
	} else {
		return false
	}
}

// SyncStrategyApply uses `kubectl apply` to perform the apply
type SyncStrategyApply struct {
	// Force indicates whether or not to supply the --force flag to `kubectl apply`.
	// The --force flag deletes and re-create the resource, when PATCH encounters conflict and has
	// retried for 5 times.
	Force bool `json:"force,omitempty" protobuf:"bytes,1,opt,name=force"`
}

// SyncStrategyHook will perform a sync using hooks annotations.
// If no hook annotation is specified falls back to `kubectl apply`.
type SyncStrategyHook struct {
	// Embed SyncStrategyApply type to inherit any `apply` options
	// +optional
	SyncStrategyApply `json:",inline" protobuf:"bytes,1,opt,name=syncStrategyApply"`
}

type HookType string

const (
	HookTypePreSync  HookType = "PreSync"
	HookTypeSync     HookType = "Sync"
	HookTypePostSync HookType = "PostSync"
	HookTypeSkip     HookType = "Skip"
	HookTypeSyncFail HookType = "SyncFail"
)

func NewHookType(t string) (HookType, bool) {
	return HookType(t),
		t == string(HookTypePreSync) ||
			t == string(HookTypeSync) ||
			t == string(HookTypePostSync) ||
			t == string(HookTypeSyncFail) ||
			t == string(HookTypeSkip)

}

type HookDeletePolicy string

const (
	HookDeletePolicyHookSucceeded      HookDeletePolicy = "HookSucceeded"
	HookDeletePolicyHookFailed         HookDeletePolicy = "HookFailed"
	HookDeletePolicyBeforeHookCreation HookDeletePolicy = "BeforeHookCreation"
)

func NewHookDeletePolicy(p string) (HookDeletePolicy, bool) {
	return HookDeletePolicy(p),
		p == string(HookDeletePolicyHookSucceeded) ||
			p == string(HookDeletePolicyHookFailed) ||
			p == string(HookDeletePolicyBeforeHookCreation)
}

// data about a specific revision within a repo
type RevisionMetadata struct {
	// who authored this revision,
	// typically their name and email, e.g. "John Doe <john_doe@my-company.com>",
	// but might not match this example
	Author string `json:"author,omitempty" protobuf:"bytes,1,opt,name=author"`
	// when the revision was authored
	Date metav1.Time `json:"date" protobuf:"bytes,2,opt,name=date"`
	// tags on the revision,
	// note - tags can move from one revision to another
	Tags []string `json:"tags,omitempty" protobuf:"bytes,3,opt,name=tags"`
	// the message associated with the revision,
	// probably the commit message,
	// this is truncated to the first newline or 64 characters (which ever comes first)
	Message string `json:"message,omitempty" protobuf:"bytes,4,opt,name=message"`
}

// SyncOperationResult represent result of sync operation
type SyncOperationResult struct {
	// Resources holds the sync result of each individual resource
	Resources ResourceResults `json:"resources,omitempty" protobuf:"bytes,1,opt,name=resources"`
	// Revision holds the revision of the sync
	Revision string `json:"revision" protobuf:"bytes,2,opt,name=revision"`
	// Source records the application source information of the sync, used for comparing auto-sync
	Source ApplicationSource `json:"source,omitempty" protobuf:"bytes,3,opt,name=source"`
}

type ResultCode string

const (
	ResultCodeSynced       ResultCode = "Synced"
	ResultCodeSyncFailed   ResultCode = "SyncFailed"
	ResultCodePruned       ResultCode = "Pruned"
	ResultCodePruneSkipped ResultCode = "PruneSkipped"
)

type SyncPhase = string

const (
	SyncPhasePreSync  = "PreSync"
	SyncPhaseSync     = "Sync"
	SyncPhasePostSync = "PostSync"
	SyncPhaseSyncFail = "SyncFail"
)

// ResourceResult holds the operation result details of a specific resource
type ResourceResult struct {
	Group     string `json:"group" protobuf:"bytes,1,opt,name=group"`
	Version   string `json:"version" protobuf:"bytes,2,opt,name=version"`
	Kind      string `json:"kind" protobuf:"bytes,3,opt,name=kind"`
	Namespace string `json:"namespace" protobuf:"bytes,4,opt,name=namespace"`
	Name      string `json:"name" protobuf:"bytes,5,opt,name=name"`
	// the final result of the sync, this is be empty if the resources is yet to be applied/pruned and is always zero-value for hooks
	Status ResultCode `json:"status,omitempty" protobuf:"bytes,6,opt,name=status"`
	// message for the last sync OR operation
	Message string `json:"message,omitempty" protobuf:"bytes,7,opt,name=message"`
	// the type of the hook, empty for non-hook resources
	HookType HookType `json:"hookType,omitempty" protobuf:"bytes,8,opt,name=hookType"`
	// the state of any operation associated with this resource OR hook
	// note: can contain values for non-hook resources
	HookPhase OperationPhase `json:"hookPhase,omitempty" protobuf:"bytes,9,opt,name=hookPhase"`
	// indicates the particular phase of the sync that this is for
	SyncPhase SyncPhase `json:"syncPhase,omitempty" protobuf:"bytes,10,opt,name=syncPhase"`
}

func (r *ResourceResult) GroupVersionKind() schema.GroupVersionKind {
	return schema.GroupVersionKind{
		Group:   r.Group,
		Version: r.Version,
		Kind:    r.Kind,
	}
}

type ResourceResults []*ResourceResult

func (r ResourceResults) Filter(predicate func(r *ResourceResult) bool) ResourceResults {
	results := ResourceResults{}
	for _, res := range r {
		if predicate(res) {
			results = append(results, res)
		}
	}
	return results
}
func (r ResourceResults) Find(group string, kind string, namespace string, name string, phase SyncPhase) (int, *ResourceResult) {
	for i, res := range r {
		if res.Group == group && res.Kind == kind && res.Namespace == namespace && res.Name == name && res.SyncPhase == phase {
			return i, res
		}
	}
	return 0, nil
}

func (r ResourceResults) PruningRequired() (num int) {
	for _, res := range r {
		if res.Status == ResultCodePruneSkipped {
			num++
		}
	}
	return num
}

// RevisionHistory contains information relevant to an application deployment
type RevisionHistory struct {
	Revision   string            `json:"revision" protobuf:"bytes,2,opt,name=revision"`
	DeployedAt metav1.Time       `json:"deployedAt" protobuf:"bytes,4,opt,name=deployedAt"`
	ID         int64             `json:"id" protobuf:"bytes,5,opt,name=id"`
	Source     ApplicationSource `json:"source,omitempty" protobuf:"bytes,6,opt,name=source"`
}

// ApplicationWatchEvent contains information about application change.
type ApplicationWatchEvent struct {
	Type watch.EventType `json:"type" protobuf:"bytes,1,opt,name=type,casttype=k8s.io/apimachinery/pkg/watch.EventType"`

	// Application is:
	//  * If Type is Added or Modified: the new state of the object.
	//  * If Type is Deleted: the state of the object immediately before deletion.
	//  * If Type is Error: *api.Status is recommended; other types may make sense
	//    depending on context.
	Application Application `json:"application" protobuf:"bytes,2,opt,name=application"`
}

// ApplicationList is list of Application resources
// +k8s:deepcopy-gen:interfaces=k8s.io/apimachinery/pkg/runtime.Object
type ApplicationList struct {
	metav1.TypeMeta `json:",inline"`
	metav1.ListMeta `json:"metadata" protobuf:"bytes,1,opt,name=metadata"`
	Items           []Application `json:"items" protobuf:"bytes,2,rep,name=items"`
}

// ComponentParameter contains information about component parameter value
type ComponentParameter struct {
	Component string `json:"component,omitempty" protobuf:"bytes,1,opt,name=component"`
	Name      string `json:"name" protobuf:"bytes,2,opt,name=name"`
	Value     string `json:"value" protobuf:"bytes,3,opt,name=value"`
}

// SyncStatusCode is a type which represents possible comparison results
type SyncStatusCode string

// Possible comparison results
const (
	SyncStatusCodeUnknown   SyncStatusCode = "Unknown"
	SyncStatusCodeSynced    SyncStatusCode = "Synced"
	SyncStatusCodeOutOfSync SyncStatusCode = "OutOfSync"
)

// ApplicationConditionType represents type of application condition. Type name has following convention:
// prefix "Error" means error condition
// prefix "Warning" means warning condition
// prefix "Info" means informational condition
type ApplicationConditionType = string

const (
	// ApplicationConditionDeletionError indicates that controller failed to delete application
	ApplicationConditionDeletionError = "DeletionError"
	// ApplicationConditionInvalidSpecError indicates that application source is invalid
	ApplicationConditionInvalidSpecError = "InvalidSpecError"
	// ApplicationConditionComparisonError indicates controller failed to compare application state
	ApplicationConditionComparisonError = "ComparisonError"
	// ApplicationConditionSyncError indicates controller failed to automatically sync the application
	ApplicationConditionSyncError = "SyncError"
	// ApplicationConditionUnknownError indicates an unknown controller error
	ApplicationConditionUnknownError = "UnknownError"
	// ApplicationConditionSharedResourceWarning indicates that controller detected resources which belongs to more than one application
	ApplicationConditionSharedResourceWarning = "SharedResourceWarning"
	// ApplicationConditionRepeatedResourceWarning indicates that application source has resource with same Group, Kind, Name, Namespace multiple times
	ApplicationConditionRepeatedResourceWarning = "RepeatedResourceWarning"
	// ApplicationConditionExcludedResourceWarning indicates that application has resource which is configured to be excluded
	ApplicationConditionExcludedResourceWarning = "ExcludedResourceWarning"
	// ApplicationConditionOrphanedResourceWarning indicates that application has orphaned resources
	ApplicationConditionOrphanedResourceWarning = "OrphanedResourceWarning"
)

// ApplicationCondition contains details about current application condition
type ApplicationCondition struct {
	// Type is an application condition type
	Type ApplicationConditionType `json:"type" protobuf:"bytes,1,opt,name=type"`
	// Message contains human-readable message indicating details about condition
	Message string `json:"message" protobuf:"bytes,2,opt,name=message"`
	// LastTransitionTime is the time the condition was first observed.
	LastTransitionTime *metav1.Time `json:"lastTransitionTime,omitempty" protobuf:"bytes,3,opt,name=lastTransitionTime"`
}

// ComparedTo contains application source and target which was used for resources comparison
type ComparedTo struct {
	Source      ApplicationSource      `json:"source" protobuf:"bytes,1,opt,name=source"`
	Destination ApplicationDestination `json:"destination" protobuf:"bytes,2,opt,name=destination"`
}

// SyncStatus is a comparison result of application spec and deployed application.
type SyncStatus struct {
	Status     SyncStatusCode `json:"status" protobuf:"bytes,1,opt,name=status,casttype=SyncStatusCode"`
	ComparedTo ComparedTo     `json:"comparedTo,omitempty" protobuf:"bytes,2,opt,name=comparedTo"`
	Revision   string         `json:"revision,omitempty" protobuf:"bytes,3,opt,name=revision"`
}

type HealthStatus struct {
	Status  HealthStatusCode `json:"status,omitempty" protobuf:"bytes,1,opt,name=status"`
	Message string           `json:"message,omitempty" protobuf:"bytes,2,opt,name=message"`
}

type HealthStatusCode = string

const (
	HealthStatusUnknown     HealthStatusCode = "Unknown"
	HealthStatusProgressing HealthStatusCode = "Progressing"
	HealthStatusHealthy     HealthStatusCode = "Healthy"
	HealthStatusSuspended   HealthStatusCode = "Suspended"
	HealthStatusDegraded    HealthStatusCode = "Degraded"
	HealthStatusMissing     HealthStatusCode = "Missing"
)

// InfoItem contains human readable information about object
type InfoItem struct {
	// Name is a human readable title for this piece of information.
	Name string `json:"name,omitempty" protobuf:"bytes,1,opt,name=name"`
	// Value is human readable content.
	Value string `json:"value,omitempty" protobuf:"bytes,2,opt,name=value"`
}

// ResourceNetworkingInfo holds networking resource related information
type ResourceNetworkingInfo struct {
	TargetLabels map[string]string        `json:"targetLabels,omitempty" protobuf:"bytes,1,opt,name=targetLabels"`
	TargetRefs   []ResourceRef            `json:"targetRefs,omitempty" protobuf:"bytes,2,opt,name=targetRefs"`
	Labels       map[string]string        `json:"labels,omitempty" protobuf:"bytes,3,opt,name=labels"`
	Ingress      []v1.LoadBalancerIngress `json:"ingress,omitempty" protobuf:"bytes,4,opt,name=ingress"`
	// ExternalURLs holds list of URLs which should be available externally. List is populated for ingress resources using rules hostnames.
	ExternalURLs []string `json:"externalURLs,omitempty" protobuf:"bytes,5,opt,name=externalURLs"`
}

// ApplicationTree holds nodes which belongs to the application
type ApplicationTree struct {
	// Nodes contains list of nodes which either directly managed by the application and children of directly managed nodes.
	Nodes []ResourceNode `json:"nodes,omitempty" protobuf:"bytes,1,rep,name=nodes"`
	// OrphanedNodes contains if or orphaned nodes: nodes which are not managed by the app but in the same namespace. List is populated only if orphaned resources enabled in app project.
	OrphanedNodes []ResourceNode `json:"orphanedNodes,omitempty" protobuf:"bytes,2,rep,name=orphanedNodes"`
}

type ApplicationSummary struct {
	// ExternalURLs holds all external URLs of application child resources.
	ExternalURLs []string `json:"externalURLs,omitempty" protobuf:"bytes,1,opt,name=externalURLs"`
	// Images holds all images of application child resources.
	Images []string `json:"images,omitempty" protobuf:"bytes,2,opt,name=images"`
}

func (t *ApplicationTree) FindNode(group string, kind string, namespace string, name string) *ResourceNode {
	for _, n := range append(t.Nodes, t.OrphanedNodes...) {
		if n.Group == group && n.Kind == kind && n.Namespace == namespace && n.Name == name {
			return &n
		}
	}
	return nil
}

func (t *ApplicationTree) GetSummary() ApplicationSummary {
	urlsSet := make(map[string]bool)
	imagesSet := make(map[string]bool)
	for _, node := range t.Nodes {
		if node.NetworkingInfo != nil {
			for _, url := range node.NetworkingInfo.ExternalURLs {
				urlsSet[url] = true
			}
		}
		for _, image := range node.Images {
			imagesSet[image] = true
		}
	}
	urls := make([]string, 0)
	for url := range urlsSet {
		urls = append(urls, url)
	}
	images := make([]string, 0)
	for image := range imagesSet {
		images = append(images, image)
	}
	return ApplicationSummary{ExternalURLs: urls, Images: images}
}

// ResourceRef includes fields which unique identify resource
type ResourceRef struct {
	Group     string `json:"group,omitempty" protobuf:"bytes,1,opt,name=group"`
	Version   string `json:"version,omitempty" protobuf:"bytes,2,opt,name=version"`
	Kind      string `json:"kind,omitempty" protobuf:"bytes,3,opt,name=kind"`
	Namespace string `json:"namespace,omitempty" protobuf:"bytes,4,opt,name=namespace"`
	Name      string `json:"name,omitempty" protobuf:"bytes,5,opt,name=name"`
	UID       string `json:"uid,omitempty" protobuf:"bytes,6,opt,name=uid"`
}

// ResourceNode contains information about live resource and its children
type ResourceNode struct {
	ResourceRef     `json:",inline" protobuf:"bytes,1,opt,name=resourceRef"`
	ParentRefs      []ResourceRef           `json:"parentRefs,omitempty" protobuf:"bytes,2,opt,name=parentRefs"`
	Info            []InfoItem              `json:"info,omitempty" protobuf:"bytes,3,opt,name=info"`
	NetworkingInfo  *ResourceNetworkingInfo `json:"networkingInfo,omitempty" protobuf:"bytes,4,opt,name=networkingInfo"`
	ResourceVersion string                  `json:"resourceVersion,omitempty" protobuf:"bytes,5,opt,name=resourceVersion"`
	Images          []string                `json:"images,omitempty" protobuf:"bytes,6,opt,name=images"`
	Health          *HealthStatus           `json:"health,omitempty" protobuf:"bytes,7,opt,name=health"`
}

func (n *ResourceNode) GroupKindVersion() schema.GroupVersionKind {
	return schema.GroupVersionKind{
		Group:   n.Group,
		Version: n.Version,
		Kind:    n.Kind,
	}
}

// ResourceStatus holds the current sync and health status of a resource
type ResourceStatus struct {
	Group           string         `json:"group,omitempty" protobuf:"bytes,1,opt,name=group"`
	Version         string         `json:"version,omitempty" protobuf:"bytes,2,opt,name=version"`
	Kind            string         `json:"kind,omitempty" protobuf:"bytes,3,opt,name=kind"`
	Namespace       string         `json:"namespace,omitempty" protobuf:"bytes,4,opt,name=namespace"`
	Name            string         `json:"name,omitempty" protobuf:"bytes,5,opt,name=name"`
	Status          SyncStatusCode `json:"status,omitempty" protobuf:"bytes,6,opt,name=status"`
	Health          *HealthStatus  `json:"health,omitempty" protobuf:"bytes,7,opt,name=health"`
	Hook            bool           `json:"hook,omitempty" protobuf:"bytes,8,opt,name=hook"`
	RequiresPruning bool           `json:"requiresPruning,omitempty" protobuf:"bytes,9,opt,name=requiresPruning"`
}

func (r *ResourceStatus) GroupVersionKind() schema.GroupVersionKind {
	return schema.GroupVersionKind{Group: r.Group, Version: r.Version, Kind: r.Kind}
}

// ResourceDiff holds the diff of a live and target resource object
type ResourceDiff struct {
	Group       string `json:"group,omitempty" protobuf:"bytes,1,opt,name=group"`
	Kind        string `json:"kind,omitempty" protobuf:"bytes,2,opt,name=kind"`
	Namespace   string `json:"namespace,omitempty" protobuf:"bytes,3,opt,name=namespace"`
	Name        string `json:"name,omitempty" protobuf:"bytes,4,opt,name=name"`
	TargetState string `json:"targetState,omitempty" protobuf:"bytes,5,opt,name=targetState"`
	LiveState   string `json:"liveState,omitempty" protobuf:"bytes,6,opt,name=liveState"`
	Diff        string `json:"diff,omitempty" protobuf:"bytes,7,opt,name=diff"`
	Hook        bool   `json:"hook,omitempty" protobuf:"bytes,8,opt,name=hook"`
}

// ConnectionStatus represents connection status
type ConnectionStatus = string

const (
	ConnectionStatusSuccessful = "Successful"
	ConnectionStatusFailed     = "Failed"
)

// ConnectionState contains information about remote resource connection state
type ConnectionState struct {
	Status     ConnectionStatus `json:"status" protobuf:"bytes,1,opt,name=status"`
	Message    string           `json:"message" protobuf:"bytes,2,opt,name=message"`
	ModifiedAt *metav1.Time     `json:"attemptedAt" protobuf:"bytes,3,opt,name=attemptedAt"`
}

// Cluster is the definition of a cluster resource
type Cluster struct {
	// Server is the API server URL of the Kubernetes cluster
	Server string `json:"server" protobuf:"bytes,1,opt,name=server"`
	// Name of the cluster. If omitted, will use the server address
	Name string `json:"name" protobuf:"bytes,2,opt,name=name"`
	// Config holds cluster information for connecting to a cluster
	Config ClusterConfig `json:"config" protobuf:"bytes,3,opt,name=config"`
	// ConnectionState contains information about cluster connection state
	ConnectionState ConnectionState `json:"connectionState,omitempty" protobuf:"bytes,4,opt,name=connectionState"`
	// The server version
	ServerVersion string `json:"serverVersion,omitempty" protobuf:"bytes,5,opt,name=serverVersion"`
}

// ClusterList is a collection of Clusters.
type ClusterList struct {
	metav1.ListMeta `json:"metadata,omitempty" protobuf:"bytes,1,opt,name=metadata"`
	Items           []Cluster `json:"items" protobuf:"bytes,2,rep,name=items"`
}

// AWSAuthConfig is an AWS IAM authentication configuration
type AWSAuthConfig struct {
	// ClusterName contains AWS cluster name
	ClusterName string `json:"clusterName,omitempty" protobuf:"bytes,1,opt,name=clusterName"`

	// RoleARN contains optional role ARN. If set then AWS IAM Authenticator assume a role to perform cluster operations instead of the default AWS credential provider chain.
	RoleARN string `json:"roleARN,omitempty" protobuf:"bytes,2,opt,name=roleARN"`
}

// ClusterConfig is the configuration attributes. This structure is subset of the go-client
// rest.Config with annotations added for marshalling.
type ClusterConfig struct {
	// Server requires Basic authentication
	Username string `json:"username,omitempty" protobuf:"bytes,1,opt,name=username"`
	Password string `json:"password,omitempty" protobuf:"bytes,2,opt,name=password"`

	// Server requires Bearer authentication. This client will not attempt to use
	// refresh tokens for an OAuth2 flow.
	// TODO: demonstrate an OAuth2 compatible client.
	BearerToken string `json:"bearerToken,omitempty" protobuf:"bytes,3,opt,name=bearerToken"`

	// TLSClientConfig contains settings to enable transport layer security
	TLSClientConfig `json:"tlsClientConfig" protobuf:"bytes,4,opt,name=tlsClientConfig"`

	// AWSAuthConfig contains IAM authentication configuration
	AWSAuthConfig *AWSAuthConfig `json:"awsAuthConfig,omitempty" protobuf:"bytes,5,opt,name=awsAuthConfig"`
}

// TLSClientConfig contains settings to enable transport layer security
type TLSClientConfig struct {
	// Server should be accessed without verifying the TLS certificate. For testing only.
	Insecure bool `json:"insecure" protobuf:"bytes,1,opt,name=insecure"`
	// ServerName is passed to the server for SNI and is used in the client to check server
	// certificates against. If ServerName is empty, the hostname used to contact the
	// server is used.
	ServerName string `json:"serverName,omitempty" protobuf:"bytes,2,opt,name=serverName"`
	// CertData holds PEM-encoded bytes (typically read from a client certificate file).
	// CertData takes precedence over CertFile
	CertData []byte `json:"certData,omitempty" protobuf:"bytes,3,opt,name=certData"`
	// KeyData holds PEM-encoded bytes (typically read from a client certificate key file).
	// KeyData takes precedence over KeyFile
	KeyData []byte `json:"keyData,omitempty" protobuf:"bytes,4,opt,name=keyData"`
	// CAData holds PEM-encoded bytes (typically read from a root certificates bundle).
	// CAData takes precedence over CAFile
	CAData []byte `json:"caData,omitempty" protobuf:"bytes,5,opt,name=caData"`
}

// ResourceOverride holds configuration to customize resource diffing and health assessment
type ResourceOverride struct {
	HealthLua         string `json:"health.lua,omitempty" protobuf:"bytes,1,opt,name=healthLua"`
	Actions           string `json:"actions,omitempty" protobuf:"bytes,3,opt,name=actions"`
	IgnoreDifferences string `json:"ignoreDifferences,omitempty" protobuf:"bytes,2,opt,name=ignoreDifferences"`
}

func (o *ResourceOverride) GetActions() (ResourceActions, error) {
	var actions ResourceActions
	err := yaml.Unmarshal([]byte(o.Actions), &actions)
	if err != nil {
		return actions, err
	}
	return actions, nil
}

type ResourceActions struct {
	ActionDiscoveryLua string                     `json:"discovery.lua,omitempty" yaml:"discovery.lua,omitempty" protobuf:"bytes,1,opt,name=actionDiscoveryLua"`
	Definitions        []ResourceActionDefinition `json:"definitions,omitempty" protobuf:"bytes,2,rep,name=definitions"`
}

type ResourceActionDefinition struct {
	Name      string `json:"name" protobuf:"bytes,1,opt,name=name"`
	ActionLua string `json:"action.lua" yaml:"action.lua" protobuf:"bytes,2,opt,name=actionLua"`
}

type ResourceAction struct {
	Name     string                `json:"name,omitempty" protobuf:"bytes,1,opt,name=name"`
	Params   []ResourceActionParam `json:"params,omitempty" protobuf:"bytes,2,rep,name=params"`
	Disabled bool                  `json:"disabled,omitempty" protobuf:"varint,3,opt,name=disabled"`
}

type ResourceActionParam struct {
	Name    string `json:"name,omitempty" protobuf:"bytes,1,opt,name=name"`
	Value   string `json:"value,omitempty" protobuf:"bytes,2,opt,name=value"`
	Type    string `json:"type,omitempty" protobuf:"bytes,3,opt,name=type"`
	Default string `json:"default,omitempty" protobuf:"bytes,4,opt,name=default"`
}

// Repository is a repository holding application configurations
type Repository struct {
	// URL of the repo
	Repo string `json:"repo" protobuf:"bytes,1,opt,name=repo"`
	// Username for authenticating at the repo server
	Username string `json:"username,omitempty" protobuf:"bytes,2,opt,name=username"`
	// Password for authenticating at the repo server
	Password string `json:"password,omitempty" protobuf:"bytes,3,opt,name=password"`
	// SSH private key data for authenticating at the repo server
	// only for Git repos
	SSHPrivateKey string `json:"sshPrivateKey,omitempty" protobuf:"bytes,4,opt,name=sshPrivateKey"`
	// Current state of repository server connecting
	ConnectionState ConnectionState `json:"connectionState,omitempty" protobuf:"bytes,5,opt,name=connectionState"`
	// InsecureIgnoreHostKey should not be used anymore, Insecure is favoured
	// only for Git repos
	InsecureIgnoreHostKey bool `json:"insecureIgnoreHostKey,omitempty" protobuf:"bytes,6,opt,name=insecureIgnoreHostKey"`
	// Whether the repo is insecure
	Insecure bool `json:"insecure,omitempty" protobuf:"bytes,7,opt,name=insecure"`
	// Whether git-lfs support should be enabled for this repo
	EnableLFS bool `json:"enableLfs,omitempty" protobuf:"bytes,8,opt,name=enableLfs"`
	// TLS client cert data for authenticating at the repo server
	TLSClientCertData string `json:"tlsClientCertData,omitempty" protobuf:"bytes,9,opt,name=tlsClientCertData"`
	// TLS client cert key for authenticating at the repo server
	TLSClientCertKey string `json:"tlsClientCertKey,omitempty" protobuf:"bytes,10,opt,name=tlsClientCertKey"`
	// type of the repo, maybe "git or "helm, "git" is assumed if empty or absent
	Type string `json:"type,omitempty" protobuf:"bytes,11,opt,name=type"`
	// only for Helm repos
	Name string `json:"name,omitempty" protobuf:"bytes,12,opt,name=name"`
}

func (repo *Repository) IsInsecure() bool {
	return repo.InsecureIgnoreHostKey || repo.Insecure
}

func (repo *Repository) IsLFSEnabled() bool {
	return repo.EnableLFS
}

func (repo *Repository) CopyCredentialsFrom(source *Repository) {
	if source != nil {
		if repo.Username == "" {
			repo.Username = source.Username
		}
		if repo.Password == "" {
			repo.Password = source.Password
		}
		if repo.SSHPrivateKey == "" {
			repo.SSHPrivateKey = source.SSHPrivateKey
		}
		repo.InsecureIgnoreHostKey = repo.InsecureIgnoreHostKey || source.InsecureIgnoreHostKey
		repo.Insecure = repo.Insecure || source.Insecure
		repo.EnableLFS = repo.EnableLFS || source.EnableLFS
		if repo.TLSClientCertData == "" {
			repo.TLSClientCertData = source.TLSClientCertData
		}
		if repo.TLSClientCertKey == "" {
			repo.TLSClientCertKey = source.TLSClientCertKey
		}
	}
}

func (repo *Repository) GetGitCreds() git.Creds {
	if repo == nil {
		return git.NopCreds{}
	}
	if repo.Username != "" && repo.Password != "" {
		return git.NewHTTPSCreds(repo.Username, repo.Password, repo.TLSClientCertData, repo.TLSClientCertKey, repo.IsInsecure())
	}
	if repo.SSHPrivateKey != "" {
		return git.NewSSHCreds(repo.SSHPrivateKey, getCAPath(repo.Repo), repo.IsInsecure())
	}
	return git.NopCreds{}
}

func (repo *Repository) GetHelmCreds() helm.Creds {
	return helm.Creds{
		Username: repo.Username,
		Password: repo.Password,
		CAPath:   getCAPath(repo.Repo),
		CertData: []byte(repo.TLSClientCertData),
		KeyData:  []byte(repo.TLSClientCertKey),
	}
}

func getCAPath(repoURL string) string {
	if git.IsHTTPSURL(repoURL) {
		if parsedURL, err := url.Parse(repoURL); err == nil {
			if caPath, err := cert.GetCertBundlePathForRepository(parsedURL.Host); err == nil {
				return caPath
			} else {
				log.Warnf("Could not get cert bundle path for host '%s'", parsedURL.Host)
			}
		} else {
			// We don't fail if we cannot parse the URL, but log a warning in that
			// case. And we execute the command in a verbatim way.
			log.Warnf("Could not parse repo URL '%s'", repoURL)
		}
	}
	return ""
}

type Repositories []*Repository

func (r Repositories) Filter(predicate func(r *Repository) bool) Repositories {
	var res Repositories
	for i := range r {
		repo := r[i]
		if predicate(repo) {
			res = append(res, repo)
		}
	}
	return res
}

// RepositoryList is a collection of Repositories.
type RepositoryList struct {
	metav1.ListMeta `json:"metadata,omitempty" protobuf:"bytes,1,opt,name=metadata"`
	Items           Repositories `json:"items" protobuf:"bytes,2,rep,name=items"`
}

// A RepositoryCertificate is either SSH known hosts entry or TLS certificate
type RepositoryCertificate struct {
	// Name of the server the certificate is intended for
	ServerName string `json:"serverName" protobuf:"bytes,1,opt,name=serverName"`
	// Type of certificate - currently "https" or "ssh"
	CertType string `json:"certType" protobuf:"bytes,2,opt,name=certType"`
	// The sub type of the cert, i.e. "ssh-rsa"
	CertSubType string `json:"certSubType" protobuf:"bytes,3,opt,name=certSubType"`
	// Actual certificate data, protocol dependent
	CertData []byte `json:"certData" protobuf:"bytes,4,opt,name=certData"`
	// Additional certificate info (e.g. SSH fingerprint, X509 CommonName)
	CertInfo string `json:"certInfo" protobuf:"bytes,5,opt,name=certInfo"`
}

// RepositoryCertificateList is a collection of RepositoryCertificates
type RepositoryCertificateList struct {
	metav1.ListMeta `json:"metadata,omitempty" protobuf:"bytes,1,opt,name=metadata"`
	// List of certificates to be processed
	Items []RepositoryCertificate `json:"items" protobuf:"bytes,2,rep,name=items"`
}

// AppProjectList is list of AppProject resources
// +k8s:deepcopy-gen:interfaces=k8s.io/apimachinery/pkg/runtime.Object
type AppProjectList struct {
	metav1.TypeMeta `json:",inline"`
	metav1.ListMeta `json:"metadata" protobuf:"bytes,1,opt,name=metadata"`
	Items           []AppProject `json:"items" protobuf:"bytes,2,rep,name=items"`
}

// AppProject provides a logical grouping of applications, providing controls for:
// * where the apps may deploy to (cluster whitelist)
// * what may be deployed (repository whitelist, resource whitelist/blacklist)
// * who can access these applications (roles, OIDC group claims bindings)
// * and what they can do (RBAC policies)
// * automation access to these roles (JWT tokens)
// +genclient
// +genclient:noStatus
// +k8s:deepcopy-gen:interfaces=k8s.io/apimachinery/pkg/runtime.Object
// +kubebuilder:resource:path=appprojects,shortName=appproj;appprojs
type AppProject struct {
	metav1.TypeMeta   `json:",inline"`
	metav1.ObjectMeta `json:"metadata" protobuf:"bytes,1,opt,name=metadata"`
	Spec              AppProjectSpec `json:"spec" protobuf:"bytes,2,opt,name=spec"`
}

// GetRoleByName returns the role in a project by the name with its index
func (p *AppProject) GetRoleByName(name string) (*ProjectRole, int, error) {
	for i, role := range p.Spec.Roles {
		if name == role.Name {
			return &role, i, nil
		}
	}
	return nil, -1, fmt.Errorf("role '%s' does not exist in project '%s'", name, p.Name)
}

// GetJWTToken looks up the index of a JWTToken in a project by the issue at time
func (p *AppProject) GetJWTToken(roleName string, issuedAt int64) (*JWTToken, int, error) {
	role, _, err := p.GetRoleByName(roleName)
	if err != nil {
		return nil, -1, err
	}
	for i, token := range role.JWTTokens {
		if issuedAt == token.IssuedAt {
			return &token, i, nil
		}
	}
	return nil, -1, fmt.Errorf("JWT token for role '%s' issued at '%d' does not exist in project '%s'", role.Name, issuedAt, p.Name)
}

func (p *AppProject) ValidateProject() error {
	destKeys := make(map[string]bool)
	for _, dest := range p.Spec.Destinations {
		key := fmt.Sprintf("%s/%s", dest.Server, dest.Namespace)
		if _, ok := destKeys[key]; ok {
			return status.Errorf(codes.InvalidArgument, "destination '%s' already added", key)
		}
		destKeys[key] = true
	}
	srcRepos := make(map[string]bool)
	for _, src := range p.Spec.SourceRepos {
		if _, ok := srcRepos[src]; ok {
			return status.Errorf(codes.InvalidArgument, "source repository '%s' already added", src)
		}
		srcRepos[src] = true
	}

	roleNames := make(map[string]bool)
	for _, role := range p.Spec.Roles {
		if _, ok := roleNames[role.Name]; ok {
			return status.Errorf(codes.AlreadyExists, "role '%s' already exists", role.Name)
		}
		if err := validateRoleName(role.Name); err != nil {
			return err
		}
		existingPolicies := make(map[string]bool)
		for _, policy := range role.Policies {
			if _, ok := existingPolicies[policy]; ok {
				return status.Errorf(codes.AlreadyExists, "policy '%s' already exists for role '%s'", policy, role.Name)
			}
			if err := validatePolicy(p.Name, role.Name, policy); err != nil {
				return err
			}
			existingPolicies[policy] = true
		}
		existingGroups := make(map[string]bool)
		for _, group := range role.Groups {
			if _, ok := existingGroups[group]; ok {
				return status.Errorf(codes.AlreadyExists, "group '%s' already exists for role '%s'", group, role.Name)
			}
			if err := validateGroupName(group); err != nil {
				return err
			}
			existingGroups[group] = true
		}
		roleNames[role.Name] = true
	}

	if p.Spec.SyncWindows.HasWindows() {
		existingWindows := make(map[string]bool)
		for _, window := range p.Spec.SyncWindows {
			if _, ok := existingWindows[window.Kind+window.Schedule+window.Duration]; ok {
				return status.Errorf(codes.AlreadyExists, "window '%s':'%s':'%s' already exists, update or edit", window.Kind, window.Schedule, window.Duration)
			}
			err := window.Validate()
			if err != nil {
				return err
			}
			if len(window.Applications) == 0 && len(window.Namespaces) == 0 && len(window.Clusters) == 0 {
				return status.Errorf(codes.OutOfRange, "window '%s':'%s':'%s' requires one of application, cluster or namespace", window.Kind, window.Schedule, window.Duration)
			}
			existingWindows[window.Kind+window.Schedule+window.Duration] = true
		}
	}

	if err := p.validatePolicySyntax(); err != nil {
		return err
	}
	return nil
}

// TODO: refactor to use rbacpolicy.ActionGet, rbacpolicy.ActionCreate, without import cycle
var validActions = map[string]bool{
	"get":      true,
	"create":   true,
	"update":   true,
	"delete":   true,
	"sync":     true,
	"override": true,
	"*":        true,
}

func isValidAction(action string) bool {
	return validActions[action]
}

func validatePolicy(proj string, role string, policy string) error {
	policyComponents := strings.Split(policy, ",")
	if len(policyComponents) != 6 || strings.Trim(policyComponents[0], " ") != "p" {
		return status.Errorf(codes.InvalidArgument, "invalid policy rule '%s': must be of the form: 'p, sub, res, act, obj, eft'", policy)
	}
	// subject
	subject := strings.Trim(policyComponents[1], " ")
	expectedSubject := fmt.Sprintf("proj:%s:%s", proj, role)
	if subject != expectedSubject {
		return status.Errorf(codes.InvalidArgument, "invalid policy rule '%s': policy subject must be: '%s', not '%s'", policy, expectedSubject, subject)
	}
	// resource
	resource := strings.Trim(policyComponents[2], " ")
	if resource != "applications" {
		return status.Errorf(codes.InvalidArgument, "invalid policy rule '%s': project resource must be: 'applications', not '%s'", policy, resource)
	}
	// action
	action := strings.Trim(policyComponents[3], " ")
	if !isValidAction(action) {
		return status.Errorf(codes.InvalidArgument, "invalid policy rule '%s': invalid action '%s'", policy, action)
	}
	// object
	object := strings.Trim(policyComponents[4], " ")
	objectRegexp, err := regexp.Compile(fmt.Sprintf(`^%s/[*\w-]+$`, proj))
	if err != nil || !objectRegexp.MatchString(object) {
		return status.Errorf(codes.InvalidArgument, "invalid policy rule '%s': object must be of form '%s/*' or '%s/<APPNAME>', not '%s'", policy, proj, proj, object)
	}
	// effect
	effect := strings.Trim(policyComponents[5], " ")
	if effect != "allow" && effect != "deny" {
		return status.Errorf(codes.InvalidArgument, "invalid policy rule '%s': effect must be: 'allow' or 'deny'", policy)
	}
	return nil
}

var roleNameRegexp = regexp.MustCompile(`^[a-zA-Z0-9]([-_a-zA-Z0-9]*[a-zA-Z0-9])?$`)

func validateRoleName(name string) error {
	if !roleNameRegexp.MatchString(name) {
		return status.Errorf(codes.InvalidArgument, "invalid role name '%s'. Must consist of alphanumeric characters, '-' or '_', and must start and end with an alphanumeric character", name)
	}
	return nil
}

var invalidChars = regexp.MustCompile("[,\n\r\t]")

func validateGroupName(name string) error {
	if strings.TrimSpace(name) == "" {
		return status.Errorf(codes.InvalidArgument, "group '%s' is empty", name)
	}
	if invalidChars.MatchString(name) {
		return status.Errorf(codes.InvalidArgument, "group '%s' contains invalid characters", name)
	}
	return nil
}

// validatePolicySyntax verifies policy syntax is accepted by casbin
func (p *AppProject) validatePolicySyntax() error {
	err := rbac.ValidatePolicy(p.ProjectPoliciesString())
	if err != nil {
		return status.Errorf(codes.InvalidArgument, "policy syntax error: %s", err.Error())
	}
	return nil
}

// AddGroupToRole adds an OIDC group to a role
func (p *AppProject) AddGroupToRole(roleName, group string) (bool, error) {
	role, roleIndex, err := p.GetRoleByName(roleName)
	if err != nil {
		return false, err
	}
	for _, roleGroup := range role.Groups {
		if group == roleGroup {
			return false, nil
		}
	}
	role.Groups = append(role.Groups, group)
	p.Spec.Roles[roleIndex] = *role
	return true, nil
}

// RemoveGroupFromRole removes an OIDC group from a role
func (p *AppProject) RemoveGroupFromRole(roleName, group string) (bool, error) {
	role, roleIndex, err := p.GetRoleByName(roleName)
	if err != nil {
		return false, err
	}
	for i, roleGroup := range role.Groups {
		if group == roleGroup {
			role.Groups = append(role.Groups[:i], role.Groups[i+1:]...)
			p.Spec.Roles[roleIndex] = *role
			return true, nil
		}
	}
	return false, nil
}

// NormalizePolicies normalizes the policies in the project
func (p *AppProject) NormalizePolicies() {
	for i, role := range p.Spec.Roles {
		var normalizedPolicies []string
		for _, policy := range role.Policies {
			normalizedPolicies = append(normalizedPolicies, p.normalizePolicy(policy))
		}
		p.Spec.Roles[i].Policies = normalizedPolicies
	}
}

func (p *AppProject) normalizePolicy(policy string) string {
	policyComponents := strings.Split(policy, ",")
	normalizedPolicy := ""
	for _, component := range policyComponents {
		if normalizedPolicy == "" {
			normalizedPolicy = component
		} else {
			normalizedPolicy = fmt.Sprintf("%s, %s", normalizedPolicy, strings.Trim(component, " "))
		}
	}
	return normalizedPolicy
}

// OrphanedResourcesMonitorSettings holds settings of orphaned resources monitoring
type OrphanedResourcesMonitorSettings struct {
	// Warn indicates if warning condition should be created for apps which have orphaned resources
	Warn *bool `json:"warn,omitempty" protobuf:"bytes,1,name=warn"`
}

func (s *OrphanedResourcesMonitorSettings) IsWarn() bool {
	return s.Warn == nil || *s.Warn
}

// AppProjectSpec is the specification of an AppProject
type AppProjectSpec struct {
	// SourceRepos contains list of repository URLs which can be used for deployment
	SourceRepos []string `json:"sourceRepos,omitempty" protobuf:"bytes,1,name=sourceRepos"`
	// Destinations contains list of destinations available for deployment
	Destinations []ApplicationDestination `json:"destinations,omitempty" protobuf:"bytes,2,name=destination"`
	// Description contains optional project description
	Description string `json:"description,omitempty" protobuf:"bytes,3,opt,name=description"`
	// Roles are user defined RBAC roles associated with this project
	Roles []ProjectRole `json:"roles,omitempty" protobuf:"bytes,4,rep,name=roles"`
	// ClusterResourceWhitelist contains list of whitelisted cluster level resources
	ClusterResourceWhitelist []metav1.GroupKind `json:"clusterResourceWhitelist,omitempty" protobuf:"bytes,5,opt,name=clusterResourceWhitelist"`
	// NamespaceResourceBlacklist contains list of blacklisted namespace level resources
	NamespaceResourceBlacklist []metav1.GroupKind `json:"namespaceResourceBlacklist,omitempty" protobuf:"bytes,6,opt,name=namespaceResourceBlacklist"`
	// OrphanedResources specifies if controller should monitor orphaned resources of apps in this project
	OrphanedResources *OrphanedResourcesMonitorSettings `json:"orphanedResources,omitempty" protobuf:"bytes,7,opt,name=orphanedResources"`
	// SyncWindows controls when syncs can be run for apps in this project
	SyncWindows SyncWindows `json:"syncWindows,omitempty" protobuf:"bytes,8,opt,name=syncWindows"`
}

// SyncWindows is a collection of sync windows in this project
type SyncWindows []*SyncWindow

// SyncWindow contains the kind, time, duration and attributes that are used to assign the syncWindows to apps
type SyncWindow struct {
	// Kind defines if the window allows or blocks syncs
	Kind string `json:"kind,omitempty" protobuf:"bytes,1,opt,name=kind"`
	// Schedule is the time the window will begin, specified in cron format
	Schedule string `json:"schedule,omitempty" protobuf:"bytes,2,opt,name=schedule"`
	// Duration is the amount of time the sync window will be open
	Duration string `json:"duration,omitempty" protobuf:"bytes,3,opt,name=duration"`
	// Applications contains a list of applications that the window will apply to
	Applications []string `json:"applications,omitempty" protobuf:"bytes,4,opt,name=applications"`
	// Namespaces contains a list of namespaces that the window will apply to
	Namespaces []string `json:"namespaces,omitempty" protobuf:"bytes,5,opt,name=namespaces"`
	// Clusters contains a list of clusters that the window will apply to
	Clusters []string `json:"clusters,omitempty" protobuf:"bytes,6,opt,name=clusters"`
	// ManualSync enables manual syncs when they would otherwise be blocked
	ManualSync bool `json:"manualSync,omitempty" protobuf:"bytes,7,opt,name=manualSync"`
}

func (s *SyncWindows) HasWindows() bool {
	return s != nil && len(*s) > 0
}

func (s *SyncWindows) Active() *SyncWindows {
	if s.HasWindows() {
		var active SyncWindows
		specParser := cron.NewParser(cron.Minute | cron.Hour | cron.Dom | cron.Month | cron.Dow)
		for _, w := range *s {
			schedule, _ := specParser.Parse(w.Schedule)
			duration, _ := time.ParseDuration(w.Duration)
			now := time.Now()
			nextWindow := schedule.Next(now.Add(-duration))
			if nextWindow.Before(now) {
				active = append(active, w)
			}
		}
		if len(active) > 0 {
			return &active
		}
	}
	return nil
}

func (s *SyncWindows) InactiveAllows() *SyncWindows {
	if s.HasWindows() {
		var inactive SyncWindows
		specParser := cron.NewParser(cron.Minute | cron.Hour | cron.Dom | cron.Month | cron.Dow)
		for _, w := range *s {
			if w.Kind == "allow" {
				schedule, sErr := specParser.Parse(w.Schedule)
				duration, dErr := time.ParseDuration(w.Duration)
				now := time.Now()
				nextWindow := schedule.Next(now.Add(-duration))
				if !nextWindow.Before(now) && sErr == nil && dErr == nil {
					inactive = append(inactive, w)
				}
			}
		}
		if len(inactive) > 0 {
			return &inactive
		}
	}
	return nil
}

func (s *AppProjectSpec) AddWindow(knd string, sch string, dur string, app []string, ns []string, cl []string, ms bool) error {
	if len(knd) == 0 || len(sch) == 0 || len(dur) == 0 {
		return fmt.Errorf("cannot create window: require kind, schedule, duration and one or more of applications, namespaces and clusters")

	}
	window := &SyncWindow{
		Kind:       knd,
		Schedule:   sch,
		Duration:   dur,
		ManualSync: ms,
	}

	if len(app) > 0 {
		window.Applications = app
	}
	if len(ns) > 0 {
		window.Namespaces = ns
	}
	if len(cl) > 0 {
		window.Clusters = cl
	}

	err := window.Validate()
	if err != nil {
		return err
	}

	s.SyncWindows = append(s.SyncWindows, window)

	return nil

}

func (s *AppProjectSpec) DeleteWindow(id int) error {
	var exists bool
	for i := range s.SyncWindows {
		if i == id {
			exists = true
			s.SyncWindows = append(s.SyncWindows[:i], s.SyncWindows[i+1:]...)
			break
		}
	}
	if !exists {
		return fmt.Errorf("window with id '%s' not found", strconv.Itoa(id))
	}
	return nil
}

func (w *SyncWindows) Matches(app *Application) *SyncWindows {
	if w.HasWindows() {
		var matchingWindows SyncWindows
		for _, w := range *w {
			if len(w.Applications) > 0 {
				for _, a := range w.Applications {
					if globMatch(a, app.Name) {
						matchingWindows = append(matchingWindows, w)
						break
					}
				}
			}
			if len(w.Clusters) > 0 {
				for _, c := range w.Clusters {
					if globMatch(c, app.Spec.Destination.Server) {
						matchingWindows = append(matchingWindows, w)
						break
					}
				}
			}
			if len(w.Namespaces) > 0 {
				for _, n := range w.Namespaces {
					if globMatch(n, app.Spec.Destination.Namespace) {
						matchingWindows = append(matchingWindows, w)
						break
					}
				}
			}
		}
		if len(matchingWindows) > 0 {
			return &matchingWindows
		}
	}
	return nil
}

func (w *SyncWindows) CanSync(isManual bool) bool {
	if !w.HasWindows() {
		return true
	}

	var allowActive, denyActive, manualEnabled bool
	active := w.Active()
	denyActive, manualEnabled = active.hasDeny()
	allowActive = active.hasAllow()

	if !denyActive {
		if !allowActive {
			if isManual && w.InactiveAllows().manualEnabled() {
				return true
			}
		} else {
			return true
		}
	} else {
		if isManual && manualEnabled {
			return true
		}
	}

	return false
}

func (w *SyncWindows) hasDeny() (bool, bool) {
	if !w.HasWindows() {
		return false, false
	}
	var denyActive, manualEnabled bool
	for _, a := range *w {
		if a.Kind == "deny" {
			if !denyActive {
				manualEnabled = a.ManualSync
			} else {
				if manualEnabled {
					if !a.ManualSync {
						manualEnabled = a.ManualSync
					}
				}
			}
			denyActive = true
		}
	}
	return denyActive, manualEnabled
}

func (w *SyncWindows) hasAllow() bool {
	if !w.HasWindows() {
		return false
	}
	for _, a := range *w {
		if a.Kind == "allow" {
			return true
		}
	}
	return false
}

func (w *SyncWindows) manualEnabled() bool {
	if !w.HasWindows() {
		return false
	}
	for _, s := range *w {
		if s.ManualSync {
			return true
		}
	}
	return false
}

func (w SyncWindow) Active() bool {
	specParser := cron.NewParser(cron.Minute | cron.Hour | cron.Dom | cron.Month | cron.Dow)
	schedule, _ := specParser.Parse(w.Schedule)
	duration, _ := time.ParseDuration(w.Duration)
	now := time.Now()
	nextWindow := schedule.Next(now.Add(-duration))
	return nextWindow.Before(now)
}

func (w *SyncWindow) Update(s string, d string, a []string, n []string, c []string) error {
	if len(s) == 0 && len(d) == 0 && len(a) == 0 && len(n) == 0 && len(c) == 0 {
		return fmt.Errorf("cannot update: require one or more of schedule, duration, application, namespace, or cluster")
	}

	if len(s) > 0 {
		w.Schedule = s
	}

	if len(d) > 0 {
		w.Duration = d
	}

	if len(a) > 0 {
		w.Applications = a
	}
	if len(n) > 0 {
		w.Namespaces = n
	}
	if len(c) > 0 {
		w.Clusters = c
	}

	return nil
}

func (w *SyncWindow) Validate() error {
	if w.Kind != "allow" && w.Kind != "deny" {
		return fmt.Errorf("kind '%s' mismatch: can only be allow or deny", w.Kind)
	}
	specParser := cron.NewParser(cron.Minute | cron.Hour | cron.Dom | cron.Month | cron.Dow)
	_, err := specParser.Parse(w.Schedule)
	if err != nil {
		return fmt.Errorf("cannot parse schedule '%s': %s", w.Schedule, err)
	}
	_, err = time.ParseDuration(w.Duration)
	if err != nil {
		return fmt.Errorf("cannot parse duration '%s': %s", w.Duration, err)
	}
	return nil
}

func (d AppProjectSpec) DestinationClusters() []string {
	servers := make([]string, 0)

	for _, d := range d.Destinations {
		servers = append(servers, d.Server)
	}

	return servers
}

// ProjectRole represents a role that has access to a project
type ProjectRole struct {
	// Name is a name for this role
	Name string `json:"name" protobuf:"bytes,1,opt,name=name"`
	// Description is a description of the role
	Description string `json:"description,omitempty" protobuf:"bytes,2,opt,name=description"`
	// Policies Stores a list of casbin formated strings that define access policies for the role in the project
	Policies []string `json:"policies,omitempty" protobuf:"bytes,3,rep,name=policies"`
	// JWTTokens are a list of generated JWT tokens bound to this role
	JWTTokens []JWTToken `json:"jwtTokens,omitempty" protobuf:"bytes,4,rep,name=jwtTokens"`
	// Groups are a list of OIDC group claims bound to this role
	Groups []string `json:"groups,omitempty" protobuf:"bytes,5,rep,name=groups"`
}

// JWTToken holds the issuedAt and expiresAt values of a token
type JWTToken struct {
	IssuedAt  int64 `json:"iat" protobuf:"int64,1,opt,name=iat"`
	ExpiresAt int64 `json:"exp,omitempty" protobuf:"int64,2,opt,name=exp"`
}

// Command holds binary path and arguments list
type Command struct {
	Command []string `json:"command,omitempty" protobuf:"bytes,1,name=command"`
	Args    []string `json:"args,omitempty" protobuf:"bytes,2,rep,name=args"`
}

// ConfigManagementPlugin contains config management plugin configuration
type ConfigManagementPlugin struct {
	Name     string   `json:"name" protobuf:"bytes,1,name=name"`
	Init     *Command `json:"init,omitempty" protobuf:"bytes,2,name=init"`
	Generate Command  `json:"generate" protobuf:"bytes,3,name=generate"`
}

// KustomizeOptions are options for kustomize to use when building manifests
type KustomizeOptions struct {
	// BuildOptions is a string of build parameters to use when calling `kustomize build`
	BuildOptions string `protobuf:"bytes,1,opt,name=buildOptions"`
}

// ProjectPoliciesString returns Casbin formated string of a project's policies for each role
func (proj *AppProject) ProjectPoliciesString() string {
	var policies []string
	for _, role := range proj.Spec.Roles {
		projectPolicy := fmt.Sprintf("p, proj:%s:%s, projects, get, %s, allow", proj.ObjectMeta.Name, role.Name, proj.ObjectMeta.Name)
		policies = append(policies, projectPolicy)
		policies = append(policies, role.Policies...)
		for _, groupName := range role.Groups {
			policies = append(policies, fmt.Sprintf("g, %s, proj:%s:%s", groupName, proj.ObjectMeta.Name, role.Name))
		}
	}
	return strings.Join(policies, "\n")
}

func (app *Application) getFinalizerIndex(name string) int {
	for i, finalizer := range app.Finalizers {
		if finalizer == name {
			return i
		}
	}
	return -1
}

// CascadedDeletion indicates if resources finalizer is set and controller should delete app resources before deleting app
func (app *Application) CascadedDeletion() bool {
	return app.getFinalizerIndex(common.ResourcesFinalizerName) > -1
}

func (app *Application) IsRefreshRequested() (RefreshType, bool) {
	refreshType := RefreshTypeNormal
	annotations := app.GetAnnotations()
	if annotations == nil {
		return refreshType, false
	}

	typeStr, ok := annotations[common.AnnotationKeyRefresh]
	if !ok {
		return refreshType, false
	}

	if typeStr == string(RefreshTypeHard) {
		refreshType = RefreshTypeHard
	}

	return refreshType, true
}

// SetCascadedDeletion sets or remove resources finalizer
func (app *Application) SetCascadedDeletion(prune bool) {
	index := app.getFinalizerIndex(common.ResourcesFinalizerName)
	if prune != (index > -1) {
		if index > -1 {
			app.Finalizers[index] = app.Finalizers[len(app.Finalizers)-1]
			app.Finalizers = app.Finalizers[:len(app.Finalizers)-1]
		} else {
			app.Finalizers = append(app.Finalizers, common.ResourcesFinalizerName)
		}
	}
}

// SetConditions updates the application status conditions for a subset of evaluated types.
// If the application has a pre-existing condition of a type that is not in the evaluated list,
// it will be preserved. If the application has a pre-existing condition of a type that
// is in the evaluated list, but not in the incoming conditions list, it will be removed.
func (status *ApplicationStatus) SetConditions(conditions []ApplicationCondition, evaluatedTypes map[ApplicationConditionType]bool) {
	appConditions := make([]ApplicationCondition, 0)
	now := metav1.Now()
	for i := 0; i < len(status.Conditions); i++ {
		condition := status.Conditions[i]
		if _, ok := evaluatedTypes[condition.Type]; !ok {
			if condition.LastTransitionTime == nil {
				condition.LastTransitionTime = &now
			}
			appConditions = append(appConditions, condition)
		}
	}
	for i := range conditions {
		condition := conditions[i]
		if condition.LastTransitionTime == nil {
			condition.LastTransitionTime = &now
		}
		eci := findConditionIndexByType(status.Conditions, condition.Type)
		if eci >= 0 && status.Conditions[eci].Message == condition.Message {
			// If we already have a condition of this type, only update the timestamp if something
			// has changed.
			appConditions = append(appConditions, status.Conditions[eci])
		} else {
			// Otherwise we use the new incoming condition with an updated timestamp:
			appConditions = append(appConditions, condition)
		}
	}
	status.Conditions = appConditions
}

<<<<<<< HEAD
func findConditionIndexByType(conditions []ApplicationCondition, t ApplicationConditionType) int {
	for i := range conditions {
		if conditions[i].Type == t {
			return i
		}
	}
	return -1
}

// GetErrorConditions returns list of application error conditions
func (status *ApplicationStatus) GetErrorConditions() []ApplicationCondition {
=======
func (status *ApplicationStatus) GetConditions(conditionTypes map[ApplicationConditionType]bool) []ApplicationCondition {
>>>>>>> 2148b593
	result := make([]ApplicationCondition, 0)
	for i := range status.Conditions {
		condition := status.Conditions[i]
		if ok := conditionTypes[condition.Type]; ok {
			result = append(result, condition)
		}
	}
	return result
}

// IsError returns true if condition is error condition
func (condition *ApplicationCondition) IsError() bool {
	return strings.HasSuffix(condition.Type, "Error")
}

// Equals compares two instances of ApplicationSource and return true if instances are equal.
func (source *ApplicationSource) Equals(other ApplicationSource) bool {
	return reflect.DeepEqual(*source, other)
}

func (source *ApplicationSource) ExplicitType() (*ApplicationSourceType, error) {
	var appTypes []ApplicationSourceType
	if source.Kustomize != nil {
		appTypes = append(appTypes, ApplicationSourceTypeKustomize)
	}
	if source.Helm != nil {
		appTypes = append(appTypes, ApplicationSourceTypeHelm)
	}
	if source.Ksonnet != nil {
		appTypes = append(appTypes, ApplicationSourceTypeKsonnet)
	}
	if source.Directory != nil {
		appTypes = append(appTypes, ApplicationSourceTypeDirectory)
	}
	if source.Plugin != nil {
		appTypes = append(appTypes, ApplicationSourceTypePlugin)
	}
	if len(appTypes) == 0 {
		return nil, nil
	}
	if len(appTypes) > 1 {
		typeNames := make([]string, len(appTypes))
		for i := range appTypes {
			typeNames[i] = string(appTypes[i])
		}
		return nil, fmt.Errorf("multiple application sources defined: %s", strings.Join(typeNames, ","))
	}
	appType := appTypes[0]
	return &appType, nil
}

// Equals compares two instances of ApplicationDestination and return true if instances are equal.
func (dest ApplicationDestination) Equals(other ApplicationDestination) bool {
	return reflect.DeepEqual(dest, other)
}

// GetProject returns the application's project. This is preferred over spec.Project which may be empty
func (spec ApplicationSpec) GetProject() string {
	if spec.Project == "" {
		return common.DefaultAppProjectName
	}
	return spec.Project
}

func isResourceInList(res metav1.GroupKind, list []metav1.GroupKind) bool {
	for _, item := range list {
		ok, err := filepath.Match(item.Kind, res.Kind)
		if ok && err == nil {
			ok, err = filepath.Match(item.Group, res.Group)
			if ok && err == nil {
				return true
			}
		}
	}
	return false
}

// IsResourcePermitted validates if the given resource group/kind is permitted to be deployed in the project
func (proj AppProject) IsResourcePermitted(res metav1.GroupKind, namespaced bool) bool {
	if namespaced {
		return !isResourceInList(res, proj.Spec.NamespaceResourceBlacklist)
	} else {
		return isResourceInList(res, proj.Spec.ClusterResourceWhitelist)
	}
}

func globMatch(pattern string, val string) bool {
	if pattern == "*" {
		return true
	}
	if ok, err := filepath.Match(pattern, val); ok && err == nil {
		return true
	}
	return false
}

// IsSourcePermitted validates if the provided application's source is a one of the allowed sources for the project.
func (proj AppProject) IsSourcePermitted(src ApplicationSource) bool {
	srcNormalized := git.NormalizeGitURL(src.RepoURL)
	for _, repoURL := range proj.Spec.SourceRepos {
		normalized := git.NormalizeGitURL(repoURL)
		if globMatch(normalized, srcNormalized) {
			return true
		}
	}
	return false
}

// IsDestinationPermitted validates if the provided application's destination is one of the allowed destinations for the project
func (proj AppProject) IsDestinationPermitted(dst ApplicationDestination) bool {
	for _, item := range proj.Spec.Destinations {
		if globMatch(item.Server, dst.Server) && globMatch(item.Namespace, dst.Namespace) {
			return true
		}
	}
	return false
}

// RESTConfig returns a go-client REST config from cluster
func (c *Cluster) RESTConfig() *rest.Config {
	var config *rest.Config
	var err error
	if c.Server == common.KubernetesInternalAPIServerAddr && os.Getenv(common.EnvVarFakeInClusterConfig) == "true" {
		conf, exists := os.LookupEnv("KUBECONFIG")
		if exists {
			config, err = clientcmd.BuildConfigFromFlags("", conf)
		} else {
			config, err = clientcmd.BuildConfigFromFlags("", filepath.Join(os.Getenv("HOME"), ".kube", "config"))
		}
	} else if c.Server == common.KubernetesInternalAPIServerAddr && c.Config.Username == "" && c.Config.Password == "" && c.Config.BearerToken == "" {
		config, err = rest.InClusterConfig()
	} else {
		tlsClientConfig := rest.TLSClientConfig{
			Insecure:   c.Config.TLSClientConfig.Insecure,
			ServerName: c.Config.TLSClientConfig.ServerName,
			CertData:   c.Config.TLSClientConfig.CertData,
			KeyData:    c.Config.TLSClientConfig.KeyData,
			CAData:     c.Config.TLSClientConfig.CAData,
		}
		if c.Config.AWSAuthConfig != nil {
			args := []string{"token", "-i", c.Config.AWSAuthConfig.ClusterName}
			if c.Config.AWSAuthConfig.RoleARN != "" {
				args = append(args, "-r", c.Config.AWSAuthConfig.RoleARN)
			}
			config = &rest.Config{
				Host:            c.Server,
				TLSClientConfig: tlsClientConfig,
				ExecProvider: &api.ExecConfig{
					APIVersion: "client.authentication.k8s.io/v1alpha1",
					Command:    "aws-iam-authenticator",
					Args:       args,
				},
			}
		} else {
			config = &rest.Config{
				Host:            c.Server,
				Username:        c.Config.Username,
				Password:        c.Config.Password,
				BearerToken:     c.Config.BearerToken,
				TLSClientConfig: tlsClientConfig,
			}
		}
	}
	if err != nil {
		panic(fmt.Sprintf("Unable to create K8s REST config: %v", err))
	}
	config.QPS = common.K8sClientConfigQPS
	config.Burst = common.K8sClientConfigBurst
	return config
}

func UnmarshalToUnstructured(resource string) (*unstructured.Unstructured, error) {
	if resource == "" || resource == "null" {
		return nil, nil
	}
	var obj unstructured.Unstructured
	err := json.Unmarshal([]byte(resource), &obj)
	if err != nil {
		return nil, err
	}
	return &obj, nil
}

func (r ResourceDiff) LiveObject() (*unstructured.Unstructured, error) {
	return UnmarshalToUnstructured(r.LiveState)
}

func (r ResourceDiff) TargetObject() (*unstructured.Unstructured, error) {
	return UnmarshalToUnstructured(r.TargetState)
}<|MERGE_RESOLUTION|>--- conflicted
+++ resolved
@@ -1831,7 +1831,6 @@
 	status.Conditions = appConditions
 }
 
-<<<<<<< HEAD
 func findConditionIndexByType(conditions []ApplicationCondition, t ApplicationConditionType) int {
 	for i := range conditions {
 		if conditions[i].Type == t {
@@ -1842,10 +1841,7 @@
 }
 
 // GetErrorConditions returns list of application error conditions
-func (status *ApplicationStatus) GetErrorConditions() []ApplicationCondition {
-=======
 func (status *ApplicationStatus) GetConditions(conditionTypes map[ApplicationConditionType]bool) []ApplicationCondition {
->>>>>>> 2148b593
 	result := make([]ApplicationCondition, 0)
 	for i := range status.Conditions {
 		condition := status.Conditions[i]
