package v1alpha1

import (
	"encoding/json"
	"errors"
	"fmt"
	"os"
	"path/filepath"
	"reflect"
	"strings"

	metav1 "k8s.io/apimachinery/pkg/apis/meta/v1"
	"k8s.io/apimachinery/pkg/apis/meta/v1/unstructured"
	"k8s.io/apimachinery/pkg/runtime/schema"
	"k8s.io/apimachinery/pkg/watch"
	"k8s.io/client-go/rest"
	"k8s.io/client-go/tools/clientcmd"
	"k8s.io/client-go/tools/clientcmd/api"

	"github.com/argoproj/argo-cd/common"
	"github.com/argoproj/argo-cd/util/repos"
)

// Application is a definition of Application resource.
// +genclient
// +genclient:noStatus
// +k8s:deepcopy-gen:interfaces=k8s.io/apimachinery/pkg/runtime.Object
type Application struct {
	metav1.TypeMeta   `json:",inline"`
	metav1.ObjectMeta `json:"metadata" protobuf:"bytes,1,opt,name=metadata"`
	Spec              ApplicationSpec   `json:"spec" protobuf:"bytes,2,opt,name=spec"`
	Status            ApplicationStatus `json:"status" protobuf:"bytes,3,opt,name=status"`
	Operation         *Operation        `json:"operation,omitempty" protobuf:"bytes,4,opt,name=operation"`
}

// ApplicationSpec represents desired application state. Contains link to repository with application definition and additional parameters link definition revision.
type ApplicationSpec struct {
	// Source is a reference to the location ksonnet application definition
	Source ApplicationSource `json:"source" protobuf:"bytes,1,opt,name=source"`
	// Destination overrides the kubernetes server and namespace defined in the environment ksonnet app.yaml
	Destination ApplicationDestination `json:"destination" protobuf:"bytes,2,name=destination"`
	// Project is a application project name. Empty name means that application belongs to 'default' project.
	Project string `json:"project" protobuf:"bytes,3,name=project"`
	// SyncPolicy controls when a sync will be performed
	SyncPolicy *SyncPolicy `json:"syncPolicy,omitempty" protobuf:"bytes,4,name=syncPolicy"`
	// IgnoreDifferences controls resources fields which should be ignored during comparison
	IgnoreDifferences []ResourceIgnoreDifferences `json:"ignoreDifferences,omitempty" protobuf:"bytes,5,name=ignoreDifferences"`
}

// ResourceIgnoreDifferences contains resource filter and list of json paths which should be ignored during comparison with live state.
type ResourceIgnoreDifferences struct {
	Group        string   `json:"group" protobuf:"bytes,1,opt,name=group"`
	Kind         string   `json:"kind" protobuf:"bytes,2,opt,name=kind"`
	Name         string   `json:"name,omitempty" protobuf:"bytes,3,opt,name=name"`
	Namespace    string   `json:"namespace,omitempty" protobuf:"bytes,4,opt,name=namespace"`
	JSONPointers []string `json:"jsonPointers" protobuf:"bytes,5,opt,name=jsonPointers"`
}

// ApplicationSource contains information about github repository, path within repository and target application environment.
type ApplicationSource struct {
	// RepoURL is the repository URL of the application manifests
	RepoURL string `json:"repoURL" protobuf:"bytes,1,opt,name=repoURL"`
	// Path is a directory path within the repository containing a
	Path string `json:"path" protobuf:"bytes,2,opt,name=path"`
	// Environment is a ksonnet application environment name
	// TargetRevision defines the commit, tag, or branch in which to sync the application to.
	// If omitted, will sync to HEAD
	TargetRevision string `json:"targetRevision,omitempty" protobuf:"bytes,4,opt,name=targetRevision"`
	// ComponentParameterOverrides are a list of parameter override values
	// DEPRECATED: use app source specific config instead
	ComponentParameterOverrides []ComponentParameter `json:"componentParameterOverrides,omitempty" protobuf:"bytes,5,opt,name=componentParameterOverrides"`
	// Helm holds helm specific options
	Helm *ApplicationSourceHelm `json:"helm,omitempty" protobuf:"bytes,7,opt,name=helm"`
	// Kustomize holds kustomize specific options
	Kustomize *ApplicationSourceKustomize `json:"kustomize,omitempty" protobuf:"bytes,8,opt,name=kustomize"`
	// Ksonnet holds ksonnet specific options
	Ksonnet *ApplicationSourceKsonnet `json:"ksonnet,omitempty" protobuf:"bytes,9,opt,name=ksonnet"`
	// Directory holds path/directory specific options
	Directory *ApplicationSourceDirectory `json:"directory,omitempty" protobuf:"bytes,10,opt,name=directory"`
	// ConfigManagementPlugin holds config management plugin specific options
	Plugin *ApplicationSourcePlugin `json:"plugin,omitempty" protobuf:"bytes,11,opt,name=plugin"`
}

func (a ApplicationSource) IsZero() bool {
	return a.RepoURL == "" &&
		a.Path == "" &&
		a.TargetRevision == "" &&
		len(a.ComponentParameterOverrides) == 0 &&
		a.Helm.IsZero() &&
		a.Kustomize.IsZero() &&
		a.Ksonnet.IsZero() &&
		a.Directory.IsZero() &&
		a.Plugin.IsZero()
}

type ApplicationSourceType string

const (
	ApplicationSourceTypeHelm      ApplicationSourceType = "Helm"
	ApplicationSourceTypeKustomize ApplicationSourceType = "Kustomize"
	ApplicationSourceTypeKsonnet   ApplicationSourceType = "Ksonnet"
	ApplicationSourceTypeDirectory ApplicationSourceType = "Directory"
	ApplicationSourceTypePlugin    ApplicationSourceType = "Plugin"
)

type RefreshType string

const (
	RefreshTypeNormal RefreshType = "normal"
	RefreshTypeHard   RefreshType = "hard"
)

// ApplicationSourceHelm holds helm specific options
type ApplicationSourceHelm struct {
	// ValuesFiles is a list of Helm value files to use when generating a template
	ValueFiles []string `json:"valueFiles,omitempty" protobuf:"bytes,1,opt,name=valueFiles"`
	// Parameters are parameters to the helm template
	Parameters []HelmParameter `json:"parameters,omitempty" protobuf:"bytes,2,opt,name=parameters"`
}

// HelmParameter is a parameter to a helm template
type HelmParameter struct {
	// Name is the name of the helm parameter
	Name string `json:"name,omitempty" protobuf:"bytes,1,opt,name=name"`
	// Value is the value for the helm parameter
	Value string `json:"value,omitempty" protobuf:"bytes,2,opt,name=value"`
}

func (h *ApplicationSourceHelm) IsZero() bool {
	return len(h.ValueFiles) == 0 && len(h.Parameters) == 0
}

// ApplicationSourceKustomize holds kustomize specific options
type ApplicationSourceKustomize struct {
	// NamePrefix is a prefix appended to resources for kustomize apps
	NamePrefix string `json:"namePrefix" protobuf:"bytes,1,opt,name=namePrefix"`
	// ImageTags are kustomize 1.0 image tag overrides
	ImageTags []KustomizeImageTag `json:"imageTags" protobuf:"bytes,2,opt,name=imageTags"`
}

// KustomizeImageTag is a kustomize image tag
type KustomizeImageTag struct {
	// Name is the name of the image (e.g. nginx)
	Name string `json:"name,omitempty" protobuf:"bytes,1,opt,name=name"`
	// Value is the value for the new tag (e.g. 1.8.0)
	Value string `json:"value,omitempty" protobuf:"bytes,2,opt,name=value"`
}

func (k *ApplicationSourceKustomize) IsZero() bool {
	return k.NamePrefix == "" && len(k.ImageTags) == 0
}

// JsonnetVar is a jsonnet variable
type JsonnetVar struct {
	Name  string `json:"name" protobuf:"bytes,1,opt,name=name"`
	Value string `json:"value" protobuf:"bytes,2,opt,name=value"`
	Code  bool   `json:"code,omitempty" protobuf:"bytes,3,opt,name=code"`
}

// ApplicationSourceJsonnet holds jsonnet specific options
type ApplicationSourceJsonnet struct {
	// ExtVars is a list of Jsonnet External Variables
	ExtVars []JsonnetVar `json:"extVars,omitempty" protobuf:"bytes,1,opt,name=extVars"`
	// TLAS is a list of Jsonnet Top-level Arguments
	TLAs []JsonnetVar `json:"tlas,omitempty" protobuf:"bytes,2,opt,name=tlas"`
}

func (j *ApplicationSourceJsonnet) IsZero() bool {
	return len(j.ExtVars) == 0 && len(j.TLAs) == 0
}

// ApplicationSourceKsonnet holds ksonnet specific options
type ApplicationSourceKsonnet struct {
	// Environment is a ksonnet application environment name
	Environment string `json:"environment,omitempty" protobuf:"bytes,1,opt,name=environment"`
	// Parameters are a list of ksonnet component parameter override values
	Parameters []KsonnetParameter `json:"parameters,omitempty" protobuf:"bytes,2,opt,name=parameters"`
}

// KsonnetParameter is a ksonnet component parameter
type KsonnetParameter struct {
	Component string `json:"component,omitempty" protobuf:"bytes,1,opt,name=component"`
	Name      string `json:"name" protobuf:"bytes,2,opt,name=name"`
	Value     string `json:"value" protobuf:"bytes,3,opt,name=value"`
}

func (k *ApplicationSourceKsonnet) IsZero() bool {
	return k.Environment == "" && len(k.Parameters) == 0
}

type ApplicationSourceDirectory struct {
	Recurse bool                     `json:"recurse,omitempty" protobuf:"bytes,1,opt,name=recurse"`
	Jsonnet ApplicationSourceJsonnet `json:"jsonnet,omitempty" protobuf:"bytes,2,opt,name=jsonnet"`
}

func (d *ApplicationSourceDirectory) IsZero() bool {
	return !d.Recurse && d.Jsonnet.IsZero()
}

// ApplicationSourcePlugin holds config management plugin specific options
type ApplicationSourcePlugin struct {
	Name string `json:"name,omitempty" protobuf:"bytes,1,opt,name=name"`
}

func (c *ApplicationSourcePlugin) IsZero() bool {
	return c.Name == ""
}

// ApplicationDestination contains deployment destination information
type ApplicationDestination struct {
	// Server overrides the environment server value in the ksonnet app.yaml
	Server string `json:"server,omitempty" protobuf:"bytes,1,opt,name=server"`
	// Namespace overrides the environment namespace value in the ksonnet app.yaml
	Namespace string `json:"namespace,omitempty" protobuf:"bytes,2,opt,name=namespace"`
}

// ApplicationStatus contains information about application sync, health status
type ApplicationStatus struct {
	Resources      []ResourceStatus       `json:"resources,omitempty" protobuf:"bytes,1,opt,name=resources"`
	Sync           SyncStatus             `json:"sync,omitempty" protobuf:"bytes,2,opt,name=sync"`
	Health         HealthStatus           `json:"health,omitempty" protobuf:"bytes,3,opt,name=health"`
	History        []RevisionHistory      `json:"history,omitempty" protobuf:"bytes,4,opt,name=history"`
	Conditions     []ApplicationCondition `json:"conditions,omitempty" protobuf:"bytes,5,opt,name=conditions"`
	ReconciledAt   metav1.Time            `json:"reconciledAt,omitempty" protobuf:"bytes,6,opt,name=reconciledAt"`
	OperationState *OperationState        `json:"operationState,omitempty" protobuf:"bytes,7,opt,name=operationState"`
	ObservedAt     metav1.Time            `json:"observedAt,omitempty" protobuf:"bytes,8,opt,name=observedAt"`
}

// Operation contains requested operation parameters.
type Operation struct {
	Sync *SyncOperation `json:"sync,omitempty" protobuf:"bytes,1,opt,name=sync"`
}

// SyncOperationResource contains resources to sync.
type SyncOperationResource struct {
	Group string `json:"group,omitempty" protobuf:"bytes,1,opt,name=group"`
	Kind  string `json:"kind" protobuf:"bytes,2,opt,name=kind"`
	Name  string `json:"name" protobuf:"bytes,3,opt,name=name"`
}

// HasIdentity determines whether a sync operation is identified by a manifest.
func (r SyncOperationResource) HasIdentity(name string, gvk schema.GroupVersionKind) bool {
	if name == r.Name && gvk.Kind == r.Kind && gvk.Group == r.Group {
		return true
	}
	return false
}

// SyncOperation contains sync operation details.
type SyncOperation struct {
	// Revision is the git revision in which to sync the application to.
	// If omitted, will use the revision specified in app spec.
	Revision string `json:"revision,omitempty" protobuf:"bytes,1,opt,name=revision"`
	// Prune deletes resources that are no longer tracked in git
	Prune bool `json:"prune,omitempty" protobuf:"bytes,2,opt,name=prune"`
	// DryRun will perform a `kubectl apply --dry-run` without actually performing the sync
	DryRun bool `json:"dryRun,omitempty" protobuf:"bytes,3,opt,name=dryRun"`
	// SyncStrategy describes how to perform the sync
	SyncStrategy *SyncStrategy `json:"syncStrategy,omitempty" protobuf:"bytes,4,opt,name=syncStrategy"`
	// Resources describes which resources to sync
	Resources []SyncOperationResource `json:"resources,omitempty" protobuf:"bytes,6,opt,name=resources"`
	// Source overrides the source definition set in the application.
	// This is typically set in a Rollback operation and nil during a Sync operation
	Source *ApplicationSource `json:"source,omitempty" protobuf:"bytes,7,opt,name=source"`
}

type OperationPhase string

const (
	OperationRunning     OperationPhase = "Running"
	OperationTerminating OperationPhase = "Terminating"
	OperationFailed      OperationPhase = "Failed"
	OperationError       OperationPhase = "Error"
	OperationSucceeded   OperationPhase = "Succeeded"
)

func (os OperationPhase) Completed() bool {
	switch os {
	case OperationFailed, OperationError, OperationSucceeded:
		return true
	}
	return false
}

func (os OperationPhase) Successful() bool {
	return os == OperationSucceeded
}

// OperationState contains information about state of currently performing operation on application.
type OperationState struct {
	// Operation is the original requested operation
	Operation Operation `json:"operation" protobuf:"bytes,1,opt,name=operation"`
	// Phase is the current phase of the operation
	Phase OperationPhase `json:"phase" protobuf:"bytes,2,opt,name=phase"`
	// Message hold any pertinent messages when attempting to perform operation (typically errors).
	Message string `json:"message,omitempty" protobuf:"bytes,3,opt,name=message"`
	// SyncResult is the result of a Sync operation
	SyncResult *SyncOperationResult `json:"syncResult,omitempty" protobuf:"bytes,4,opt,name=syncResult"`
	// StartedAt contains time of operation start
	StartedAt metav1.Time `json:"startedAt" protobuf:"bytes,6,opt,name=startedAt"`
	// FinishedAt contains time of operation completion
	FinishedAt *metav1.Time `json:"finishedAt" protobuf:"bytes,7,opt,name=finishedAt"`
}

// SyncPolicy controls when a sync will be performed in response to updates in git
type SyncPolicy struct {
	// Automated will keep an application synced to the target revision
	Automated *SyncPolicyAutomated `json:"automated,omitempty" protobuf:"bytes,1,opt,name=automated"`
}

// SyncPolicyAutomated controls the behavior of an automated sync
type SyncPolicyAutomated struct {
	// Prune will prune resources automatically as part of automated sync (default: false)
	Prune bool `json:"prune,omitempty" protobuf:"bytes,1,opt,name=prune"`
}

// SyncStrategy controls the manner in which a sync is performed
type SyncStrategy struct {
	// Apply wil perform a `kubectl apply` to perform the sync.
	Apply *SyncStrategyApply `json:"apply,omitempty" protobuf:"bytes,1,opt,name=apply"`
	// Hook will submit any referenced resources to perform the sync. This is the default strategy
	Hook *SyncStrategyHook `json:"hook,omitempty" protobuf:"bytes,2,opt,name=hook"`
}

// SyncStrategyApply uses `kubectl apply` to perform the apply
type SyncStrategyApply struct {
	// Force indicates whether or not to supply the --force flag to `kubectl apply`.
	// The --force flag deletes and re-create the resource, when PATCH encounters conflict and has
	// retried for 5 times.
	Force bool `json:"force,omitempty" protobuf:"bytes,1,opt,name=force"`
}

// SyncStrategyHook will perform a sync using hooks annotations.
// If no hook annotation is specified falls back to `kubectl apply`.
type SyncStrategyHook struct {
	// Embed SyncStrategyApply type to inherit any `apply` options
	SyncStrategyApply `protobuf:"bytes,1,opt,name=syncStrategyApply"`
}

type HookType string

const (
	HookTypePreSync  HookType = "PreSync"
	HookTypeSync     HookType = "Sync"
	HookTypePostSync HookType = "PostSync"
	HookTypeSkip     HookType = "Skip"

	// NOTE: we may consider adding SyncFail hook. With a SyncFail hook, finalizer-like logic could
	// be implemented by specifying both PostSync,SyncFail in the hook annotation:
	// (e.g.: argocd.argoproj.io/hook: PostSync,SyncFail)
	//HookTypeSyncFail     HookType = "SyncFail"
)

type HookDeletePolicy string

const (
	HookDeletePolicyHookSucceeded HookDeletePolicy = "HookSucceeded"
	HookDeletePolicyHookFailed    HookDeletePolicy = "HookFailed"
)

// SyncOperationResult represent result of sync operation
type SyncOperationResult struct {
	// Resources holds the sync result of each individual resource
	Resources []*ResourceResult `json:"resources,omitempty" protobuf:"bytes,1,opt,name=resources"`
	// Revision holds the git commit SHA of the sync
	Revision string `json:"revision" protobuf:"bytes,2,opt,name=revision"`
	// Source records the application source information of the sync, used for comparing auto-sync
	Source ApplicationSource `json:"source" protobuf:"bytes,3,opt,name=source"`
}

type ResultCode string

const (
	ResultCodeSynced       ResultCode = "Synced"
	ResultCodeSyncFailed   ResultCode = "SyncFailed"
	ResultCodePruned       ResultCode = "Pruned"
	ResultCodePruneSkipped ResultCode = "PruneSkipped"
)

func (s ResultCode) Successful() bool {
	return s != ResultCodeSyncFailed
}

// ResourceResult holds the operation result details of a specific resource
type ResourceResult struct {
	Group     string         `json:"group" protobuf:"bytes,1,opt,name=group"`
	Version   string         `json:"version" protobuf:"bytes,2,opt,name=version"`
	Kind      string         `json:"kind" protobuf:"bytes,3,opt,name=kind"`
	Namespace string         `json:"namespace" protobuf:"bytes,4,opt,name=namespace"`
	Name      string         `json:"name" protobuf:"bytes,5,opt,name=name"`
	Status    ResultCode     `json:"status,omitempty" protobuf:"bytes,6,opt,name=status"`
	Message   string         `json:"message,omitempty" protobuf:"bytes,7,opt,name=message"`
	HookType  HookType       `json:"hookType,omitempty" protobuf:"bytes,8,opt,name=hookType"`
	HookPhase OperationPhase `json:"hookPhase,omitempty" protobuf:"bytes,9,opt,name=hookPhase"`
}

func (r *ResourceResult) IsHook() bool {
	return r.HookType != ""
}

func (r *ResourceResult) GroupVersionKind() schema.GroupVersionKind {
	return schema.GroupVersionKind{
		Group:   r.Group,
		Version: r.Version,
		Kind:    r.Kind,
	}
}

// RevisionHistory contains information relevant to an application deployment
type RevisionHistory struct {
	Revision   string            `json:"revision" protobuf:"bytes,2,opt,name=revision"`
	DeployedAt metav1.Time       `json:"deployedAt" protobuf:"bytes,4,opt,name=deployedAt"`
	ID         int64             `json:"id" protobuf:"bytes,5,opt,name=id"`
	Source     ApplicationSource `json:"source" protobuf:"bytes,6,opt,name=source"`
}

// ApplicationWatchEvent contains information about application change.
type ApplicationWatchEvent struct {
	Type watch.EventType `json:"type" protobuf:"bytes,1,opt,name=type,casttype=k8s.io/apimachinery/pkg/watch.EventType"`

	// Application is:
	//  * If Type is Added or Modified: the new state of the object.
	//  * If Type is Deleted: the state of the object immediately before deletion.
	//  * If Type is Error: *api.Status is recommended; other types may make sense
	//    depending on context.
	Application Application `json:"application" protobuf:"bytes,2,opt,name=application"`
}

// ApplicationList is list of Application resources
// +k8s:deepcopy-gen:interfaces=k8s.io/apimachinery/pkg/runtime.Object
type ApplicationList struct {
	metav1.TypeMeta `json:",inline"`
	metav1.ListMeta `json:"metadata" protobuf:"bytes,1,opt,name=metadata"`
	Items           []Application `json:"items" protobuf:"bytes,2,rep,name=items"`
}

// ComponentParameter contains information about component parameter value
type ComponentParameter struct {
	Component string `json:"component,omitempty" protobuf:"bytes,1,opt,name=component"`
	Name      string `json:"name" protobuf:"bytes,2,opt,name=name"`
	Value     string `json:"value" protobuf:"bytes,3,opt,name=value"`
}

// SyncStatusCode is a type which represents possible comparison results
type SyncStatusCode string

// Possible comparison results
const (
	SyncStatusCodeUnknown   SyncStatusCode = "Unknown"
	SyncStatusCodeSynced    SyncStatusCode = "Synced"
	SyncStatusCodeOutOfSync SyncStatusCode = "OutOfSync"
)

// ApplicationConditionType represents type of application condition. Type name has following convention:
// prefix "Error" means error condition
// prefix "Warning" means warning condition
// prefix "Info" means informational condition
type ApplicationConditionType = string

const (
	// ApplicationConditionDeletionError indicates that controller failed to delete application
	ApplicationConditionDeletionError = "DeletionError"
	// ApplicationConditionInvalidSpecError indicates that application source is invalid
	ApplicationConditionInvalidSpecError = "InvalidSpecError"
	// ApplicationConditionComparisonError indicates controller failed to compare application state
	ApplicationConditionComparisonError = "ComparisonError"
	// ApplicationConditionSyncError indicates controller failed to automatically sync the application
	ApplicationConditionSyncError = "SyncError"
	// ApplicationConditionUnknownError indicates an unknown controller error
	ApplicationConditionUnknownError = "UnknownError"
	// ApplicationConditionSharedResourceWarning indicates that controller detected resources which belongs to more than one application
	ApplicationConditionSharedResourceWarning = "SharedResourceWarning"
)

// ApplicationCondition contains details about current application condition
type ApplicationCondition struct {
	// Type is an application condition type
	Type ApplicationConditionType `json:"type" protobuf:"bytes,1,opt,name=type"`
	// Message contains human-readable message indicating details about condition
	Message string `json:"message" protobuf:"bytes,2,opt,name=message"`
}

// ComparedTo contains application source and target which was used for resources comparison
type ComparedTo struct {
	Source      ApplicationSource      `json:"source" protobuf:"bytes,1,opt,name=source"`
	Destination ApplicationDestination `json:"destination" protobuf:"bytes,2,opt,name=destination"`
}

// SyncStatus is a comparison result of application spec and deployed application.
type SyncStatus struct {
	Status     SyncStatusCode `json:"status" protobuf:"bytes,1,opt,name=status,casttype=SyncStatusCode"`
	ComparedTo ComparedTo     `json:"comparedTo" protobuf:"bytes,2,opt,name=comparedTo"`
	Revision   string         `json:"revision" protobuf:"bytes,3,opt,name=revision"`
}

type HealthStatus struct {
	Status  HealthStatusCode `json:"status,omitempty" protobuf:"bytes,1,opt,name=status"`
	Message string           `json:"message,omitempty" protobuf:"bytes,2,opt,name=message"`
}

type HealthStatusCode = string

const (
	HealthStatusUnknown     HealthStatusCode = "Unknown"
	HealthStatusProgressing HealthStatusCode = "Progressing"
	HealthStatusHealthy     HealthStatusCode = "Healthy"
	HealthStatusSuspended   HealthStatusCode = "Suspended"
	HealthStatusDegraded    HealthStatusCode = "Degraded"
	HealthStatusMissing     HealthStatusCode = "Missing"
)

// InfoItem contains human readable information about object
type InfoItem struct {
	// Name is a human readable title for this piece of information.
	Name string `json:"name,omitempty" protobuf:"bytes,1,opt,name=name"`
	// Value is human readable content.
	Value string `json:"value,omitempty" protobuf:"bytes,2,opt,name=value"`
}

// ResourceNode contains information about live resource and its children
type ResourceNode struct {
	Group           string         `json:"group,omitempty" protobuf:"bytes,1,opt,name=group"`
	Version         string         `json:"version,omitempty" protobuf:"bytes,2,opt,name=version"`
	Kind            string         `json:"kind,omitempty" protobuf:"bytes,3,opt,name=kind"`
	Namespace       string         `json:"namespace,omitempty" protobuf:"bytes,4,opt,name=namespace"`
	Name            string         `json:"name,omitempty" protobuf:"bytes,5,opt,name=name"`
	Info            []InfoItem     `json:"info,omitempty" protobuf:"bytes,6,opt,name=info"`
	Children        []ResourceNode `json:"children,omitempty" protobuf:"bytes,7,opt,name=children"`
	ResourceVersion string         `json:"resourceVersion,omitempty" protobuf:"bytes,8,opt,name=resourceVersion"`
}

func (n *ResourceNode) FindNode(group string, kind string, namespace string, name string) *ResourceNode {
	if n.Group == group && n.Kind == kind && n.Namespace == namespace && n.Name == name {
		return n
	}
	for i := range n.Children {
		res := n.Children[i].FindNode(group, kind, namespace, name)
		if res != nil {
			return res
		}
	}
	return nil
}

func (n *ResourceNode) GroupKindVersion() schema.GroupVersionKind {
	return schema.GroupVersionKind{
		Group:   n.Group,
		Version: n.Version,
		Kind:    n.Kind,
	}
}

// ResourceStatus holds the current sync and health status of a resource
type ResourceStatus struct {
	Group     string         `json:"group,omitempty" protobuf:"bytes,1,opt,name=group"`
	Version   string         `json:"version,omitempty" protobuf:"bytes,2,opt,name=version"`
	Kind      string         `json:"kind,omitempty" protobuf:"bytes,3,opt,name=kind"`
	Namespace string         `json:"namespace,omitempty" protobuf:"bytes,4,opt,name=namespace"`
	Name      string         `json:"name,omitempty" protobuf:"bytes,5,opt,name=name"`
	Status    SyncStatusCode `json:"status,omitempty" protobuf:"bytes,6,opt,name=status"`
	Health    HealthStatus   `json:"health,omitempty" protobuf:"bytes,7,opt,name=health"`
	Hook      bool           `json:"hook,omitempty" protobuf:"bytes,8,opt,name=hook"`
}

func (r *ResourceStatus) GroupVersionKind() schema.GroupVersionKind {
	return schema.GroupVersionKind{Group: r.Group, Version: r.Version, Kind: r.Kind}
}

// ResourceDiff holds the diff of a live and target resource object
type ResourceDiff struct {
	Group       string `json:"group,omitempty" protobuf:"bytes,1,opt,name=group"`
	Kind        string `json:"kind,omitempty" protobuf:"bytes,2,opt,name=kind"`
	Namespace   string `json:"namespace,omitempty" protobuf:"bytes,3,opt,name=namespace"`
	Name        string `json:"name,omitempty" protobuf:"bytes,4,opt,name=name"`
	TargetState string `json:"targetState,omitempty" protobuf:"bytes,5,opt,name=targetState"`
	LiveState   string `json:"liveState,omitempty" protobuf:"bytes,6,opt,name=liveState"`
	Diff        string `json:"diff,omitempty" protobuf:"bytes,7,opt,name=diff"`
}

// ConnectionStatus represents connection status
type ConnectionStatus = string

const (
	ConnectionStatusSuccessful = "Successful"
	ConnectionStatusFailed     = "Failed"
)

// ConnectionState contains information about remote resource connection state
type ConnectionState struct {
	Status     ConnectionStatus `json:"status" protobuf:"bytes,1,opt,name=status"`
	Message    string           `json:"message" protobuf:"bytes,2,opt,name=message"`
	ModifiedAt *metav1.Time     `json:"attemptedAt" protobuf:"bytes,3,opt,name=attemptedAt"`
}

// Cluster is the definition of a cluster resource
type Cluster struct {
	// Server is the API server URL of the Kubernetes cluster
	Server string `json:"server" protobuf:"bytes,1,opt,name=server"`
	// Name of the cluster. If omitted, will use the server address
	Name string `json:"name" protobuf:"bytes,2,opt,name=name"`
	// Config holds cluster information for connecting to a cluster
	Config ClusterConfig `json:"config" protobuf:"bytes,3,opt,name=config"`
	// ConnectionState contains information about cluster connection state
	ConnectionState ConnectionState `json:"connectionState,omitempty" protobuf:"bytes,4,opt,name=connectionState"`
}

// ClusterList is a collection of Clusters.
type ClusterList struct {
	metav1.ListMeta `json:"metadata,omitempty" protobuf:"bytes,1,opt,name=metadata"`
	Items           []Cluster `json:"items" protobuf:"bytes,2,rep,name=items"`
}

// AWSAuthConfig is an AWS IAM authentication configuration
type AWSAuthConfig struct {
	// ClusterName contains AWS cluster name
	ClusterName string `json:"clusterName,omitempty" protobuf:"bytes,1,opt,name=clusterName"`

	// RoleARN contains optional role ARN. If set then AWS IAM Authenticator assume a role to perform cluster operations instead of the default AWS credential provider chain.
	RoleARN string `json:"roleARN,omitempty" protobuf:"bytes,2,opt,name=roleARN"`
}

// ClusterConfig is the configuration attributes. This structure is subset of the go-client
// rest.Config with annotations added for marshalling.
type ClusterConfig struct {
	// Server requires Basic authentication
	Username string `json:"username,omitempty" protobuf:"bytes,1,opt,name=username"`
	Password string `json:"password,omitempty" protobuf:"bytes,2,opt,name=password"`

	// Server requires Bearer authentication. This client will not attempt to use
	// refresh tokens for an OAuth2 flow.
	// TODO: demonstrate an OAuth2 compatible client.
	BearerToken string `json:"bearerToken,omitempty" protobuf:"bytes,3,opt,name=bearerToken"`

	// TLSClientConfig contains settings to enable transport layer security
	TLSClientConfig `json:"tlsClientConfig" protobuf:"bytes,4,opt,name=tlsClientConfig"`

	// AWSAuthConfig contains IAM authentication configuration
	AWSAuthConfig *AWSAuthConfig `json:"awsAuthConfig,omitempty" protobuf:"bytes,5,opt,name=awsAuthConfig"`
}

// TLSClientConfig contains settings to enable transport layer security
type TLSClientConfig struct {
	// Server should be accessed without verifying the TLS certificate. For testing only.
	Insecure bool `json:"insecure" protobuf:"bytes,1,opt,name=insecure"`
	// ServerName is passed to the server for SNI and is used in the client to check server
	// certificates against. If ServerName is empty, the hostname used to contact the
	// server is used.
	ServerName string `json:"serverName,omitempty" protobuf:"bytes,2,opt,name=serverName"`
	// CertData holds PEM-encoded bytes (typically read from a client certificate file).
	// CertData takes precedence over CertFile
	CertData []byte `json:"certData,omitempty" protobuf:"bytes,3,opt,name=certData"`
	// KeyData holds PEM-encoded bytes (typically read from a client certificate key file).
	// KeyData takes precedence over KeyFile
	KeyData []byte `json:"keyData,omitempty" protobuf:"bytes,4,opt,name=keyData"`
	// CAData holds PEM-encoded bytes (typically read from a root certificates bundle).
	// CAData takes precedence over CAFile
	CAData []byte `json:"caData,omitempty" protobuf:"bytes,5,opt,name=caData"`
}

type RepoType string

const (
	Git  RepoType = "git"
	Helm RepoType = "helm"
)

// Repository is a repository holding application configurations
type Repository struct {
<<<<<<< HEAD
	Repo            string          `json:"repo" protobuf:"bytes,1,opt,name=repo"`
	Type            RepoType        `json:"type" protobuf:"bytes,2,opt,name=type"`
	Name            string          `json:"name,omitempty" protobuf:"bytes,3,opt,name=name"`
	Username        string          `json:"username,omitempty" protobuf:"bytes,4,opt,name=username"`
	Password        string          `json:"password,omitempty" protobuf:"bytes,5,opt,name=password"`
	SSHPrivateKey   string          `json:"sshPrivateKey,omitempty" protobuf:"bytes,6,opt,name=sshPrivateKey"`
	ConnectionState ConnectionState `json:"connectionState,omitempty" protobuf:"bytes,7,opt,name=connectionState"`
	CAData          []byte          `json:"caData,omitempty" protobuf:"bytes,8,opt,name=caData"`
	CertData        []byte          `json:"certData,omitempty" protobuf:"bytes,9,opt,name=certData"`
	KeyData         []byte          `json:"keyData,omitempty" protobuf:"bytes,10,opt,name=keyData"`
}

func (r Repository) Validate() error {
	if r.Repo == "" {
		return errors.New("invalid repository, must specify Repo")
	}
	if r.Type == Helm {
		if r.Name == "" {
			return errors.New("invalid repository, must specify Name")
		}
		if r.SSHPrivateKey != "" {
			return errors.New("invalid repository, must not specify SSHPrivateKey")
		}
	} else {
		if r.Name != "" || r.CertData != nil || r.CAData != nil || r.KeyData != nil {
			return errors.New("invalid repository, must not specify Name, CertData, CAData, or KeyData")
		}
	}

	return nil
=======
	Repo                  string          `json:"repo" protobuf:"bytes,1,opt,name=repo"`
	Username              string          `json:"username,omitempty" protobuf:"bytes,2,opt,name=username"`
	Password              string          `json:"password,omitempty" protobuf:"bytes,3,opt,name=password"`
	SSHPrivateKey         string          `json:"sshPrivateKey,omitempty" protobuf:"bytes,4,opt,name=sshPrivateKey"`
	ConnectionState       ConnectionState `json:"connectionState,omitempty" protobuf:"bytes,5,opt,name=connectionState"`
	InsecureIgnoreHostKey bool            `json:"insecureIgnoreHostKey,omitempty" protobuf:"bytes,6,opt,name=insecureIgnoreHostKey"`
>>>>>>> a34d2c75
}

// RepositoryList is a collection of Repositories.
type RepositoryList struct {
	metav1.ListMeta `json:"metadata,omitempty" protobuf:"bytes,1,opt,name=metadata"`
	Items           []Repository `json:"items" protobuf:"bytes,2,rep,name=items"`
}

// AppProjectList is list of AppProject resources
// +k8s:deepcopy-gen:interfaces=k8s.io/apimachinery/pkg/runtime.Object
type AppProjectList struct {
	metav1.TypeMeta `json:",inline"`
	metav1.ListMeta `json:"metadata" protobuf:"bytes,1,opt,name=metadata"`
	Items           []AppProject `json:"items" protobuf:"bytes,2,rep,name=items"`
}

// AppProject provides a logical grouping of applications, providing controls for:
// * where the apps may deploy to (cluster whitelist)
// * what may be deployed (repository whitelist, resource whitelist/blacklist)
// * who can access these applications (roles, OIDC group claims bindings)
// * and what they can do (RBAC policies)
// * automation access to these roles (JWT tokens)
// +genclient
// +genclient:noStatus
// +k8s:deepcopy-gen:interfaces=k8s.io/apimachinery/pkg/runtime.Object
type AppProject struct {
	metav1.TypeMeta   `json:",inline"`
	metav1.ObjectMeta `json:"metadata" protobuf:"bytes,1,opt,name=metadata"`
	Spec              AppProjectSpec `json:"spec" protobuf:"bytes,2,opt,name=spec"`
}

// AppProjectSpec is the specification of an AppProject
type AppProjectSpec struct {
	// SourceRepos contains list of repository URLs which can be used for deployment
	SourceRepos []string `json:"sourceRepos" protobuf:"bytes,1,name=sourceRepos"`
	// Destinations contains list of destinations available for deployment
	Destinations []ApplicationDestination `json:"destinations" protobuf:"bytes,2,name=destination"`
	// Description contains optional project description
	Description string `json:"description,omitempty" protobuf:"bytes,3,opt,name=description"`
	// Roles are user defined RBAC roles associated with this project
	Roles []ProjectRole `json:"roles,omitempty" protobuf:"bytes,4,rep,name=roles"`
	// ClusterResourceWhitelist contains list of whitelisted cluster level resources
	ClusterResourceWhitelist []metav1.GroupKind `json:"clusterResourceWhitelist,omitempty" protobuf:"bytes,5,opt,name=clusterResourceWhitelist"`
	// NamespaceResourceBlacklist contains list of blacklisted namespace level resources
	NamespaceResourceBlacklist []metav1.GroupKind `json:"namespaceResourceBlacklist,omitempty" protobuf:"bytes,6,opt,name=namespaceResourceBlacklist"`
}

// ProjectRole represents a role that has access to a project
type ProjectRole struct {
	// Name is a name for this role
	Name string `json:"name" protobuf:"bytes,1,opt,name=name"`
	// Description is a description of the role
	Description string `json:"description" protobuf:"bytes,2,opt,name=description"`
	// Policies Stores a list of casbin formated strings that define access policies for the role in the project
	Policies []string `json:"policies" protobuf:"bytes,3,rep,name=policies"`
	// JWTTokens are a list of generated JWT tokens bound to this role
	JWTTokens []JWTToken `json:"jwtTokens,omitempty" protobuf:"bytes,4,rep,name=jwtTokens"`
	// Groups are a list of OIDC group claims bound to this role
	Groups []string `json:"groups,omitempty" protobuf:"bytes,5,rep,name=groups"`
}

// JWTToken holds the issuedAt and expiresAt values of a token
type JWTToken struct {
	IssuedAt  int64 `json:"iat,omitempty" protobuf:"int64,1,opt,name=iat"`
	ExpiresAt int64 `json:"exp,omitempty" protobuf:"int64,2,opt,name=exp"`
}

// Command holds binary path and arguments list
type Command struct {
	Command []string `json:"command,omitempty" yaml:"command,omitempty" protobuf:"bytes,1,name=command"`
	Args    []string `json:"args,omitempty" yaml:"args,omitempty" protobuf:"bytes,2,rep,name=args"`
}

// ConfigManagementPlugin contains config management plugin configuration
type ConfigManagementPlugin struct {
	Name     string   `json:"name,omitempty" yaml:"name,omitempty" protobuf:"bytes,1,name=name"`
	Init     *Command `json:"init,omitempty" yaml:"init,omitempty" protobuf:"bytes,2,name=init"`
	Generate Command  `json:"generate,omitempty" yaml:"generate,omitempty" protobuf:"bytes,3,name=generate"`
}

// ProjectPoliciesString returns Casbin formated string of a project's policies for each role
func (proj *AppProject) ProjectPoliciesString() string {
	var policies []string
	for _, role := range proj.Spec.Roles {
		projectPolicy := fmt.Sprintf("p, proj:%s:%s, projects, get, %s, allow", proj.ObjectMeta.Name, role.Name, proj.ObjectMeta.Name)
		policies = append(policies, projectPolicy)
		policies = append(policies, role.Policies...)
		for _, groupName := range role.Groups {
			policies = append(policies, fmt.Sprintf("g, %s, proj:%s:%s", groupName, proj.ObjectMeta.Name, role.Name))
		}
	}
	return strings.Join(policies, "\n")
}

func (app *Application) getFinalizerIndex(name string) int {
	for i, finalizer := range app.Finalizers {
		if finalizer == name {
			return i
		}
	}
	return -1
}

// CascadedDeletion indicates if resources finalizer is set and controller should delete app resources before deleting app
func (app *Application) CascadedDeletion() bool {
	return app.getFinalizerIndex(common.ResourcesFinalizerName) > -1
}

func (app *Application) IsRefreshRequested() (RefreshType, bool) {
	refreshType := RefreshTypeNormal
	annotations := app.GetAnnotations()
	if annotations == nil {
		return refreshType, false
	}

	typeStr, ok := annotations[common.AnnotationKeyRefresh]
	if !ok {
		return refreshType, false
	}

	if typeStr == string(RefreshTypeHard) {
		refreshType = RefreshTypeHard
	}

	return refreshType, true
}

// SetCascadedDeletion sets or remove resources finalizer
func (app *Application) SetCascadedDeletion(prune bool) {
	index := app.getFinalizerIndex(common.ResourcesFinalizerName)
	if prune != (index > -1) {
		if index > -1 {
			app.Finalizers[index] = app.Finalizers[len(app.Finalizers)-1]
			app.Finalizers = app.Finalizers[:len(app.Finalizers)-1]
		} else {
			app.Finalizers = append(app.Finalizers, common.ResourcesFinalizerName)
		}
	}
}

// GetErrorConditions returns list of application error conditions
func (status *ApplicationStatus) GetErrorConditions() []ApplicationCondition {
	result := make([]ApplicationCondition, 0)
	for i := range status.Conditions {
		condition := status.Conditions[i]
		if condition.IsError() {
			result = append(result, condition)
		}
	}
	return result
}

// IsError returns true if condition is error condition
func (condition *ApplicationCondition) IsError() bool {
	return strings.HasSuffix(condition.Type, "Error")
}

// Equals compares two instances of ApplicationSource and return true if instances are equal.
func (source *ApplicationSource) Equals(other ApplicationSource) bool {
	return reflect.DeepEqual(*source, other)
}

func (source *ApplicationSource) ExplicitType() (*ApplicationSourceType, error) {
	var appTypes []ApplicationSourceType
	if source.Kustomize != nil {
		appTypes = append(appTypes, ApplicationSourceTypeKustomize)
	}
	if source.Helm != nil {
		appTypes = append(appTypes, ApplicationSourceTypeHelm)
	}
	if source.Ksonnet != nil {
		appTypes = append(appTypes, ApplicationSourceTypeKsonnet)
	}
	if source.Directory != nil {
		appTypes = append(appTypes, ApplicationSourceTypeDirectory)
	}
	if source.Plugin != nil {
		appTypes = append(appTypes, ApplicationSourceTypePlugin)
	}
	if len(appTypes) == 0 {
		return nil, nil
	}
	if len(appTypes) > 1 {
		typeNames := make([]string, len(appTypes))
		for i := range appTypes {
			typeNames[i] = string(appTypes[i])
		}
		return nil, fmt.Errorf("multiple application sources defined: %s", strings.Join(typeNames, ","))
	}
	appType := appTypes[0]
	return &appType, nil
}

// Equals compares two instances of ApplicationDestination and return true if instances are equal.
func (dest ApplicationDestination) Equals(other ApplicationDestination) bool {
	return reflect.DeepEqual(dest, other)
}

// GetProject returns the application's project. This is preferred over spec.Project which may be empty
func (spec ApplicationSpec) GetProject() string {
	if spec.Project == "" {
		return common.DefaultAppProjectName
	}
	return spec.Project
}

func isResourceInList(res metav1.GroupKind, list []metav1.GroupKind) bool {
	for _, item := range list {
		ok, err := filepath.Match(item.Kind, res.Kind)
		if ok && err == nil {
			ok, err = filepath.Match(item.Group, res.Group)
			if ok && err == nil {
				return true
			}
		}
	}
	return false
}

// IsResourcePermitted validates if the given resource group/kind is permitted to be deployed in the project
func (proj AppProject) IsResourcePermitted(res metav1.GroupKind, namespaced bool) bool {
	if namespaced {
		return !isResourceInList(res, proj.Spec.NamespaceResourceBlacklist)
	} else {
		return isResourceInList(res, proj.Spec.ClusterResourceWhitelist)
	}
}

func globMatch(pattern string, val string) bool {
	if pattern == "*" {
		return true
	}
	if ok, err := filepath.Match(pattern, val); ok && err == nil {
		return true
	}
	return false
}

// IsSourcePermitted validates if the provided application's source is a one of the allowed sources for the project.
func (proj AppProject) IsSourcePermitted(src ApplicationSource) bool {
	srcNormalized := repos.NormalizeURL(src.RepoURL)
	for _, repoURL := range proj.Spec.SourceRepos {
		normalized := repos.NormalizeURL(repoURL)
		if globMatch(normalized, srcNormalized) {
			return true
		}
	}
	return false
}

// IsDestinationPermitted validates if the provided application's destination is one of the allowed destinations for the project
func (proj AppProject) IsDestinationPermitted(dst ApplicationDestination) bool {
	for _, item := range proj.Spec.Destinations {
		if globMatch(item.Server, dst.Server) && globMatch(item.Namespace, dst.Namespace) {
			return true
		}
	}
	return false
}

// RESTConfig returns a go-client REST config from cluster
func (c *Cluster) RESTConfig() *rest.Config {
	var config *rest.Config
	var err error
	if c.Server == common.KubernetesInternalAPIServerAddr && os.Getenv(common.EnvVarFakeInClusterConfig) == "true" {
		config, err = clientcmd.BuildConfigFromFlags("", filepath.Join(os.Getenv("HOME"), ".kube", "config"))
	} else if c.Server == common.KubernetesInternalAPIServerAddr && c.Config.Username == "" && c.Config.Password == "" && c.Config.BearerToken == "" {
		config, err = rest.InClusterConfig()
	} else {
		tlsClientConfig := rest.TLSClientConfig{
			Insecure:   c.Config.TLSClientConfig.Insecure,
			ServerName: c.Config.TLSClientConfig.ServerName,
			CertData:   c.Config.TLSClientConfig.CertData,
			KeyData:    c.Config.TLSClientConfig.KeyData,
			CAData:     c.Config.TLSClientConfig.CAData,
		}
		if c.Config.AWSAuthConfig != nil {
			args := []string{"token", "-i", c.Config.AWSAuthConfig.ClusterName}
			if c.Config.AWSAuthConfig.RoleARN != "" {
				args = append(args, "-r", c.Config.AWSAuthConfig.RoleARN)
			}
			config = &rest.Config{
				Host:            c.Server,
				TLSClientConfig: tlsClientConfig,
				ExecProvider: &api.ExecConfig{
					APIVersion: "client.authentication.k8s.io/v1alpha1",
					Command:    "aws-iam-authenticator",
					Args:       args,
				},
			}
		} else {
			config = &rest.Config{
				Host:            c.Server,
				Username:        c.Config.Username,
				Password:        c.Config.Password,
				BearerToken:     c.Config.BearerToken,
				TLSClientConfig: tlsClientConfig,
			}
		}
	}
	if err != nil {
		panic("Unable to create K8s REST config")
	}
	config.QPS = common.K8sClientConfigQPS
	config.Burst = common.K8sClientConfigBurst
	return config
}

func UnmarshalToUnstructured(resource string) (*unstructured.Unstructured, error) {
	if resource == "" || resource == "null" {
		return nil, nil
	}
	var obj unstructured.Unstructured
	err := json.Unmarshal([]byte(resource), &obj)
	if err != nil {
		return nil, err
	}
	return &obj, nil
}

func (r ResourceDiff) LiveObject() (*unstructured.Unstructured, error) {
	return UnmarshalToUnstructured(r.LiveState)
}

func (r ResourceDiff) TargetObject() (*unstructured.Unstructured, error) {
	return UnmarshalToUnstructured(r.TargetState)
}<|MERGE_RESOLUTION|>--- conflicted
+++ resolved
@@ -666,17 +666,17 @@
 
 // Repository is a repository holding application configurations
 type Repository struct {
-<<<<<<< HEAD
-	Repo            string          `json:"repo" protobuf:"bytes,1,opt,name=repo"`
-	Type            RepoType        `json:"type" protobuf:"bytes,2,opt,name=type"`
-	Name            string          `json:"name,omitempty" protobuf:"bytes,3,opt,name=name"`
-	Username        string          `json:"username,omitempty" protobuf:"bytes,4,opt,name=username"`
-	Password        string          `json:"password,omitempty" protobuf:"bytes,5,opt,name=password"`
-	SSHPrivateKey   string          `json:"sshPrivateKey,omitempty" protobuf:"bytes,6,opt,name=sshPrivateKey"`
-	ConnectionState ConnectionState `json:"connectionState,omitempty" protobuf:"bytes,7,opt,name=connectionState"`
-	CAData          []byte          `json:"caData,omitempty" protobuf:"bytes,8,opt,name=caData"`
-	CertData        []byte          `json:"certData,omitempty" protobuf:"bytes,9,opt,name=certData"`
-	KeyData         []byte          `json:"keyData,omitempty" protobuf:"bytes,10,opt,name=keyData"`
+	Repo                  string          `json:"repo" protobuf:"bytes,1,opt,name=repo"`
+	Type                  RepoType        `json:"type" protobuf:"bytes,2,opt,name=type"`
+	Name                  string          `json:"name,omitempty" protobuf:"bytes,3,opt,name=name"`
+	Username              string          `json:"username,omitempty" protobuf:"bytes,4,opt,name=username"`
+	Password              string          `json:"password,omitempty" protobuf:"bytes,5,opt,name=password"`
+	SSHPrivateKey         string          `json:"sshPrivateKey,omitempty" protobuf:"bytes,6,opt,name=sshPrivateKey"`
+	InsecureIgnoreHostKey bool            `json:"insecureIgnoreHostKey,omitempty" protobuf:"bytes,7,opt,name=insecureIgnoreHostKey"`
+	ConnectionState       ConnectionState `json:"connectionState,omitempty" protobuf:"bytes,8,opt,name=connectionState"`
+	CAData                []byte          `json:"caData,omitempty" protobuf:"bytes,9,opt,name=caData"`
+	CertData              []byte          `json:"certData,omitempty" protobuf:"bytes,10,opt,name=certData"`
+	KeyData               []byte          `json:"keyData,omitempty" protobuf:"bytes,11,opt,name=keyData"`
 }
 
 func (r Repository) Validate() error {
@@ -697,14 +697,6 @@
 	}
 
 	return nil
-=======
-	Repo                  string          `json:"repo" protobuf:"bytes,1,opt,name=repo"`
-	Username              string          `json:"username,omitempty" protobuf:"bytes,2,opt,name=username"`
-	Password              string          `json:"password,omitempty" protobuf:"bytes,3,opt,name=password"`
-	SSHPrivateKey         string          `json:"sshPrivateKey,omitempty" protobuf:"bytes,4,opt,name=sshPrivateKey"`
-	ConnectionState       ConnectionState `json:"connectionState,omitempty" protobuf:"bytes,5,opt,name=connectionState"`
-	InsecureIgnoreHostKey bool            `json:"insecureIgnoreHostKey,omitempty" protobuf:"bytes,6,opt,name=insecureIgnoreHostKey"`
->>>>>>> a34d2c75
 }
 
 // RepositoryList is a collection of Repositories.
