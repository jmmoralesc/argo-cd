package v1alpha1

import (
	"encoding/json"
	"fmt"
	"math"
	"net"
	"net/http"
	"os"
	"path/filepath"
	"reflect"
	"regexp"
	"sort"
	"strconv"
	"strings"
	"time"

	"github.com/argoproj/gitops-engine/pkg/health"
	synccommon "github.com/argoproj/gitops-engine/pkg/sync/common"
	"github.com/ghodss/yaml"
	"github.com/robfig/cron"
	log "github.com/sirupsen/logrus"
	"google.golang.org/grpc/codes"
	"google.golang.org/grpc/status"
	v1 "k8s.io/api/core/v1"
	metav1 "k8s.io/apimachinery/pkg/apis/meta/v1"
	"k8s.io/apimachinery/pkg/apis/meta/v1/unstructured"
	"k8s.io/apimachinery/pkg/runtime/schema"
	utilnet "k8s.io/apimachinery/pkg/util/net"
	"k8s.io/apimachinery/pkg/watch"
	"k8s.io/client-go/rest"
	"k8s.io/client-go/tools/clientcmd"
	"k8s.io/client-go/tools/clientcmd/api"

	"github.com/argoproj/argo-cd/v2/util/collections"
	"github.com/argoproj/argo-cd/v2/util/helm"
)

// Application is a definition of Application resource.
// +genclient
// +genclient:noStatus
// +k8s:deepcopy-gen:interfaces=k8s.io/apimachinery/pkg/runtime.Object
// +kubebuilder:resource:path=applications,shortName=app;apps
// +kubebuilder:printcolumn:name="Sync Status",type=string,JSONPath=`.status.sync.status`
// +kubebuilder:printcolumn:name="Health Status",type=string,JSONPath=`.status.health.status`
// +kubebuilder:printcolumn:name="Revision",type=string,JSONPath=`.status.sync.revision`,priority=10
type Application struct {
	metav1.TypeMeta   `json:",inline"`
	metav1.ObjectMeta `json:"metadata" protobuf:"bytes,1,opt,name=metadata"`
	Spec              ApplicationSpec   `json:"spec" protobuf:"bytes,2,opt,name=spec"`
	Status            ApplicationStatus `json:"status,omitempty" protobuf:"bytes,3,opt,name=status"`
	Operation         *Operation        `json:"operation,omitempty" protobuf:"bytes,4,opt,name=operation"`
}

// ApplicationSpec represents desired application state. Contains link to repository with application definition and additional parameters link definition revision.
type ApplicationSpec struct {
	// Source is a reference to the location of the application's manifests or chart
	Source ApplicationSource `json:"source" protobuf:"bytes,1,opt,name=source"`
	// Destination is a reference to the target Kubernetes server and namespace
	Destination ApplicationDestination `json:"destination" protobuf:"bytes,2,name=destination"`
	// Project is a reference to the project this application belongs to.
	// The empty string means that application belongs to the 'default' project.
	Project string `json:"project" protobuf:"bytes,3,name=project"`
	// SyncPolicy controls when and how a sync will be performed
	SyncPolicy *SyncPolicy `json:"syncPolicy,omitempty" protobuf:"bytes,4,name=syncPolicy"`
	// IgnoreDifferences is a list of resources and their fields which should be ignored during comparison
	IgnoreDifferences []ResourceIgnoreDifferences `json:"ignoreDifferences,omitempty" protobuf:"bytes,5,name=ignoreDifferences"`
	// Info contains a list of information (URLs, email addresses, and plain text) that relates to the application
	Info []Info `json:"info,omitempty" protobuf:"bytes,6,name=info"`
	// RevisionHistoryLimit limits the number of items kept in the application's revision history, which is used for informational purposes as well as for rollbacks to previous versions.
	// This should only be changed in exceptional circumstances.
	// Setting to zero will store no history. This will reduce storage used.
	// Increasing will increase the space used to store the history, so we do not recommend increasing it.
	// Default is 10.
	RevisionHistoryLimit *int64 `json:"revisionHistoryLimit,omitempty" protobuf:"bytes,7,name=revisionHistoryLimit"`
}

type TrackingMethod string

// ResourceIgnoreDifferences contains resource filter and list of json paths which should be ignored during comparison with live state.
type ResourceIgnoreDifferences struct {
	Group             string   `json:"group,omitempty" protobuf:"bytes,1,opt,name=group"`
	Kind              string   `json:"kind" protobuf:"bytes,2,opt,name=kind"`
	Name              string   `json:"name,omitempty" protobuf:"bytes,3,opt,name=name"`
	Namespace         string   `json:"namespace,omitempty" protobuf:"bytes,4,opt,name=namespace"`
	JSONPointers      []string `json:"jsonPointers,omitempty" protobuf:"bytes,5,opt,name=jsonPointers"`
	JQPathExpressions []string `json:"jqPathExpressions,omitempty" protobuf:"bytes,6,opt,name=jqPathExpressions"`
	// ManagedFieldsManagers is a list of trusted managers. Fields mutated by those managers will take precedence over the
	// desired state defined in the SCM and won't be displayed in diffs
	ManagedFieldsManagers []string `json:"managedFieldsManagers,omitempty" protobuf:"bytes,7,opt,name=managedFieldsManagers"`
}

// EnvEntry represents an entry in the application's environment
type EnvEntry struct {
	// Name is the name of the variable, usually expressed in uppercase
	Name string `json:"name" protobuf:"bytes,1,opt,name=name"`
	// Value is the value of the variable
	Value string `json:"value" protobuf:"bytes,2,opt,name=value"`
}

// IsZero returns true if a variable is considered empty or unset
func (a *EnvEntry) IsZero() bool {
	return a == nil || a.Name == "" && a.Value == ""
}

// NewEnvEntry parses a string in format name=value and returns an EnvEntry object
func NewEnvEntry(text string) (*EnvEntry, error) {
	parts := strings.SplitN(text, "=", 2)
	if len(parts) != 2 {
		return nil, fmt.Errorf("Expected env entry of the form: param=value. Received: %s", text)
	}
	return &EnvEntry{
		Name:  parts[0],
		Value: parts[1],
	}, nil
}

// Env is a list of environment variable entries
type Env []*EnvEntry

// IsZero returns true if a list of variables is considered empty
func (e Env) IsZero() bool {
	return len(e) == 0
}

// Environ returns a list of environment variables in name=value format from a list of variables
func (e Env) Environ() []string {
	var environ []string
	for _, item := range e {
		if !item.IsZero() {
			environ = append(environ, fmt.Sprintf("%s=%s", item.Name, item.Value))
		}
	}
	return environ
}

// Envsubst interpolates variable references in a string from a list of variables
func (e Env) Envsubst(s string) string {
	valByEnv := map[string]string{}
	for _, item := range e {
		valByEnv[item.Name] = item.Value
	}
	return os.Expand(s, func(s string) string {
		// allow escaping $ with $$
		if s == "$" {
			return "$"
		} else {
			return valByEnv[s]
		}
	})
}

// QualifiedName returns the full qualified name of the application, including
// the name of the namespace it is created in delimited by a forward slash,
// i.e. <namespace>/<appname>
func (a *Application) QualifiedName() string {
	if a.Namespace == "" {
		return a.Name
	} else {
		return a.Namespace + "/" + a.Name
	}
}

// ApplicationSource contains all required information about the source of an application
type ApplicationSource struct {
	// RepoURL is the URL to the repository (Git or Helm) that contains the application manifests
	RepoURL string `json:"repoURL" protobuf:"bytes,1,opt,name=repoURL"`
	// Path is a directory path within the Git repository, and is only valid for applications sourced from Git.
	Path string `json:"path,omitempty" protobuf:"bytes,2,opt,name=path"`
	// TargetRevision defines the revision of the source to sync the application to.
	// In case of Git, this can be commit, tag, or branch. If omitted, will equal to HEAD.
	// In case of Helm, this is a semver tag for the Chart's version.
	TargetRevision string `json:"targetRevision,omitempty" protobuf:"bytes,4,opt,name=targetRevision"`
	// Helm holds helm specific options
	Helm *ApplicationSourceHelm `json:"helm,omitempty" protobuf:"bytes,7,opt,name=helm"`
	// Kustomize holds kustomize specific options
	Kustomize *ApplicationSourceKustomize `json:"kustomize,omitempty" protobuf:"bytes,8,opt,name=kustomize"`
	// Directory holds path/directory specific options
	Directory *ApplicationSourceDirectory `json:"directory,omitempty" protobuf:"bytes,10,opt,name=directory"`
	// Plugin holds config management plugin specific options
	Plugin *ApplicationSourcePlugin `json:"plugin,omitempty" protobuf:"bytes,11,opt,name=plugin"`
	// Chart is a Helm chart name, and must be specified for applications sourced from a Helm repo.
	Chart string `json:"chart,omitempty" protobuf:"bytes,12,opt,name=chart"`
}

// AllowsConcurrentProcessing returns true if given application source can be processed concurrently
func (a *ApplicationSource) AllowsConcurrentProcessing() bool {
	switch {
	// Kustomize with parameters requires changing kustomization.yaml file
	case a.Kustomize != nil:
		return a.Kustomize.AllowsConcurrentProcessing()
	}
	return true
}

// IsHelm returns true when the application source is of type Helm
func (a *ApplicationSource) IsHelm() bool {
	return a.Chart != ""
}

// IsHelmOci returns true when the application source is of type Helm OCI
func (a *ApplicationSource) IsHelmOci() bool {
	if a.Chart == "" {
		return false
	}
	return helm.IsHelmOciRepo(a.RepoURL)
}

// IsZero returns true if the application source is considered empty
func (a *ApplicationSource) IsZero() bool {
	return a == nil ||
		a.RepoURL == "" &&
			a.Path == "" &&
			a.TargetRevision == "" &&
			a.Helm.IsZero() &&
			a.Kustomize.IsZero() &&
			a.Directory.IsZero() &&
			a.Plugin.IsZero()
}

// ApplicationSourceType specifies the type of the application's source
type ApplicationSourceType string

const (
	ApplicationSourceTypeHelm      ApplicationSourceType = "Helm"
	ApplicationSourceTypeKustomize ApplicationSourceType = "Kustomize"
	ApplicationSourceTypeDirectory ApplicationSourceType = "Directory"
	ApplicationSourceTypePlugin    ApplicationSourceType = "Plugin"
)

// RefreshType specifies how to refresh the sources of a given application
type RefreshType string

const (
	RefreshTypeNormal RefreshType = "normal"
	RefreshTypeHard   RefreshType = "hard"
)

// ApplicationSourceHelm holds helm specific options
type ApplicationSourceHelm struct {
	// ValuesFiles is a list of Helm value files to use when generating a template
	ValueFiles []string `json:"valueFiles,omitempty" protobuf:"bytes,1,opt,name=valueFiles"`
	// Parameters is a list of Helm parameters which are passed to the helm template command upon manifest generation
	Parameters []HelmParameter `json:"parameters,omitempty" protobuf:"bytes,2,opt,name=parameters"`
	// ReleaseName is the Helm release name to use. If omitted it will use the application name
	ReleaseName string `json:"releaseName,omitempty" protobuf:"bytes,3,opt,name=releaseName"`
	// Values specifies Helm values to be passed to helm template, typically defined as a block
	Values string `json:"values,omitempty" protobuf:"bytes,4,opt,name=values"`
	// FileParameters are file parameters to the helm template
	FileParameters []HelmFileParameter `json:"fileParameters,omitempty" protobuf:"bytes,5,opt,name=fileParameters"`
	// Version is the Helm version to use for templating ("3")
	Version string `json:"version,omitempty" protobuf:"bytes,6,opt,name=version"`
	// PassCredentials pass credentials to all domains (Helm's --pass-credentials)
	PassCredentials bool `json:"passCredentials,omitempty" protobuf:"bytes,7,opt,name=passCredentials"`
	// IgnoreMissingValueFiles prevents helm template from failing when valueFiles do not exist locally by not appending them to helm template --values
	IgnoreMissingValueFiles bool `json:"ignoreMissingValueFiles,omitempty" protobuf:"bytes,8,opt,name=ignoreMissingValueFiles"`
	// SkipCrds skips custom resource definition installation step (Helm's --skip-crds)
	SkipCrds bool `json:"skipCrds,omitempty" protobuf:"bytes,9,opt,name=skipCrds"`
}

// HelmParameter is a parameter that's passed to helm template during manifest generation
type HelmParameter struct {
	// Name is the name of the Helm parameter
	Name string `json:"name,omitempty" protobuf:"bytes,1,opt,name=name"`
	// Value is the value for the Helm parameter
	Value string `json:"value,omitempty" protobuf:"bytes,2,opt,name=value"`
	// ForceString determines whether to tell Helm to interpret booleans and numbers as strings
	ForceString bool `json:"forceString,omitempty" protobuf:"bytes,3,opt,name=forceString"`
}

// HelmFileParameter is a file parameter that's passed to helm template during manifest generation
type HelmFileParameter struct {
	// Name is the name of the Helm parameter
	Name string `json:"name,omitempty" protobuf:"bytes,1,opt,name=name"`
	// Path is the path to the file containing the values for the Helm parameter
	Path string `json:"path,omitempty" protobuf:"bytes,2,opt,name=path"`
}

var helmParameterRx = regexp.MustCompile(`([^\\]),`)

// NewHelmParameter parses a string in format name=value into a HelmParameter object and returns it
func NewHelmParameter(text string, forceString bool) (*HelmParameter, error) {
	parts := strings.SplitN(text, "=", 2)
	if len(parts) != 2 {
		return nil, fmt.Errorf("Expected helm parameter of the form: param=value. Received: %s", text)
	}
	return &HelmParameter{
		Name:        parts[0],
		Value:       helmParameterRx.ReplaceAllString(parts[1], `$1\,`),
		ForceString: forceString,
	}, nil
}

// NewHelmFileParameter parses a string in format name=value into a HelmFileParameter object and returns it
func NewHelmFileParameter(text string) (*HelmFileParameter, error) {
	parts := strings.SplitN(text, "=", 2)
	if len(parts) != 2 {
		return nil, fmt.Errorf("Expected helm file parameter of the form: param=path. Received: %s", text)
	}
	return &HelmFileParameter{
		Name: parts[0],
		Path: helmParameterRx.ReplaceAllString(parts[1], `$1\,`),
	}, nil
}

// AddParameter adds a HelmParameter to the application source. If a parameter with the same name already
// exists, its value will be overwritten. Otherwise, the HelmParameter will be appended as a new entry.
func (in *ApplicationSourceHelm) AddParameter(p HelmParameter) {
	found := false
	for i, cp := range in.Parameters {
		if cp.Name == p.Name {
			found = true
			in.Parameters[i] = p
			break
		}
	}
	if !found {
		in.Parameters = append(in.Parameters, p)
	}
}

// AddFileParameter adds a HelmFileParameter to the application source. If a file parameter with the same name already
// exists, its value will be overwritten. Otherwise, the HelmFileParameter will be appended as a new entry.
func (in *ApplicationSourceHelm) AddFileParameter(p HelmFileParameter) {
	found := false
	for i, cp := range in.FileParameters {
		if cp.Name == p.Name {
			found = true
			in.FileParameters[i] = p
			break
		}
	}
	if !found {
		in.FileParameters = append(in.FileParameters, p)
	}
}

// IsZero Returns true if the Helm options in an application source are considered zero
func (h *ApplicationSourceHelm) IsZero() bool {
	return h == nil || (h.Version == "") && (h.ReleaseName == "") && len(h.ValueFiles) == 0 && len(h.Parameters) == 0 && len(h.FileParameters) == 0 && h.Values == "" && !h.PassCredentials && !h.IgnoreMissingValueFiles && !h.SkipCrds
}

// KustomizeImage represents a Kustomize image definition in the format [old_image_name=]<image_name>:<image_tag>
type KustomizeImage string

func (i KustomizeImage) delim() string {
	for _, d := range []string{"=", ":", "@"} {
		if strings.Contains(string(i), d) {
			return d
		}
	}
	return ":"
}

// Match returns true if the image name matches (i.e. up to the first delimiter)
func (i KustomizeImage) Match(j KustomizeImage) bool {
	delim := j.delim()
	if !strings.Contains(string(j), delim) {
		return false
	}
	return strings.HasPrefix(string(i), strings.Split(string(j), delim)[0])
}

// KustomizeImages is a list of Kustomize images
type KustomizeImages []KustomizeImage

// Find returns a positive integer representing the index in the list of images
func (images KustomizeImages) Find(image KustomizeImage) int {
	for i, a := range images {
		if a.Match(image) {
			return i
		}
	}
	return -1
}

// ApplicationSourceKustomize holds options specific to an Application source specific to Kustomize
type ApplicationSourceKustomize struct {
	// NamePrefix is a prefix appended to resources for Kustomize apps
	NamePrefix string `json:"namePrefix,omitempty" protobuf:"bytes,1,opt,name=namePrefix"`
	// NameSuffix is a suffix appended to resources for Kustomize apps
	NameSuffix string `json:"nameSuffix,omitempty" protobuf:"bytes,2,opt,name=nameSuffix"`
	// Images is a list of Kustomize image override specifications
	Images KustomizeImages `json:"images,omitempty" protobuf:"bytes,3,opt,name=images"`
	// CommonLabels is a list of additional labels to add to rendered manifests
	CommonLabels map[string]string `json:"commonLabels,omitempty" protobuf:"bytes,4,opt,name=commonLabels"`
	// Version controls which version of Kustomize to use for rendering manifests
	Version string `json:"version,omitempty" protobuf:"bytes,5,opt,name=version"`
	// CommonAnnotations is a list of additional annotations to add to rendered manifests
	CommonAnnotations map[string]string `json:"commonAnnotations,omitempty" protobuf:"bytes,6,opt,name=commonAnnotations"`
	// ForceCommonLabels specifies whether to force applying common labels to resources for Kustomize apps
	ForceCommonLabels bool `json:"forceCommonLabels,omitempty" protobuf:"bytes,7,opt,name=forceCommonLabels"`
	// ForceCommonAnnotations specifies whether to force applying common annotations to resources for Kustomize apps
	ForceCommonAnnotations bool `json:"forceCommonAnnotations,omitempty" protobuf:"bytes,8,opt,name=forceCommonAnnotations"`
	// ForceNamespace if true, will use the application's destination namespace as a kustomization file namespace
	ForceNamespace bool `json:"forceNamespace,omitempty" protobuf:"bytes,9,opt,name=forceNamespace"`
	// Components specifies a list of kustomize components to add to the kustmization before building
	Components []string `json:"components,omitempty" protobuf:"bytes,10,rep,name=components"`
}

// AllowsConcurrentProcessing returns true if multiple processes can run Kustomize builds on the same source at the same time
func (k *ApplicationSourceKustomize) AllowsConcurrentProcessing() bool {
	return len(k.Images) == 0 &&
		len(k.CommonLabels) == 0 &&
		len(k.Components) == 0 &&
		k.NamePrefix == "" &&
		k.NameSuffix == ""
}

// IsZero returns true when the Kustomize options are considered empty
func (k *ApplicationSourceKustomize) IsZero() bool {
	return k == nil ||
		k.NamePrefix == "" &&
			k.NameSuffix == "" &&
			k.Version == "" &&
			len(k.Images) == 0 &&
			len(k.CommonLabels) == 0 &&
			len(k.CommonAnnotations) == 0 &&
			len(k.Components) == 0 &&
			!k.ForceNamespace
}

// MergeImage merges a new Kustomize image identifier in to a list of images
func (k *ApplicationSourceKustomize) MergeImage(image KustomizeImage) {
	i := k.Images.Find(image)
	if i >= 0 {
		k.Images[i] = image
	} else {
		k.Images = append(k.Images, image)
	}
}

// JsonnetVar represents a variable to be passed to jsonnet during manifest generation
type JsonnetVar struct {
	Name  string `json:"name" protobuf:"bytes,1,opt,name=name"`
	Value string `json:"value" protobuf:"bytes,2,opt,name=value"`
	Code  bool   `json:"code,omitempty" protobuf:"bytes,3,opt,name=code"`
}

// NewJsonnetVar parses a Jsonnet variable from a string in the format name=value
func NewJsonnetVar(s string, code bool) JsonnetVar {
	parts := strings.SplitN(s, "=", 2)
	if len(parts) == 2 {
		return JsonnetVar{Name: parts[0], Value: parts[1], Code: code}
	} else {
		return JsonnetVar{Name: s, Code: code}
	}
}

// ApplicationSourceJsonnet holds options specific to applications of type Jsonnet
type ApplicationSourceJsonnet struct {
	// ExtVars is a list of Jsonnet External Variables
	ExtVars []JsonnetVar `json:"extVars,omitempty" protobuf:"bytes,1,opt,name=extVars"`
	// TLAS is a list of Jsonnet Top-level Arguments
	TLAs []JsonnetVar `json:"tlas,omitempty" protobuf:"bytes,2,opt,name=tlas"`
	// Additional library search dirs
	Libs []string `json:"libs,omitempty" protobuf:"bytes,3,opt,name=libs"`
}

// IsZero returns true if the JSonnet options of an application are considered to be empty
func (j *ApplicationSourceJsonnet) IsZero() bool {
	return j == nil || len(j.ExtVars) == 0 && len(j.TLAs) == 0 && len(j.Libs) == 0
}

// ApplicationSourceDirectory holds options for applications of type plain YAML or Jsonnet
type ApplicationSourceDirectory struct {
	// Recurse specifies whether to scan a directory recursively for manifests
	Recurse bool `json:"recurse,omitempty" protobuf:"bytes,1,opt,name=recurse"`
	// Jsonnet holds options specific to Jsonnet
	Jsonnet ApplicationSourceJsonnet `json:"jsonnet,omitempty" protobuf:"bytes,2,opt,name=jsonnet"`
	// Exclude contains a glob pattern to match paths against that should be explicitly excluded from being used during manifest generation
	Exclude string `json:"exclude,omitempty" protobuf:"bytes,3,opt,name=exclude"`
	// Include contains a glob pattern to match paths against that should be explicitly included during manifest generation
	Include string `json:"include,omitempty" protobuf:"bytes,4,opt,name=include"`
}

// IsZero returns true if the ApplicationSourceDirectory is considered empty
func (d *ApplicationSourceDirectory) IsZero() bool {
	return d == nil || !d.Recurse && d.Jsonnet.IsZero()
}

// ApplicationSourcePlugin holds options specific to config management plugins
type ApplicationSourcePlugin struct {
	Name string `json:"name,omitempty" protobuf:"bytes,1,opt,name=name"`
	Env  `json:"env,omitempty" protobuf:"bytes,2,opt,name=env"`
}

// IsZero returns true if the ApplicationSourcePlugin is considered empty
func (c *ApplicationSourcePlugin) IsZero() bool {
	return c == nil || c.Name == "" && c.Env.IsZero()
}

// AddEnvEntry merges an EnvEntry into a list of entries. If an entry with the same name already exists,
// its value will be overwritten. Otherwise, the entry is appended to the list.
func (c *ApplicationSourcePlugin) AddEnvEntry(e *EnvEntry) {
	found := false
	for i, ce := range c.Env {
		if ce.Name == e.Name {
			found = true
			c.Env[i] = e
			break
		}
	}
	if !found {
		c.Env = append(c.Env, e)
	}
}

// RemoveEnvEntry removes an EnvEntry if present, from a list of entries.
func (c *ApplicationSourcePlugin) RemoveEnvEntry(key string) error {
	for i, ce := range c.Env {
		if ce.Name == key {
			c.Env[i] = c.Env[len(c.Env)-1]
			c.Env = c.Env[:len(c.Env)-1]
			return nil
		}
	}
	return fmt.Errorf("unable to find env variable with key %q for plugin %q", key, c.Name)
}

// ApplicationDestination holds information about the application's destination
type ApplicationDestination struct {
	// Server specifies the URL of the target cluster and must be set to the Kubernetes control plane API
	Server string `json:"server,omitempty" protobuf:"bytes,1,opt,name=server"`
	// Namespace specifies the target namespace for the application's resources.
	// The namespace will only be set for namespace-scoped resources that have not set a value for .metadata.namespace
	Namespace string `json:"namespace,omitempty" protobuf:"bytes,2,opt,name=namespace"`
	// Name is an alternate way of specifying the target cluster by its symbolic name
	Name string `json:"name,omitempty" protobuf:"bytes,3,opt,name=name"`

	// nolint:govet
	isServerInferred bool `json:"-"`
}

type ResourceHealthLocation string

var (
	ResourceHealthLocationInline  ResourceHealthLocation = ""
	ResourceHealthLocationAppTree ResourceHealthLocation = "appTree"
)

// ApplicationStatus contains status information for the application
type ApplicationStatus struct {
	// Resources is a list of Kubernetes resources managed by this application
	Resources []ResourceStatus `json:"resources,omitempty" protobuf:"bytes,1,opt,name=resources"`
	// Sync contains information about the application's current sync status
	Sync SyncStatus `json:"sync,omitempty" protobuf:"bytes,2,opt,name=sync"`
	// Health contains information about the application's current health status
	Health HealthStatus `json:"health,omitempty" protobuf:"bytes,3,opt,name=health"`
	// History contains information about the application's sync history
	History RevisionHistories `json:"history,omitempty" protobuf:"bytes,4,opt,name=history"`
	// Conditions is a list of currently observed application conditions
	Conditions []ApplicationCondition `json:"conditions,omitempty" protobuf:"bytes,5,opt,name=conditions"`
	// ReconciledAt indicates when the application state was reconciled using the latest git version
	ReconciledAt *metav1.Time `json:"reconciledAt,omitempty" protobuf:"bytes,6,opt,name=reconciledAt"`
	// OperationState contains information about any ongoing operations, such as a sync
	OperationState *OperationState `json:"operationState,omitempty" protobuf:"bytes,7,opt,name=operationState"`
	// ObservedAt indicates when the application state was updated without querying latest git state
	// Deprecated: controller no longer updates ObservedAt field
	ObservedAt *metav1.Time `json:"observedAt,omitempty" protobuf:"bytes,8,opt,name=observedAt"`
	// SourceType specifies the type of this application
	SourceType ApplicationSourceType `json:"sourceType,omitempty" protobuf:"bytes,9,opt,name=sourceType"`
	// Summary contains a list of URLs and container images used by this application
	Summary ApplicationSummary `json:"summary,omitempty" protobuf:"bytes,10,opt,name=summary"`
	// ResourceHealthSource indicates where the resource health status is stored: inline if not set or appTree
	ResourceHealthSource ResourceHealthLocation `json:"resourceHealthSource,omitempty" protobuf:"bytes,11,opt,name=resourceHealthSource"`
}

// JWTTokens represents a list of JWT tokens
type JWTTokens struct {
	Items []JWTToken `json:"items,omitempty" protobuf:"bytes,1,opt,name=items"`
}

// OperationInitiator contains information about the initiator of an operation
type OperationInitiator struct {
	// Username contains the name of a user who started operation
	Username string `json:"username,omitempty" protobuf:"bytes,1,opt,name=username"`
	// Automated is set to true if operation was initiated automatically by the application controller.
	Automated bool `json:"automated,omitempty" protobuf:"bytes,2,opt,name=automated"`
}

// Operation contains information about a requested or running operation
type Operation struct {
	// Sync contains parameters for the operation
	Sync *SyncOperation `json:"sync,omitempty" protobuf:"bytes,1,opt,name=sync"`
	// InitiatedBy contains information about who initiated the operations
	InitiatedBy OperationInitiator `json:"initiatedBy,omitempty" protobuf:"bytes,2,opt,name=initiatedBy"`
	// Info is a list of informational items for this operation
	Info []*Info `json:"info,omitempty" protobuf:"bytes,3,name=info"`
	// Retry controls the strategy to apply if a sync fails
	Retry RetryStrategy `json:"retry,omitempty" protobuf:"bytes,4,opt,name=retry"`
}

// DryRun returns true if an operation was requested to be performed in dry run mode
func (o *Operation) DryRun() bool {
	if o.Sync != nil {
		return o.Sync.DryRun
	}
	return false
}

// SyncOperationResource contains resources to sync.
type SyncOperationResource struct {
	Group     string `json:"group,omitempty" protobuf:"bytes,1,opt,name=group"`
	Kind      string `json:"kind" protobuf:"bytes,2,opt,name=kind"`
	Name      string `json:"name" protobuf:"bytes,3,opt,name=name"`
	Namespace string `json:"namespace,omitempty" protobuf:"bytes,4,opt,name=namespace"`
}

// RevisionHistories is a array of history, oldest first and newest last
type RevisionHistories []RevisionHistory

// LastRevisionHistory returns the latest history item from the revision history
func (in RevisionHistories) LastRevisionHistory() RevisionHistory {
	return in[len(in)-1]
}

// Trunc truncates the list of history items to size n
func (in RevisionHistories) Trunc(n int) RevisionHistories {
	i := len(in) - n
	if i > 0 {
		in = in[i:]
	}
	return in
}

// HasIdentity determines whether a sync operation is identified by a manifest
func (r SyncOperationResource) HasIdentity(name string, namespace string, gvk schema.GroupVersionKind) bool {
	if name == r.Name && gvk.Kind == r.Kind && gvk.Group == r.Group && (r.Namespace == "" || namespace == r.Namespace) {
		return true
	}
	return false
}

// SyncOperation contains details about a sync operation.
type SyncOperation struct {
	// Revision is the revision (Git) or chart version (Helm) which to sync the application to
	// If omitted, will use the revision specified in app spec.
	Revision string `json:"revision,omitempty" protobuf:"bytes,1,opt,name=revision"`
	// Prune specifies to delete resources from the cluster that are no longer tracked in git
	Prune bool `json:"prune,omitempty" protobuf:"bytes,2,opt,name=prune"`
	// DryRun specifies to perform a `kubectl apply --dry-run` without actually performing the sync
	DryRun bool `json:"dryRun,omitempty" protobuf:"bytes,3,opt,name=dryRun"`
	// SyncStrategy describes how to perform the sync
	SyncStrategy *SyncStrategy `json:"syncStrategy,omitempty" protobuf:"bytes,4,opt,name=syncStrategy"`
	// Resources describes which resources shall be part of the sync
	Resources []SyncOperationResource `json:"resources,omitempty" protobuf:"bytes,6,opt,name=resources"`
	// Source overrides the source definition set in the application.
	// This is typically set in a Rollback operation and is nil during a Sync operation
	Source *ApplicationSource `json:"source,omitempty" protobuf:"bytes,7,opt,name=source"`
	// Manifests is an optional field that overrides sync source with a local directory for development
	Manifests []string `json:"manifests,omitempty" protobuf:"bytes,8,opt,name=manifests"`
	// SyncOptions provide per-sync sync-options, e.g. Validate=false
	SyncOptions SyncOptions `json:"syncOptions,omitempty" protobuf:"bytes,9,opt,name=syncOptions"`
}

// IsApplyStrategy returns true if the sync strategy is "apply"
func (o *SyncOperation) IsApplyStrategy() bool {
	return o.SyncStrategy != nil && o.SyncStrategy.Apply != nil
}

// OperationState contains information about state of a running operation
type OperationState struct {
	// Operation is the original requested operation
	Operation Operation `json:"operation" protobuf:"bytes,1,opt,name=operation"`
	// Phase is the current phase of the operation
	Phase synccommon.OperationPhase `json:"phase" protobuf:"bytes,2,opt,name=phase"`
	// Message holds any pertinent messages when attempting to perform operation (typically errors).
	Message string `json:"message,omitempty" protobuf:"bytes,3,opt,name=message"`
	// SyncResult is the result of a Sync operation
	SyncResult *SyncOperationResult `json:"syncResult,omitempty" protobuf:"bytes,4,opt,name=syncResult"`
	// StartedAt contains time of operation start
	StartedAt metav1.Time `json:"startedAt" protobuf:"bytes,6,opt,name=startedAt"`
	// FinishedAt contains time of operation completion
	FinishedAt *metav1.Time `json:"finishedAt,omitempty" protobuf:"bytes,7,opt,name=finishedAt"`
	// RetryCount contains time of operation retries
	RetryCount int64 `json:"retryCount,omitempty" protobuf:"bytes,8,opt,name=retryCount"`
}

type Info struct {
	Name  string `json:"name" protobuf:"bytes,1,name=name"`
	Value string `json:"value" protobuf:"bytes,2,name=value"`
}

type SyncOptions []string

// AddOption adds a sync option to the list of sync options and returns the modified list.
// If option was already set, returns the unmodified list of sync options.
func (o SyncOptions) AddOption(option string) SyncOptions {
	for _, j := range o {
		if j == option {
			return o
		}
	}
	return append(o, option)
}

// RemoveOption removes a sync option from the list of sync options and returns the modified list.
// If option has not been already set, returns the unmodified list of sync options.
func (o SyncOptions) RemoveOption(option string) SyncOptions {
	for i, j := range o {
		if j == option {
			return append(o[:i], o[i+1:]...)
		}
	}
	return o
}

// HasOption returns true if the list of sync options contains given option
func (o SyncOptions) HasOption(option string) bool {
	for _, i := range o {
		if option == i {
			return true
		}
	}
	return false
}

// SyncPolicy controls when a sync will be performed in response to updates in git
type SyncPolicy struct {
	// Automated will keep an application synced to the target revision
	Automated *SyncPolicyAutomated `json:"automated,omitempty" protobuf:"bytes,1,opt,name=automated"`
	// Options allow you to specify whole app sync-options
	SyncOptions SyncOptions `json:"syncOptions,omitempty" protobuf:"bytes,2,opt,name=syncOptions"`
	// Retry controls failed sync retry behavior
	Retry                 *RetryStrategy    `json:"retry,omitempty" protobuf:"bytes,3,opt,name=retry"`
	CreateNamespaceLabels map[string]string `json:"createNamespaceLabels,omitempty" protobuf:"bytes,4,opt,name=createNamespaceLabels"`
}

// IsZero returns true if the sync policy is empty
func (p *SyncPolicy) IsZero() bool {
	return p == nil || (p.Automated == nil && len(p.SyncOptions) == 0 && p.Retry == nil)
}

// RetryStrategy contains information about the strategy to apply when a sync failed
type RetryStrategy struct {
	// Limit is the maximum number of attempts for retrying a failed sync. If set to 0, no retries will be performed.
	Limit int64 `json:"limit,omitempty" protobuf:"bytes,1,opt,name=limit"`
	// Backoff controls how to backoff on subsequent retries of failed syncs
	Backoff *Backoff `json:"backoff,omitempty" protobuf:"bytes,2,opt,name=backoff,casttype=Backoff"`
}

func parseStringToDuration(durationString string) (time.Duration, error) {
	var suspendDuration time.Duration
	// If no units are attached, treat as seconds
	if val, err := strconv.Atoi(durationString); err == nil {
		suspendDuration = time.Duration(val) * time.Second
	} else if duration, err := time.ParseDuration(durationString); err == nil {
		suspendDuration = duration
	} else {
		return 0, fmt.Errorf("unable to parse %s as a duration", durationString)
	}
	return suspendDuration, nil
}

// NextRetryAt calculates the earliest time the next retry should be performed on a failing sync
func (r *RetryStrategy) NextRetryAt(lastAttempt time.Time, retryCounts int64) (time.Time, error) {
	maxDuration := DefaultSyncRetryMaxDuration
	duration := DefaultSyncRetryDuration
	factor := DefaultSyncRetryFactor
	var err error
	if r.Backoff != nil {
		if r.Backoff.Duration != "" {
			if duration, err = parseStringToDuration(r.Backoff.Duration); err != nil {
				return time.Time{}, err
			}
		}
		if r.Backoff.MaxDuration != "" {
			if maxDuration, err = parseStringToDuration(r.Backoff.MaxDuration); err != nil {
				return time.Time{}, err
			}
		}
		if r.Backoff.Factor != nil {
			factor = *r.Backoff.Factor
		}

	}
	// Formula: timeToWait = duration * factor^retry_number
	// Note that timeToWait should equal to duration for the first retry attempt.
	// When timeToWait is more than maxDuration retry should be performed at maxDuration.
	timeToWait := float64(duration) * (math.Pow(float64(factor), float64(retryCounts)))
	if maxDuration > 0 {
		timeToWait = math.Min(float64(maxDuration), timeToWait)
	}
	return lastAttempt.Add(time.Duration(timeToWait)), nil
}

// Backoff is the backoff strategy to use on subsequent retries for failing syncs
type Backoff struct {
	// Duration is the amount to back off. Default unit is seconds, but could also be a duration (e.g. "2m", "1h")
	Duration string `json:"duration,omitempty" protobuf:"bytes,1,opt,name=duration"`
	// Factor is a factor to multiply the base duration after each failed retry
	Factor *int64 `json:"factor,omitempty" protobuf:"bytes,2,name=factor"`
	// MaxDuration is the maximum amount of time allowed for the backoff strategy
	MaxDuration string `json:"maxDuration,omitempty" protobuf:"bytes,3,opt,name=maxDuration"`
}

// SyncPolicyAutomated controls the behavior of an automated sync
type SyncPolicyAutomated struct {
	// Prune specifies whether to delete resources from the cluster that are not found in the sources anymore as part of automated sync (default: false)
	Prune bool `json:"prune,omitempty" protobuf:"bytes,1,opt,name=prune"`
	// SelfHeal specifes whether to revert resources back to their desired state upon modification in the cluster (default: false)
	SelfHeal bool `json:"selfHeal,omitempty" protobuf:"bytes,2,opt,name=selfHeal"`
	// AllowEmpty allows apps have zero live resources (default: false)
	AllowEmpty bool `json:"allowEmpty,omitempty" protobuf:"bytes,3,opt,name=allowEmpty"`
}

// SyncStrategy controls the manner in which a sync is performed
type SyncStrategy struct {
	// Apply will perform a `kubectl apply` to perform the sync.
	Apply *SyncStrategyApply `json:"apply,omitempty" protobuf:"bytes,1,opt,name=apply"`
	// Hook will submit any referenced resources to perform the sync. This is the default strategy
	Hook *SyncStrategyHook `json:"hook,omitempty" protobuf:"bytes,2,opt,name=hook"`
}

// Force returns true if the sync strategy specifies to perform a forced sync
func (m *SyncStrategy) Force() bool {
	if m == nil {
		return false
	} else if m.Apply != nil {
		return m.Apply.Force
	} else if m.Hook != nil {
		return m.Hook.Force
	} else {
		return false
	}
}

// SyncStrategyApply uses `kubectl apply` to perform the apply
type SyncStrategyApply struct {
	// Force indicates whether or not to supply the --force flag to `kubectl apply`.
	// The --force flag deletes and re-create the resource, when PATCH encounters conflict and has
	// retried for 5 times.
	Force bool `json:"force,omitempty" protobuf:"bytes,1,opt,name=force"`
}

// SyncStrategyHook will perform a sync using hooks annotations.
// If no hook annotation is specified falls back to `kubectl apply`.
type SyncStrategyHook struct {
	// Embed SyncStrategyApply type to inherit any `apply` options
	// +optional
	SyncStrategyApply `json:",inline" protobuf:"bytes,1,opt,name=syncStrategyApply"`
}

// RevisionMetadata contains metadata for a specific revision in a Git repository
type RevisionMetadata struct {
	// who authored this revision,
	// typically their name and email, e.g. "John Doe <john_doe@my-company.com>",
	// but might not match this example
	Author string `json:"author,omitempty" protobuf:"bytes,1,opt,name=author"`
	// Date specifies when the revision was authored
	Date metav1.Time `json:"date" protobuf:"bytes,2,opt,name=date"`
	// Tags specifies any tags currently attached to the revision
	// Floating tags can move from one revision to another
	Tags []string `json:"tags,omitempty" protobuf:"bytes,3,opt,name=tags"`
	// Message contains the message associated with the revision, most likely the commit message.
	// The message is truncated to the first newline or 64 characters (which ever comes first)
	Message string `json:"message,omitempty" protobuf:"bytes,4,opt,name=message"`
	// SignatureInfo contains a hint on the signer if the revision was signed with GPG, and signature verification is enabled.
	SignatureInfo string `json:"signatureInfo,omitempty" protobuf:"bytes,5,opt,name=signatureInfo"`
}

// SyncOperationResult represent result of sync operation
type SyncOperationResult struct {
	// Resources contains a list of sync result items for each individual resource in a sync operation
	Resources ResourceResults `json:"resources,omitempty" protobuf:"bytes,1,opt,name=resources"`
	// Revision holds the revision this sync operation was performed to
	Revision string `json:"revision" protobuf:"bytes,2,opt,name=revision"`
	// Source records the application source information of the sync, used for comparing auto-sync
	Source ApplicationSource `json:"source,omitempty" protobuf:"bytes,3,opt,name=source"`
}

// ResourceResult holds the operation result details of a specific resource
type ResourceResult struct {
	// Group specifies the API group of the resource
	Group string `json:"group" protobuf:"bytes,1,opt,name=group"`
	// Version specifies the API version of the resource
	Version string `json:"version" protobuf:"bytes,2,opt,name=version"`
	// Kind specifies the API kind of the resource
	Kind string `json:"kind" protobuf:"bytes,3,opt,name=kind"`
	// Namespace specifies the target namespace of the resource
	Namespace string `json:"namespace" protobuf:"bytes,4,opt,name=namespace"`
	// Name specifies the name of the resource
	Name string `json:"name" protobuf:"bytes,5,opt,name=name"`
	// Status holds the final result of the sync. Will be empty if the resources is yet to be applied/pruned and is always zero-value for hooks
	Status synccommon.ResultCode `json:"status,omitempty" protobuf:"bytes,6,opt,name=status"`
	// Message contains an informational or error message for the last sync OR operation
	Message string `json:"message,omitempty" protobuf:"bytes,7,opt,name=message"`
	// HookType specifies the type of the hook. Empty for non-hook resources
	HookType synccommon.HookType `json:"hookType,omitempty" protobuf:"bytes,8,opt,name=hookType"`
	// HookPhase contains the state of any operation associated with this resource OR hook
	// This can also contain values for non-hook resources.
	HookPhase synccommon.OperationPhase `json:"hookPhase,omitempty" protobuf:"bytes,9,opt,name=hookPhase"`
	// SyncPhase indicates the particular phase of the sync that this result was acquired in
	SyncPhase synccommon.SyncPhase `json:"syncPhase,omitempty" protobuf:"bytes,10,opt,name=syncPhase"`
}

// GroupVersionKind returns the GVK schema information for a given resource within a sync result
func (r *ResourceResult) GroupVersionKind() schema.GroupVersionKind {
	return schema.GroupVersionKind{
		Group:   r.Group,
		Version: r.Version,
		Kind:    r.Kind,
	}
}

// ResourceResults defines a list of resource results for a given operation
type ResourceResults []*ResourceResult

// Find returns the operation result for a specified resource and the index in the list where it was found
func (r ResourceResults) Find(group string, kind string, namespace string, name string, phase synccommon.SyncPhase) (int, *ResourceResult) {
	for i, res := range r {
		if res.Group == group && res.Kind == kind && res.Namespace == namespace && res.Name == name && res.SyncPhase == phase {
			return i, res
		}
	}
	return 0, nil
}

// PruningRequired returns a positive integer containing the number of resources that require pruning after an operation has been completed
func (r ResourceResults) PruningRequired() (num int) {
	for _, res := range r {
		if res.Status == synccommon.ResultCodePruneSkipped {
			num++
		}
	}
	return num
}

// RevisionHistory contains history information about a previous sync
type RevisionHistory struct {
	// Revision holds the revision the sync was performed against
	Revision string `json:"revision" protobuf:"bytes,2,opt,name=revision"`
	// DeployedAt holds the time the sync operation completed
	DeployedAt metav1.Time `json:"deployedAt" protobuf:"bytes,4,opt,name=deployedAt"`
	// ID is an auto incrementing identifier of the RevisionHistory
	ID int64 `json:"id" protobuf:"bytes,5,opt,name=id"`
	// Source is a reference to the application source used for the sync operation
	Source ApplicationSource `json:"source,omitempty" protobuf:"bytes,6,opt,name=source"`
	// DeployStartedAt holds the time the sync operation started
	DeployStartedAt *metav1.Time `json:"deployStartedAt,omitempty" protobuf:"bytes,7,opt,name=deployStartedAt"`
}

// ApplicationWatchEvent contains information about application change.
type ApplicationWatchEvent struct {
	Type watch.EventType `json:"type" protobuf:"bytes,1,opt,name=type,casttype=k8s.io/apimachinery/pkg/watch.EventType"`

	// Application is:
	//  * If Type is Added or Modified: the new state of the object.
	//  * If Type is Deleted: the state of the object immediately before deletion.
	//  * If Type is Error: *api.Status is recommended; other types may make sense
	//    depending on context.
	Application Application `json:"application" protobuf:"bytes,2,opt,name=application"`
}

// ApplicationList is list of Application resources
// +k8s:deepcopy-gen:interfaces=k8s.io/apimachinery/pkg/runtime.Object
type ApplicationList struct {
	metav1.TypeMeta `json:",inline"`
	metav1.ListMeta `json:"metadata" protobuf:"bytes,1,opt,name=metadata"`
	Items           []Application `json:"items" protobuf:"bytes,2,rep,name=items"`
}

// ComponentParameter contains information about component parameter value
type ComponentParameter struct {
	Component string `json:"component,omitempty" protobuf:"bytes,1,opt,name=component"`
	Name      string `json:"name" protobuf:"bytes,2,opt,name=name"`
	Value     string `json:"value" protobuf:"bytes,3,opt,name=value"`
}

// SyncStatusCode is a type which represents possible comparison results
type SyncStatusCode string

// Possible comparison results
const (
	// SyncStatusCodeUnknown indicates that the status of a sync could not be reliably determined
	SyncStatusCodeUnknown SyncStatusCode = "Unknown"
	// SyncStatusCodeOutOfSync indicates that desired and live states match
	SyncStatusCodeSynced SyncStatusCode = "Synced"
	// SyncStatusCodeOutOfSync indicates that there is a drift between desired and live states
	SyncStatusCodeOutOfSync SyncStatusCode = "OutOfSync"
)

// ApplicationConditionType represents type of application condition. Type name has following convention:
// prefix "Error" means error condition
// prefix "Warning" means warning condition
// prefix "Info" means informational condition
type ApplicationConditionType = string

const (
	// ApplicationConditionDeletionError indicates that controller failed to delete application
	ApplicationConditionDeletionError = "DeletionError"
	// ApplicationConditionInvalidSpecError indicates that application source is invalid
	ApplicationConditionInvalidSpecError = "InvalidSpecError"
	// ApplicationConditionComparisonError indicates controller failed to compare application state
	ApplicationConditionComparisonError = "ComparisonError"
	// ApplicationConditionSyncError indicates controller failed to automatically sync the application
	ApplicationConditionSyncError = "SyncError"
	// ApplicationConditionUnknownError indicates an unknown controller error
	ApplicationConditionUnknownError = "UnknownError"
	// ApplicationConditionSharedResourceWarning indicates that controller detected resources which belongs to more than one application
	ApplicationConditionSharedResourceWarning = "SharedResourceWarning"
	// ApplicationConditionRepeatedResourceWarning indicates that application source has resource with same Group, Kind, Name, Namespace multiple times
	ApplicationConditionRepeatedResourceWarning = "RepeatedResourceWarning"
	// ApplicationConditionExcludedResourceWarning indicates that application has resource which is configured to be excluded
	ApplicationConditionExcludedResourceWarning = "ExcludedResourceWarning"
	// ApplicationConditionOrphanedResourceWarning indicates that application has orphaned resources
	ApplicationConditionOrphanedResourceWarning = "OrphanedResourceWarning"
)

// ApplicationCondition contains details about an application condition, which is usally an error or warning
type ApplicationCondition struct {
	// Type is an application condition type
	Type ApplicationConditionType `json:"type" protobuf:"bytes,1,opt,name=type"`
	// Message contains human-readable message indicating details about condition
	Message string `json:"message" protobuf:"bytes,2,opt,name=message"`
	// LastTransitionTime is the time the condition was last observed
	LastTransitionTime *metav1.Time `json:"lastTransitionTime,omitempty" protobuf:"bytes,3,opt,name=lastTransitionTime"`
}

// ComparedTo contains application source and target which was used for resources comparison
type ComparedTo struct {
	// Source is a reference to the application's source used for comparison
	Source ApplicationSource `json:"source" protobuf:"bytes,1,opt,name=source"`
	// Destination is a reference to the application's destination used for comparison
	Destination ApplicationDestination `json:"destination" protobuf:"bytes,2,opt,name=destination"`
}

// SyncStatus contains information about the currently observed live and desired states of an application
type SyncStatus struct {
	// Status is the sync state of the comparison
	Status SyncStatusCode `json:"status" protobuf:"bytes,1,opt,name=status,casttype=SyncStatusCode"`
	// ComparedTo contains information about what has been compared
	ComparedTo ComparedTo `json:"comparedTo,omitempty" protobuf:"bytes,2,opt,name=comparedTo"`
	// Revision contains information about the revision the comparison has been performed to
	Revision string `json:"revision,omitempty" protobuf:"bytes,3,opt,name=revision"`
}

// HealthStatus contains information about the currently observed health state of an application or resource
type HealthStatus struct {
	// Status holds the status code of the application or resource
	Status health.HealthStatusCode `json:"status,omitempty" protobuf:"bytes,1,opt,name=status"`
	// Message is a human-readable informational message describing the health status
	Message string `json:"message,omitempty" protobuf:"bytes,2,opt,name=message"`
}

// InfoItem contains arbitrary, human readable information about an application
type InfoItem struct {
	// Name is a human readable title for this piece of information.
	Name string `json:"name,omitempty" protobuf:"bytes,1,opt,name=name"`
	// Value is human readable content.
	Value string `json:"value,omitempty" protobuf:"bytes,2,opt,name=value"`
}

// ResourceNetworkingInfo holds networking resource related information
// TODO: describe members of this type
type ResourceNetworkingInfo struct {
	TargetLabels map[string]string        `json:"targetLabels,omitempty" protobuf:"bytes,1,opt,name=targetLabels"`
	TargetRefs   []ResourceRef            `json:"targetRefs,omitempty" protobuf:"bytes,2,opt,name=targetRefs"`
	Labels       map[string]string        `json:"labels,omitempty" protobuf:"bytes,3,opt,name=labels"`
	Ingress      []v1.LoadBalancerIngress `json:"ingress,omitempty" protobuf:"bytes,4,opt,name=ingress"`
	// ExternalURLs holds list of URLs which should be available externally. List is populated for ingress resources using rules hostnames.
	ExternalURLs []string `json:"externalURLs,omitempty" protobuf:"bytes,5,opt,name=externalURLs"`
}

// TODO: describe this type
type HostResourceInfo struct {
	ResourceName         v1.ResourceName `json:"resourceName,omitempty" protobuf:"bytes,1,name=resourceName"`
	RequestedByApp       int64           `json:"requestedByApp,omitempty" protobuf:"bytes,2,name=requestedByApp"`
	RequestedByNeighbors int64           `json:"requestedByNeighbors,omitempty" protobuf:"bytes,3,name=requestedByNeighbors"`
	Capacity             int64           `json:"capacity,omitempty" protobuf:"bytes,4,name=capacity"`
}

// HostInfo holds host name and resources metrics
// TODO: describe purpose of this type
// TODO: describe members of this type
type HostInfo struct {
	Name          string             `json:"name,omitempty" protobuf:"bytes,1,name=name"`
	ResourcesInfo []HostResourceInfo `json:"resourcesInfo,omitempty" protobuf:"bytes,2,name=resourcesInfo"`
	SystemInfo    v1.NodeSystemInfo  `json:"systemInfo,omitempty" protobuf:"bytes,3,opt,name=systemInfo"`
}

// ApplicationTree holds nodes which belongs to the application
// TODO: describe purpose of this type
type ApplicationTree struct {
	// Nodes contains list of nodes which either directly managed by the application and children of directly managed nodes.
	Nodes []ResourceNode `json:"nodes,omitempty" protobuf:"bytes,1,rep,name=nodes"`
	// OrphanedNodes contains if or orphaned nodes: nodes which are not managed by the app but in the same namespace. List is populated only if orphaned resources enabled in app project.
	OrphanedNodes []ResourceNode `json:"orphanedNodes,omitempty" protobuf:"bytes,2,rep,name=orphanedNodes"`
	// Hosts holds list of Kubernetes nodes that run application related pods
	Hosts []HostInfo `json:"hosts,omitempty" protobuf:"bytes,3,rep,name=hosts"`
}

// Normalize sorts application tree nodes and hosts. The persistent order allows to
// effectively compare previously cached app tree and allows to unnecessary Redis requests.
func (t *ApplicationTree) Normalize() {
	sort.Slice(t.Nodes, func(i, j int) bool {
		return t.Nodes[i].FullName() < t.Nodes[j].FullName()
	})
	sort.Slice(t.OrphanedNodes, func(i, j int) bool {
		return t.OrphanedNodes[i].FullName() < t.OrphanedNodes[j].FullName()
	})
	sort.Slice(t.Hosts, func(i, j int) bool {
		return t.Hosts[i].Name < t.Hosts[j].Name
	})
}

// ApplicationSummary contains information about URLs and container images used by an application
type ApplicationSummary struct {
	// ExternalURLs holds all external URLs of application child resources.
	ExternalURLs []string `json:"externalURLs,omitempty" protobuf:"bytes,1,opt,name=externalURLs"`
	// Images holds all images of application child resources.
	Images []string `json:"images,omitempty" protobuf:"bytes,2,opt,name=images"`
}

// TODO: Document purpose of this method
func (t *ApplicationTree) FindNode(group string, kind string, namespace string, name string) *ResourceNode {
	for _, n := range append(t.Nodes, t.OrphanedNodes...) {
		if n.Group == group && n.Kind == kind && n.Namespace == namespace && n.Name == name {
			return &n
		}
	}
	return nil
}

// TODO: Document purpose of this method
func (t *ApplicationTree) GetSummary() ApplicationSummary {
	urlsSet := make(map[string]bool)
	imagesSet := make(map[string]bool)
	for _, node := range t.Nodes {
		if node.NetworkingInfo != nil {
			for _, url := range node.NetworkingInfo.ExternalURLs {
				urlsSet[url] = true
			}
		}
		for _, image := range node.Images {
			imagesSet[image] = true
		}
	}
	urls := make([]string, 0)
	for url := range urlsSet {
		urls = append(urls, url)
	}
	sort.Slice(urls, func(i, j int) bool {
		return urls[i] < urls[j]
	})
	images := make([]string, 0)
	for image := range imagesSet {
		images = append(images, image)
	}
	sort.Slice(images, func(i, j int) bool {
		return images[i] < images[j]
	})
	return ApplicationSummary{ExternalURLs: urls, Images: images}
}

// ResourceRef includes fields which uniquely identify a resource
type ResourceRef struct {
	Group     string `json:"group,omitempty" protobuf:"bytes,1,opt,name=group"`
	Version   string `json:"version,omitempty" protobuf:"bytes,2,opt,name=version"`
	Kind      string `json:"kind,omitempty" protobuf:"bytes,3,opt,name=kind"`
	Namespace string `json:"namespace,omitempty" protobuf:"bytes,4,opt,name=namespace"`
	Name      string `json:"name,omitempty" protobuf:"bytes,5,opt,name=name"`
	UID       string `json:"uid,omitempty" protobuf:"bytes,6,opt,name=uid"`
}

func (r ResourceRef) IsEqual(other ResourceRef) bool {
	return (r.Group == other.Group &&
		r.Version == other.Version &&
		r.Kind == other.Kind &&
		r.Namespace == other.Namespace &&
		r.Name == other.Name) ||
		r.UID == other.UID
}

// ResourceNode contains information about live resource and its children
// TODO: describe members of this type
type ResourceNode struct {
	ResourceRef     `json:",inline" protobuf:"bytes,1,opt,name=resourceRef"`
	ParentRefs      []ResourceRef           `json:"parentRefs,omitempty" protobuf:"bytes,2,opt,name=parentRefs"`
	Info            []InfoItem              `json:"info,omitempty" protobuf:"bytes,3,opt,name=info"`
	NetworkingInfo  *ResourceNetworkingInfo `json:"networkingInfo,omitempty" protobuf:"bytes,4,opt,name=networkingInfo"`
	ResourceVersion string                  `json:"resourceVersion,omitempty" protobuf:"bytes,5,opt,name=resourceVersion"`
	Images          []string                `json:"images,omitempty" protobuf:"bytes,6,opt,name=images"`
	Health          *HealthStatus           `json:"health,omitempty" protobuf:"bytes,7,opt,name=health"`
	CreatedAt       *metav1.Time            `json:"createdAt,omitempty" protobuf:"bytes,8,opt,name=createdAt"`
	// available for managed resource
	Labels map[string]string `json:"labels,omitempty" protobuf:"bytes,9,opt,name=labels"`
	// available for managed resource without k8s-last-applied-configuration
	Annotations map[string]string `json:"annotations,omitempty" protobuf:"bytes,10,opt,name=annotations"`
}

// FullName returns a resource node's full name in the format "group/kind/namespace/name"
// For cluster-scoped resources, namespace will be the empty string.
func (n *ResourceNode) FullName() string {
	return fmt.Sprintf("%s/%s/%s/%s", n.Group, n.Kind, n.Namespace, n.Name)
}

// GroupKindVersion returns the GVK schema type for given resource node
func (n *ResourceNode) GroupKindVersion() schema.GroupVersionKind {
	return schema.GroupVersionKind{
		Group:   n.Group,
		Version: n.Version,
		Kind:    n.Kind,
	}
}

func (n *ResourceNode) GetAllChildNodes(tree *ApplicationTree) []ResourceNode {
	curChildren := []ResourceNode{}

	for _, c := range tree.Nodes {
		if c.hasInParents(tree, n) {
			curChildren = append(curChildren, c)
		}
	}

	return curChildren
}

func (n *ResourceNode) hasInParents(tree *ApplicationTree, p *ResourceNode) bool {
	if len(n.ParentRefs) == 0 {
		return false
	}

	for _, curParentRef := range n.ParentRefs {
		if curParentRef.IsEqual(p.ResourceRef) {
			return true
		}

		parentNode := tree.FindNode(curParentRef.Group, curParentRef.Kind, curParentRef.Namespace, curParentRef.Name)
		if parentNode == nil {
			continue
		}

		parentResult := parentNode.hasInParents(tree, p)
		if parentResult {
			return true
		}
	}

	return false
}

// ResourceStatus holds the current sync and health status of a resource
// TODO: describe members of this type
type ResourceStatus struct {
	Group           string         `json:"group,omitempty" protobuf:"bytes,1,opt,name=group"`
	Version         string         `json:"version,omitempty" protobuf:"bytes,2,opt,name=version"`
	Kind            string         `json:"kind,omitempty" protobuf:"bytes,3,opt,name=kind"`
	Namespace       string         `json:"namespace,omitempty" protobuf:"bytes,4,opt,name=namespace"`
	Name            string         `json:"name,omitempty" protobuf:"bytes,5,opt,name=name"`
	Status          SyncStatusCode `json:"status,omitempty" protobuf:"bytes,6,opt,name=status"`
	Health          *HealthStatus  `json:"health,omitempty" protobuf:"bytes,7,opt,name=health"`
	Hook            bool           `json:"hook,omitempty" protobuf:"bytes,8,opt,name=hook"`
	RequiresPruning bool           `json:"requiresPruning,omitempty" protobuf:"bytes,9,opt,name=requiresPruning"`
	SyncWave        int64          `json:"syncWave,omitempty" protobuf:"bytes,10,opt,name=syncWave"`
}

// GroupKindVersion returns the GVK schema type for given resource status
func (r *ResourceStatus) GroupVersionKind() schema.GroupVersionKind {
	return schema.GroupVersionKind{Group: r.Group, Version: r.Version, Kind: r.Kind}
}

// ResourceDiff holds the diff of a live and target resource object
// TODO: describe members of this type
type ResourceDiff struct {
	Group     string `json:"group,omitempty" protobuf:"bytes,1,opt,name=group"`
	Kind      string `json:"kind,omitempty" protobuf:"bytes,2,opt,name=kind"`
	Namespace string `json:"namespace,omitempty" protobuf:"bytes,3,opt,name=namespace"`
	Name      string `json:"name,omitempty" protobuf:"bytes,4,opt,name=name"`
	// TargetState contains the JSON serialized resource manifest defined in the Git/Helm
	TargetState string `json:"targetState,omitempty" protobuf:"bytes,5,opt,name=targetState"`
	// TargetState contains the JSON live resource manifest
	LiveState string `json:"liveState,omitempty" protobuf:"bytes,6,opt,name=liveState"`
	// Diff contains the JSON patch between target and live resource
	// Deprecated: use NormalizedLiveState and PredictedLiveState to render the difference
	Diff string `json:"diff,omitempty" protobuf:"bytes,7,opt,name=diff"`
	Hook bool   `json:"hook,omitempty" protobuf:"bytes,8,opt,name=hook"`
	// NormalizedLiveState contains JSON serialized live resource state with applied normalizations
	NormalizedLiveState string `json:"normalizedLiveState,omitempty" protobuf:"bytes,9,opt,name=normalizedLiveState"`
	// PredictedLiveState contains JSON serialized resource state that is calculated based on normalized and target resource state
	PredictedLiveState string `json:"predictedLiveState,omitempty" protobuf:"bytes,10,opt,name=predictedLiveState"`
	ResourceVersion    string `json:"resourceVersion,omitempty" protobuf:"bytes,11,opt,name=resourceVersion"`
	Modified           bool   `json:"modified,omitempty" protobuf:"bytes,12,opt,name=modified"`
}

// FullName returns full name of a node that was used for diffing in the format "group/kind/namespace/name"
// For cluster-scoped resources, namespace will be the empty string.
func (r *ResourceDiff) FullName() string {
	return fmt.Sprintf("%s/%s/%s/%s", r.Group, r.Kind, r.Namespace, r.Name)
}

// ConnectionStatus represents the status indicator for a connection to a remote resource
type ConnectionStatus = string

const (
	// ConnectionStatusSuccessful indicates that a connection has been successfully established
	ConnectionStatusSuccessful = "Successful"
	// ConnectionStatusFailed indicates that a connection attempt has failed
	ConnectionStatusFailed = "Failed"
	// ConnectionStatusUnknown indicates that the connection status could not be reliably determined
	ConnectionStatusUnknown = "Unknown"
)

// ConnectionState contains information about remote resource connection state, currently used for clusters and repositories
type ConnectionState struct {
	// Status contains the current status indicator for the connection
	Status ConnectionStatus `json:"status" protobuf:"bytes,1,opt,name=status"`
	// Message contains human readable information about the connection status
	Message string `json:"message" protobuf:"bytes,2,opt,name=message"`
	// ModifiedAt contains the timestamp when this connection status has been determined
	ModifiedAt *metav1.Time `json:"attemptedAt" protobuf:"bytes,3,opt,name=attemptedAt"`
}

// Cluster is the definition of a cluster resource
type Cluster struct {
	// ID is an internal field cluster identifier. Not exposed via API.
	ID string `json:"-"`
	// Server is the API server URL of the Kubernetes cluster
	Server string `json:"server" protobuf:"bytes,1,opt,name=server"`
	// Name of the cluster. If omitted, will use the server address
	Name string `json:"name" protobuf:"bytes,2,opt,name=name"`
	// Config holds cluster information for connecting to a cluster
	Config ClusterConfig `json:"config" protobuf:"bytes,3,opt,name=config"`
	// DEPRECATED: use Info.ConnectionState field instead.
	// ConnectionState contains information about cluster connection state
	ConnectionState ConnectionState `json:"connectionState,omitempty" protobuf:"bytes,4,opt,name=connectionState"`
	// DEPRECATED: use Info.ServerVersion field instead.
	// The server version
	ServerVersion string `json:"serverVersion,omitempty" protobuf:"bytes,5,opt,name=serverVersion"`
	// Holds list of namespaces which are accessible in that cluster. Cluster level resources will be ignored if namespace list is not empty.
	Namespaces []string `json:"namespaces,omitempty" protobuf:"bytes,6,opt,name=namespaces"`
	// RefreshRequestedAt holds time when cluster cache refresh has been requested
	RefreshRequestedAt *metav1.Time `json:"refreshRequestedAt,omitempty" protobuf:"bytes,7,opt,name=refreshRequestedAt"`
	// Info holds information about cluster cache and state
	Info ClusterInfo `json:"info,omitempty" protobuf:"bytes,8,opt,name=info"`
	// Shard contains optional shard number. Calculated on the fly by the application controller if not specified.
	Shard *int64 `json:"shard,omitempty" protobuf:"bytes,9,opt,name=shard"`
	// Indicates if cluster level resources should be managed. This setting is used only if cluster is connected in a namespaced mode.
	ClusterResources bool `json:"clusterResources,omitempty" protobuf:"bytes,10,opt,name=clusterResources"`
	// Reference between project and cluster that allow you automatically to be added as item inside Destinations project entity
	Project string `json:"project,omitempty" protobuf:"bytes,11,opt,name=project"`
	// Labels for cluster secret metadata
	Labels map[string]string `json:"labels,omitempty" protobuf:"bytes,12,opt,name=labels"`
	// Annotations for cluster secret metadata
	Annotations map[string]string `json:"annotations,omitempty" protobuf:"bytes,13,opt,name=annotations"`
}

// Equals returns true if two cluster objects are considered to be equal
func (c *Cluster) Equals(other *Cluster) bool {
	if c.Server != other.Server {
		return false
	}
	if c.Name != other.Name {
		return false
	}
	if strings.Join(c.Namespaces, ",") != strings.Join(other.Namespaces, ",") {
		return false
	}
	var shard int64 = -1
	if c.Shard != nil {
		shard = *c.Shard
	}
	var otherShard int64 = -1
	if other.Shard != nil {
		otherShard = *other.Shard
	}
	if shard != otherShard {
		return false
	}

	if c.ClusterResources != other.ClusterResources {
		return false
	}

	if !collections.StringMapsEqual(c.Annotations, other.Annotations) {
		return false
	}

	if !collections.StringMapsEqual(c.Labels, other.Labels) {
		return false
	}

	return reflect.DeepEqual(c.Config, other.Config)
}

// ClusterInfo contains information about the cluster
type ClusterInfo struct {
	// ConnectionState contains information about the connection to the cluster
	ConnectionState ConnectionState `json:"connectionState,omitempty" protobuf:"bytes,1,opt,name=connectionState"`
	// ServerVersion contains information about the Kubernetes version of the cluster
	ServerVersion string `json:"serverVersion,omitempty" protobuf:"bytes,2,opt,name=serverVersion"`
	// CacheInfo contains information about the cluster cache
	CacheInfo ClusterCacheInfo `json:"cacheInfo,omitempty" protobuf:"bytes,3,opt,name=cacheInfo"`
	// ApplicationsCount is the number of applications managed by Argo CD on the cluster
	ApplicationsCount int64 `json:"applicationsCount" protobuf:"bytes,4,opt,name=applicationsCount"`
	// APIVersions contains list of API versions supported by the cluster
	APIVersions []string `json:"apiVersions,omitempty" protobuf:"bytes,5,opt,name=apiVersions"`
}

func (c *ClusterInfo) GetKubeVersion() string {
	return c.ServerVersion
}

func (c *ClusterInfo) GetApiVersions() []string {
	return c.APIVersions
}

// ClusterCacheInfo contains information about the cluster cache
type ClusterCacheInfo struct {
	// ResourcesCount holds number of observed Kubernetes resources
	ResourcesCount int64 `json:"resourcesCount,omitempty" protobuf:"bytes,1,opt,name=resourcesCount"`
	// APIsCount holds number of observed Kubernetes API count
	APIsCount int64 `json:"apisCount,omitempty" protobuf:"bytes,2,opt,name=apisCount"`
	// LastCacheSyncTime holds time of most recent cache synchronization
	LastCacheSyncTime *metav1.Time `json:"lastCacheSyncTime,omitempty" protobuf:"bytes,3,opt,name=lastCacheSyncTime"`
}

// ClusterList is a collection of Clusters.
type ClusterList struct {
	metav1.ListMeta `json:"metadata,omitempty" protobuf:"bytes,1,opt,name=metadata"`
	Items           []Cluster `json:"items" protobuf:"bytes,2,rep,name=items"`
}

// AWSAuthConfig is an AWS IAM authentication configuration
type AWSAuthConfig struct {
	// ClusterName contains AWS cluster name
	ClusterName string `json:"clusterName,omitempty" protobuf:"bytes,1,opt,name=clusterName"`

	// RoleARN contains optional role ARN. If set then AWS IAM Authenticator assume a role to perform cluster operations instead of the default AWS credential provider chain.
	RoleARN string `json:"roleARN,omitempty" protobuf:"bytes,2,opt,name=roleARN"`
}

// ExecProviderConfig is config used to call an external command to perform cluster authentication
// See: https://godoc.org/k8s.io/client-go/tools/clientcmd/api#ExecConfig
type ExecProviderConfig struct {
	// Command to execute
	Command string `json:"command,omitempty" protobuf:"bytes,1,opt,name=command"`

	// Arguments to pass to the command when executing it
	Args []string `json:"args,omitempty" protobuf:"bytes,2,rep,name=args"`

	// Env defines additional environment variables to expose to the process
	Env map[string]string `json:"env,omitempty" protobuf:"bytes,3,opt,name=env"`

	// Preferred input version of the ExecInfo
	APIVersion string `json:"apiVersion,omitempty" protobuf:"bytes,4,opt,name=apiVersion"`

	// This text is shown to the user when the executable doesn't seem to be present
	InstallHint string `json:"installHint,omitempty" protobuf:"bytes,5,opt,name=installHint"`
}

// ClusterConfig is the configuration attributes. This structure is subset of the go-client
// rest.Config with annotations added for marshalling.
type ClusterConfig struct {
	// Server requires Basic authentication
	Username string `json:"username,omitempty" protobuf:"bytes,1,opt,name=username"`
	Password string `json:"password,omitempty" protobuf:"bytes,2,opt,name=password"`

	// Server requires Bearer authentication. This client will not attempt to use
	// refresh tokens for an OAuth2 flow.
	// TODO: demonstrate an OAuth2 compatible client.
	BearerToken string `json:"bearerToken,omitempty" protobuf:"bytes,3,opt,name=bearerToken"`

	// TLSClientConfig contains settings to enable transport layer security
	TLSClientConfig `json:"tlsClientConfig" protobuf:"bytes,4,opt,name=tlsClientConfig"`

	// AWSAuthConfig contains IAM authentication configuration
	AWSAuthConfig *AWSAuthConfig `json:"awsAuthConfig,omitempty" protobuf:"bytes,5,opt,name=awsAuthConfig"`

	// ExecProviderConfig contains configuration for an exec provider
	ExecProviderConfig *ExecProviderConfig `json:"execProviderConfig,omitempty" protobuf:"bytes,6,opt,name=execProviderConfig"`
}

// TLSClientConfig contains settings to enable transport layer security
type TLSClientConfig struct {
	// Insecure specifies that the server should be accessed without verifying the TLS certificate. For testing only.
	Insecure bool `json:"insecure" protobuf:"bytes,1,opt,name=insecure"`
	// ServerName is passed to the server for SNI and is used in the client to check server
	// certificates against. If ServerName is empty, the hostname used to contact the
	// server is used.
	ServerName string `json:"serverName,omitempty" protobuf:"bytes,2,opt,name=serverName"`
	// CertData holds PEM-encoded bytes (typically read from a client certificate file).
	// CertData takes precedence over CertFile
	CertData []byte `json:"certData,omitempty" protobuf:"bytes,3,opt,name=certData"`
	// KeyData holds PEM-encoded bytes (typically read from a client certificate key file).
	// KeyData takes precedence over KeyFile
	KeyData []byte `json:"keyData,omitempty" protobuf:"bytes,4,opt,name=keyData"`
	// CAData holds PEM-encoded bytes (typically read from a root certificates bundle).
	// CAData takes precedence over CAFile
	CAData []byte `json:"caData,omitempty" protobuf:"bytes,5,opt,name=caData"`
}

// KnownTypeField contains mapping between CRD field and known Kubernetes type.
// This is mainly used for unit conversion in unknown resources (e.g. 0.1 == 100mi)
// TODO: Describe the members of this type
type KnownTypeField struct {
	Field string `json:"field,omitempty" protobuf:"bytes,1,opt,name=field"`
	Type  string `json:"type,omitempty" protobuf:"bytes,2,opt,name=type"`
}

// OverrideIgnoreDiff contains configurations about how fields should be ignored during diffs between
// the desired state and live state
type OverrideIgnoreDiff struct {
	//JSONPointers is a JSON path list following the format defined in RFC4627 (https://datatracker.ietf.org/doc/html/rfc6902#section-3)
	JSONPointers []string `json:"jsonPointers" protobuf:"bytes,1,rep,name=jSONPointers"`
	//JQPathExpressions is a JQ path list that will be evaludated during the diff process
	JQPathExpressions []string `json:"jqPathExpressions" protobuf:"bytes,2,opt,name=jqPathExpressions"`
	// ManagedFieldsManagers is a list of trusted managers. Fields mutated by those managers will take precedence over the
	// desired state defined in the SCM and won't be displayed in diffs
	ManagedFieldsManagers []string `json:"managedFieldsManagers" protobuf:"bytes,3,opt,name=managedFieldsManagers"`
}

type rawResourceOverride struct {
	HealthLua         string           `json:"health.lua,omitempty"`
	UseOpenLibs       bool             `json:"health.lua.useOpenLibs,omitempty"`
	Actions           string           `json:"actions,omitempty"`
	IgnoreDifferences string           `json:"ignoreDifferences,omitempty"`
	KnownTypeFields   []KnownTypeField `json:"knownTypeFields,omitempty"`
}

// ResourceOverride holds configuration to customize resource diffing and health assessment
// TODO: describe the members of this type
type ResourceOverride struct {
	HealthLua         string             `protobuf:"bytes,1,opt,name=healthLua"`
	UseOpenLibs       bool               `protobuf:"bytes,5,opt,name=useOpenLibs"`
	Actions           string             `protobuf:"bytes,3,opt,name=actions"`
	IgnoreDifferences OverrideIgnoreDiff `protobuf:"bytes,2,opt,name=ignoreDifferences"`
	KnownTypeFields   []KnownTypeField   `protobuf:"bytes,4,opt,name=knownTypeFields"`
}

// TODO: describe this method
func (s *ResourceOverride) UnmarshalJSON(data []byte) error {
	raw := &rawResourceOverride{}
	if err := json.Unmarshal(data, &raw); err != nil {
		return err
	}
	s.KnownTypeFields = raw.KnownTypeFields
	s.HealthLua = raw.HealthLua
	s.UseOpenLibs = raw.UseOpenLibs
	s.Actions = raw.Actions
	return yaml.Unmarshal([]byte(raw.IgnoreDifferences), &s.IgnoreDifferences)
}

// TODO: describe this method
func (s ResourceOverride) MarshalJSON() ([]byte, error) {
	ignoreDifferencesData, err := yaml.Marshal(s.IgnoreDifferences)
	if err != nil {
		return nil, err
	}
	raw := &rawResourceOverride{s.HealthLua, s.UseOpenLibs, s.Actions, string(ignoreDifferencesData), s.KnownTypeFields}
	return json.Marshal(raw)
}

// TODO: describe this method
func (o *ResourceOverride) GetActions() (ResourceActions, error) {
	var actions ResourceActions
	err := yaml.Unmarshal([]byte(o.Actions), &actions)
	if err != nil {
		return actions, err
	}
	return actions, nil
}

// TODO: describe this type
// TODO: describe members of this type
type ResourceActions struct {
	ActionDiscoveryLua string                     `json:"discovery.lua,omitempty" yaml:"discovery.lua,omitempty" protobuf:"bytes,1,opt,name=actionDiscoveryLua"`
	Definitions        []ResourceActionDefinition `json:"definitions,omitempty" protobuf:"bytes,2,rep,name=definitions"`
}

// TODO: describe this type
// TODO: describe members of this type
type ResourceActionDefinition struct {
	Name      string `json:"name" protobuf:"bytes,1,opt,name=name"`
	ActionLua string `json:"action.lua" yaml:"action.lua" protobuf:"bytes,2,opt,name=actionLua"`
}

// TODO: describe this type
// TODO: describe members of this type
type ResourceAction struct {
	Name     string                `json:"name,omitempty" protobuf:"bytes,1,opt,name=name"`
	Params   []ResourceActionParam `json:"params,omitempty" protobuf:"bytes,2,rep,name=params"`
	Disabled bool                  `json:"disabled,omitempty" protobuf:"varint,3,opt,name=disabled"`
}

// TODO: describe this type
// TODO: describe members of this type
type ResourceActionParam struct {
	Name    string `json:"name,omitempty" protobuf:"bytes,1,opt,name=name"`
	Value   string `json:"value,omitempty" protobuf:"bytes,2,opt,name=value"`
	Type    string `json:"type,omitempty" protobuf:"bytes,3,opt,name=type"`
	Default string `json:"default,omitempty" protobuf:"bytes,4,opt,name=default"`
}

// TODO: refactor to use rbacpolicy.ActionGet, rbacpolicy.ActionCreate, without import cycle
var validActions = map[string]bool{
	"get":      true,
	"create":   true,
	"update":   true,
	"delete":   true,
	"sync":     true,
	"override": true,
	"*":        true,
}

var validActionPatterns = []*regexp.Regexp{
	regexp.MustCompile("action/.*"),
}

func isValidAction(action string) bool {
	if validActions[action] {
		return true
	}
	for i := range validActionPatterns {
		if validActionPatterns[i].MatchString(action) {
			return true
		}
	}
	return false
}

// TODO: same as validActions, refacotor to use rbacpolicy.ResourceApplications etc.
var validResources = map[string]bool{
	"applications": true,
	"repositories": true,
	"clusters":     true,
	"exec":         true,
	"logs":         true,
}

func isValidResource(resource string) bool {
	return validResources[resource]
}

func validatePolicy(proj string, role string, policy string) error {
	policyComponents := strings.Split(policy, ",")
	if len(policyComponents) != 6 || strings.Trim(policyComponents[0], " ") != "p" {
		return status.Errorf(codes.InvalidArgument, "invalid policy rule '%s': must be of the form: 'p, sub, res, act, obj, eft'", policy)
	}
	// subject
	subject := strings.Trim(policyComponents[1], " ")
	expectedSubject := fmt.Sprintf("proj:%s:%s", proj, role)
	if subject != expectedSubject {
		return status.Errorf(codes.InvalidArgument, "invalid policy rule '%s': policy subject must be: '%s', not '%s'", policy, expectedSubject, subject)
	}
	// resource
	resource := strings.Trim(policyComponents[2], " ")
	if !isValidResource(resource) {
		return status.Errorf(codes.InvalidArgument, "invalid policy rule '%s': project resource must be: 'applications', 'repositories' or 'clusters', not '%s'", policy, resource)
	}
	// action
	action := strings.Trim(policyComponents[3], " ")
	if !isValidAction(action) {
		return status.Errorf(codes.InvalidArgument, "invalid policy rule '%s': invalid action '%s'", policy, action)
	}
	// object
	object := strings.Trim(policyComponents[4], " ")
	objectRegexp, err := regexp.Compile(fmt.Sprintf(`^%s/[*\w-.]+$`, regexp.QuoteMeta(proj)))
	if err != nil || !objectRegexp.MatchString(object) {
		return status.Errorf(codes.InvalidArgument, "invalid policy rule '%s': object must be of form '%s/*' or '%s/<APPNAME>', not '%s'", policy, proj, proj, object)
	}
	// effect
	effect := strings.Trim(policyComponents[5], " ")
	if effect != "allow" && effect != "deny" {
		return status.Errorf(codes.InvalidArgument, "invalid policy rule '%s': effect must be: 'allow' or 'deny'", policy)
	}
	return nil
}

var roleNameRegexp = regexp.MustCompile(`^[a-zA-Z0-9]([-_a-zA-Z0-9]*[a-zA-Z0-9])?$`)

func validateRoleName(name string) error {
	if !roleNameRegexp.MatchString(name) {
		return status.Errorf(codes.InvalidArgument, "invalid role name '%s'. Must consist of alphanumeric characters, '-' or '_', and must start and end with an alphanumeric character", name)
	}
	return nil
}

var invalidChars = regexp.MustCompile("[\"\n\r\t]")

func validateGroupName(name string) error {
	name = strings.TrimSpace(name)
	if len(name) > 1 && strings.HasPrefix(name, "\"") && strings.HasSuffix(name, "\"") {
		// Remove surrounding quotes for further inspection of the group name
		name = name[1 : len(name)-1]
	} else if strings.Contains(name, ",") {
		return status.Errorf(codes.InvalidArgument, "group '%s' must be quoted", name)
	}

	if name == "" {
		return status.Errorf(codes.InvalidArgument, "group '%s' is empty", name)
	}
	if invalidChars.MatchString(name) {
		return status.Errorf(codes.InvalidArgument, "group '%s' contains invalid characters", name)
	}
	return nil
}

// OrphanedResourcesMonitorSettings holds settings of orphaned resources monitoring
type OrphanedResourcesMonitorSettings struct {
	// Warn indicates if warning condition should be created for apps which have orphaned resources
	Warn *bool `json:"warn,omitempty" protobuf:"bytes,1,name=warn"`
	// Ignore contains a list of resources that are to be excluded from orphaned resources monitoring
	Ignore []OrphanedResourceKey `json:"ignore,omitempty" protobuf:"bytes,2,opt,name=ignore"`
}

// OrphanedResourceKey is a reference to a resource to be ignored from
type OrphanedResourceKey struct {
	Group string `json:"group,omitempty" protobuf:"bytes,1,opt,name=group"`
	Kind  string `json:"kind,omitempty" protobuf:"bytes,2,opt,name=kind"`
	Name  string `json:"name,omitempty" protobuf:"bytes,3,opt,name=name"`
}

// IsWarn returns true if warnings are enabled for orphan resources monitoring
func (s *OrphanedResourcesMonitorSettings) IsWarn() bool {
	return s.Warn != nil && *s.Warn
}

// SignatureKey is the specification of a key required to verify commit signatures with
type SignatureKey struct {
	// The ID of the key in hexadecimal notation
	KeyID string `json:"keyID" protobuf:"bytes,1,name=keyID"`
}

// AppProjectSpec is the specification of an AppProject
type AppProjectSpec struct {
	// SourceRepos contains list of repository URLs which can be used for deployment
	SourceRepos []string `json:"sourceRepos,omitempty" protobuf:"bytes,1,name=sourceRepos"`
	// Destinations contains list of destinations available for deployment
	Destinations []ApplicationDestination `json:"destinations,omitempty" protobuf:"bytes,2,name=destination"`
	// Description contains optional project description
	Description string `json:"description,omitempty" protobuf:"bytes,3,opt,name=description"`
	// Roles are user defined RBAC roles associated with this project
	Roles []ProjectRole `json:"roles,omitempty" protobuf:"bytes,4,rep,name=roles"`
	// ClusterResourceWhitelist contains list of whitelisted cluster level resources
	ClusterResourceWhitelist []metav1.GroupKind `json:"clusterResourceWhitelist,omitempty" protobuf:"bytes,5,opt,name=clusterResourceWhitelist"`
	// NamespaceResourceBlacklist contains list of blacklisted namespace level resources
	NamespaceResourceBlacklist []metav1.GroupKind `json:"namespaceResourceBlacklist,omitempty" protobuf:"bytes,6,opt,name=namespaceResourceBlacklist"`
	// OrphanedResources specifies if controller should monitor orphaned resources of apps in this project
	OrphanedResources *OrphanedResourcesMonitorSettings `json:"orphanedResources,omitempty" protobuf:"bytes,7,opt,name=orphanedResources"`
	// SyncWindows controls when syncs can be run for apps in this project
	SyncWindows SyncWindows `json:"syncWindows,omitempty" protobuf:"bytes,8,opt,name=syncWindows"`
	// NamespaceResourceWhitelist contains list of whitelisted namespace level resources
	NamespaceResourceWhitelist []metav1.GroupKind `json:"namespaceResourceWhitelist,omitempty" protobuf:"bytes,9,opt,name=namespaceResourceWhitelist"`
	// SignatureKeys contains a list of PGP key IDs that commits in Git must be signed with in order to be allowed for sync
	SignatureKeys []SignatureKey `json:"signatureKeys,omitempty" protobuf:"bytes,10,opt,name=signatureKeys"`
	// ClusterResourceBlacklist contains list of blacklisted cluster level resources
	ClusterResourceBlacklist []metav1.GroupKind `json:"clusterResourceBlacklist,omitempty" protobuf:"bytes,11,opt,name=clusterResourceBlacklist"`
	// SourceNamespaces defines the namespaces application resources are allowed to be created in
	SourceNamespaces []string `json:"sourceNamespaces,omitempty" protobuf:"bytes,12,opt,name=sourceNamespaces"`
	// PermitOnlyProjectScopedClusters determines whether destinations can only reference clusters which are project-scoped
	PermitOnlyProjectScopedClusters bool `json:"permitOnlyProjectScopedClusters,omitempty" protobuf:"bytes,13,opt,name=permitOnlyProjectScopedClusters"`
}

// SyncWindows is a collection of sync windows in this project
type SyncWindows []*SyncWindow

// SyncWindow contains the kind, time, duration and attributes that are used to assign the syncWindows to apps
type SyncWindow struct {
	// Kind defines if the window allows or blocks syncs
	Kind string `json:"kind,omitempty" protobuf:"bytes,1,opt,name=kind"`
	// Schedule is the time the window will begin, specified in cron format
	Schedule string `json:"schedule,omitempty" protobuf:"bytes,2,opt,name=schedule"`
	// Duration is the amount of time the sync window will be open
	Duration string `json:"duration,omitempty" protobuf:"bytes,3,opt,name=duration"`
	// Applications contains a list of applications that the window will apply to
	Applications []string `json:"applications,omitempty" protobuf:"bytes,4,opt,name=applications"`
	// Namespaces contains a list of namespaces that the window will apply to
	Namespaces []string `json:"namespaces,omitempty" protobuf:"bytes,5,opt,name=namespaces"`
	// Clusters contains a list of clusters that the window will apply to
	Clusters []string `json:"clusters,omitempty" protobuf:"bytes,6,opt,name=clusters"`
	// ManualSync enables manual syncs when they would otherwise be blocked
	ManualSync bool `json:"manualSync,omitempty" protobuf:"bytes,7,opt,name=manualSync"`
	//TimeZone of the sync that will be applied to the schedule
	TimeZone string `json:"timeZone,omitempty" protobuf:"bytes,8,opt,name=timeZone"`
}

// HasWindows returns true if SyncWindows has one or more SyncWindow
func (s *SyncWindows) HasWindows() bool {
	return s != nil && len(*s) > 0
}

// Active returns a list of sync windows that are currently active
func (s *SyncWindows) Active() *SyncWindows {
	return s.active(time.Now())
}

func (s *SyncWindows) active(currentTime time.Time) *SyncWindows {

	// If SyncWindows.Active() is called outside of a UTC locale, it should be
	// first converted to UTC before we scan through the SyncWindows.
	currentTime = currentTime.In(time.UTC)

	if s.HasWindows() {
		var active SyncWindows
		specParser := cron.NewParser(cron.Minute | cron.Hour | cron.Dom | cron.Month | cron.Dow)
		for _, w := range *s {
			schedule, _ := specParser.Parse(w.Schedule)
			duration, _ := time.ParseDuration(w.Duration)

			// Offset the nextWindow time to consider the timeZone of the sync window
			timeZoneOffsetDuration := w.scheduleOffsetByTimeZone()
			nextWindow := schedule.Next(currentTime.Add(timeZoneOffsetDuration - duration))
			if nextWindow.Before(currentTime.Add(timeZoneOffsetDuration)) {
				active = append(active, w)
			}
		}
		if len(active) > 0 {
			return &active
		}
	}
	return nil
}

// InactiveAllows will iterate over the SyncWindows and return all inactive allow windows
// for the current time. If the current time is in an inactive allow window, syncs will
// be denied.
func (s *SyncWindows) InactiveAllows() *SyncWindows {
	return s.inactiveAllows(time.Now())
}

func (s *SyncWindows) inactiveAllows(currentTime time.Time) *SyncWindows {

	// If SyncWindows.InactiveAllows() is called outside of a UTC locale, it should be
	// first converted to UTC before we scan through the SyncWindows.
	currentTime = currentTime.In(time.UTC)

	if s.HasWindows() {
		var inactive SyncWindows
		specParser := cron.NewParser(cron.Minute | cron.Hour | cron.Dom | cron.Month | cron.Dow)
		for _, w := range *s {
			if w.Kind == "allow" {
				schedule, sErr := specParser.Parse(w.Schedule)
				duration, dErr := time.ParseDuration(w.Duration)
				// Offset the nextWindow time to consider the timeZone of the sync window
				timeZoneOffsetDuration := w.scheduleOffsetByTimeZone()
				nextWindow := schedule.Next(currentTime.Add(timeZoneOffsetDuration - duration))

				if !nextWindow.Before(currentTime.Add(timeZoneOffsetDuration)) && sErr == nil && dErr == nil {
					inactive = append(inactive, w)
				}
			}
		}
		if len(inactive) > 0 {
			return &inactive
		}
	}
	return nil
}

func (w *SyncWindow) scheduleOffsetByTimeZone() time.Duration {
	loc, err := time.LoadLocation(w.TimeZone)
	if err != nil {
		log.Warnf("Invalid time zone %s specified. Using UTC as default time zone", w.TimeZone)
		loc = time.Now().UTC().Location()
	}
	_, tzOffset := time.Now().In(loc).Zone()
	return time.Duration(tzOffset) * time.Second
}

// AddWindow adds a sync window with the given parameters to the AppProject
func (s *AppProjectSpec) AddWindow(knd string, sch string, dur string, app []string, ns []string, cl []string, ms bool, timeZone string) error {
	if len(knd) == 0 || len(sch) == 0 || len(dur) == 0 {
		return fmt.Errorf("cannot create window: require kind, schedule, duration and one or more of applications, namespaces and clusters")

	}

	window := &SyncWindow{
		Kind:       knd,
		Schedule:   sch,
		Duration:   dur,
		ManualSync: ms,
		TimeZone:   timeZone,
	}

	if len(app) > 0 {
		window.Applications = app
	}
	if len(ns) > 0 {
		window.Namespaces = ns
	}
	if len(cl) > 0 {
		window.Clusters = cl
	}

	err := window.Validate()
	if err != nil {
		return err
	}

	s.SyncWindows = append(s.SyncWindows, window)

	return nil

}

// DeleteWindow deletes a sync window with the given id from the AppProject
func (s *AppProjectSpec) DeleteWindow(id int) error {
	var exists bool
	for i := range s.SyncWindows {
		if i == id {
			exists = true
			s.SyncWindows = append(s.SyncWindows[:i], s.SyncWindows[i+1:]...)
			break
		}
	}
	if !exists {
		return fmt.Errorf("window with id '%s' not found", strconv.Itoa(id))
	}
	return nil
}

// Matches returns a list of sync windows that are defined for a given application
func (w *SyncWindows) Matches(app *Application) *SyncWindows {
	if w.HasWindows() {
		var matchingWindows SyncWindows
		for _, w := range *w {
			if len(w.Applications) > 0 {
				for _, a := range w.Applications {
					if globMatch(a, app.Name, false) {
						matchingWindows = append(matchingWindows, w)
						break
					}
				}
			}
			if len(w.Clusters) > 0 {
				for _, c := range w.Clusters {
					dst := app.Spec.Destination
					dstNameMatched := dst.Name != "" && globMatch(c, dst.Name, false)
					dstServerMatched := dst.Server != "" && globMatch(c, dst.Server, false)
					if dstNameMatched || dstServerMatched {
						matchingWindows = append(matchingWindows, w)
						break
					}
				}
			}
			if len(w.Namespaces) > 0 {
				for _, n := range w.Namespaces {
					if globMatch(n, app.Spec.Destination.Namespace, false) {
						matchingWindows = append(matchingWindows, w)
						break
					}
				}
			}
		}
		if len(matchingWindows) > 0 {
			return &matchingWindows
		}
	}
	return nil
}

// CanSync returns true if a sync window currently allows a sync. isManual indicates whether the sync has been triggered manually.
func (w *SyncWindows) CanSync(isManual bool) bool {
	if !w.HasWindows() {
		return true
	}

	active := w.Active()
	hasActiveDeny, manualEnabled := active.hasDeny()

	if hasActiveDeny {
		if isManual && manualEnabled {
			return true
		} else {
			return false
		}
	}

	inactiveAllows := w.InactiveAllows()
	if inactiveAllows.HasWindows() {
		if isManual && inactiveAllows.manualEnabled() {
			return true
		} else {
			return false
		}
	}

	return true
}

// hasDeny will iterate over the SyncWindows and return if a deny window is found and if
// manual sync is enabled. It returns true in the first return boolean value if it finds
// any deny window. Will return true in the second return boolean value if all deny windows
// have manual sync enabled. If one deny window has manual sync disabled it returns false in
// the second return value.
func (w *SyncWindows) hasDeny() (bool, bool) {
	if !w.HasWindows() {
		return false, false
	}
	var denyFound, manualEnabled bool
	for _, a := range *w {
		if a.Kind == "deny" {
			if !denyFound {
				manualEnabled = a.ManualSync
			} else {
				if manualEnabled {
					manualEnabled = a.ManualSync
				}
			}
			denyFound = true
		}
	}
	return denyFound, manualEnabled
}

// hasAllow will iterate over the SyncWindows and returns true if it find any allow window.
func (w *SyncWindows) hasAllow() bool {
	if !w.HasWindows() {
		return false
	}
	for _, a := range *w {
		if a.Kind == "allow" {
			return true
		}
	}
	return false
}

// manualEnabled will iterate over the SyncWindows and return true if all windows have
// ManualSync set to true. Returns false if it finds at least one entry with ManualSync
// set to false
func (w *SyncWindows) manualEnabled() bool {
	if !w.HasWindows() {
		return false
	}
	for _, s := range *w {
		if !s.ManualSync {
			return false
		}
	}
	return true
}

// Active returns true if the sync window is currently active
func (w SyncWindow) Active() bool {
	return w.active(time.Now())
}

func (w SyncWindow) active(currentTime time.Time) bool {

	// If SyncWindow.Active() is called outside of a UTC locale, it should be
	// first converted to UTC before search
	currentTime = currentTime.UTC()

	specParser := cron.NewParser(cron.Minute | cron.Hour | cron.Dom | cron.Month | cron.Dow)
	schedule, _ := specParser.Parse(w.Schedule)
	duration, _ := time.ParseDuration(w.Duration)

	// Offset the nextWindow time to consider the timeZone of the sync window
	timeZoneOffsetDuration := w.scheduleOffsetByTimeZone()
	nextWindow := schedule.Next(currentTime.Add(timeZoneOffsetDuration - duration))

	return nextWindow.Before(currentTime.Add(timeZoneOffsetDuration))
}

// Update updates a sync window's settings with the given parameter
func (w *SyncWindow) Update(s string, d string, a []string, n []string, c []string, tz string) error {

	if len(s) == 0 && len(d) == 0 && len(a) == 0 && len(n) == 0 && len(c) == 0 {
		return fmt.Errorf("cannot update: require one or more of schedule, duration, application, namespace, or cluster")
	}

	if len(s) > 0 {
		w.Schedule = s
	}

	if len(d) > 0 {
		w.Duration = d
	}

	if len(a) > 0 {
		w.Applications = a
	}
	if len(n) > 0 {
		w.Namespaces = n
	}
	if len(c) > 0 {
		w.Clusters = c
	}
	if tz == "" {
		tz = "UTC"
	}
	w.TimeZone = tz
	return nil
}

// Validate checks whether a sync window has valid configuration. The error returned indicates any problems that has been found.
func (w *SyncWindow) Validate() error {

	// Default timeZone to UTC if timeZone is not specified
	if w.TimeZone == "" {
		w.TimeZone = "UTC"
	}
	if _, err := time.LoadLocation(w.TimeZone); err != nil {
		log.Warnf("Invalid time zone %s specified. Using UTC as default time zone", w.TimeZone)
		w.TimeZone = "UTC"
	}

	if w.Kind != "allow" && w.Kind != "deny" {
		return fmt.Errorf("kind '%s' mismatch: can only be allow or deny", w.Kind)
	}
	specParser := cron.NewParser(cron.Minute | cron.Hour | cron.Dom | cron.Month | cron.Dow)
	_, err := specParser.Parse(w.Schedule)
	if err != nil {
		return fmt.Errorf("cannot parse schedule '%s': %s", w.Schedule, err)
	}
	_, err = time.ParseDuration(w.Duration)
	if err != nil {
		return fmt.Errorf("cannot parse duration '%s': %s", w.Duration, err)
	}
	return nil
}

// DestinationClusters returns a list of cluster URLs allowed as destination in an AppProject
func (d AppProjectSpec) DestinationClusters() []string {
	servers := make([]string, 0)

	for _, d := range d.Destinations {
		servers = append(servers, d.Server)
	}

	return servers
}

// ProjectRole represents a role that has access to a project
type ProjectRole struct {
	// Name is a name for this role
	Name string `json:"name" protobuf:"bytes,1,opt,name=name"`
	// Description is a description of the role
	Description string `json:"description,omitempty" protobuf:"bytes,2,opt,name=description"`
	// Policies Stores a list of casbin formatted strings that define access policies for the role in the project
	Policies []string `json:"policies,omitempty" protobuf:"bytes,3,rep,name=policies"`
	// JWTTokens are a list of generated JWT tokens bound to this role
	JWTTokens []JWTToken `json:"jwtTokens,omitempty" protobuf:"bytes,4,rep,name=jwtTokens"`
	// Groups are a list of OIDC group claims bound to this role
	Groups []string `json:"groups,omitempty" protobuf:"bytes,5,rep,name=groups"`
}

// JWTToken holds the issuedAt and expiresAt values of a token
type JWTToken struct {
	IssuedAt  int64  `json:"iat" protobuf:"int64,1,opt,name=iat"`
	ExpiresAt int64  `json:"exp,omitempty" protobuf:"int64,2,opt,name=exp"`
	ID        string `json:"id,omitempty" protobuf:"bytes,3,opt,name=id"`
}

// Command holds binary path and arguments list
type Command struct {
	Command []string `json:"command,omitempty" protobuf:"bytes,1,name=command"`
	Args    []string `json:"args,omitempty" protobuf:"bytes,2,rep,name=args"`
}

// ConfigManagementPlugin contains config management plugin configuration
type ConfigManagementPlugin struct {
	Name     string   `json:"name" protobuf:"bytes,1,name=name"`
	Init     *Command `json:"init,omitempty" protobuf:"bytes,2,name=init"`
	Generate Command  `json:"generate" protobuf:"bytes,3,name=generate"`
	LockRepo bool     `json:"lockRepo,omitempty" protobuf:"bytes,4,name=lockRepo"`
}

// HelmOptions holds helm options
type HelmOptions struct {
	ValuesFileSchemes []string `protobuf:"bytes,1,opt,name=valuesFileSchemes"`
}

// KustomizeOptions are options for kustomize to use when building manifests
type KustomizeOptions struct {
	// BuildOptions is a string of build parameters to use when calling `kustomize build`
	BuildOptions string `protobuf:"bytes,1,opt,name=buildOptions"`
	// BinaryPath holds optional path to kustomize binary
	BinaryPath string `protobuf:"bytes,2,opt,name=binaryPath"`
}

// CascadedDeletion indicates if the deletion finalizer is set and controller should delete the application and it's cascaded resources
func (app *Application) CascadedDeletion() bool {
	for _, finalizer := range app.ObjectMeta.Finalizers {
		if isPropagationPolicyFinalizer(finalizer) {
			return true
		}
	}
	return false
}

// IsRefreshRequested returns whether a refresh has been requested for an application, and if yes, the type of refresh that should be executed.
func (app *Application) IsRefreshRequested() (RefreshType, bool) {
	refreshType := RefreshTypeNormal
	annotations := app.GetAnnotations()
	if annotations == nil {
		return refreshType, false
	}

	typeStr, ok := annotations[AnnotationKeyRefresh]
	if !ok {
		return refreshType, false
	}

	if typeStr == string(RefreshTypeHard) {
		refreshType = RefreshTypeHard
	}

	return refreshType, true
}

// SetCascadedDeletion will enable cascaded deletion by setting the propagation policy finalizer
func (app *Application) SetCascadedDeletion(finalizer string) {
	setFinalizer(&app.ObjectMeta, finalizer, true)
}

// Expired returns true if the application needs to be reconciled
func (status *ApplicationStatus) Expired(statusRefreshTimeout time.Duration) bool {
	return status.ReconciledAt == nil || status.ReconciledAt.Add(statusRefreshTimeout).Before(time.Now().UTC())
}

// UnSetCascadedDeletion will remove the propagation policy finalizers
func (app *Application) UnSetCascadedDeletion() {
	for _, f := range app.Finalizers {
		if isPropagationPolicyFinalizer(f) {
			setFinalizer(&app.ObjectMeta, f, false)
		}
	}
}

func isPropagationPolicyFinalizer(finalizer string) bool {
	switch finalizer {
	case ResourcesFinalizerName:
		return true
	case ForegroundPropagationPolicyFinalizer:
		return true
	case BackgroundPropagationPolicyFinalizer:
		return true
	default:
		return false
	}
}

// GetPropagationPolicy returns the value of propagation policy finalizer
func (app *Application) GetPropagationPolicy() string {
	for _, finalizer := range app.ObjectMeta.Finalizers {
		if isPropagationPolicyFinalizer(finalizer) {
			return finalizer
		}
	}
	return ""
}

// IsFinalizerPresent checks if the app has a given finalizer
func (app *Application) IsFinalizerPresent(finalizer string) bool {
	return getFinalizerIndex(app.ObjectMeta, finalizer) > -1
}

// SetConditions updates the application status conditions for a subset of evaluated types.
// If the application has a pre-existing condition of a type that is not in the evaluated list,
// it will be preserved. If the application has a pre-existing condition of a type that
// is in the evaluated list, but not in the incoming conditions list, it will be removed.
func (status *ApplicationStatus) SetConditions(conditions []ApplicationCondition, evaluatedTypes map[ApplicationConditionType]bool) {
	appConditions := make([]ApplicationCondition, 0)
	now := metav1.Now()
	for i := 0; i < len(status.Conditions); i++ {
		condition := status.Conditions[i]
		if _, ok := evaluatedTypes[condition.Type]; !ok {
			if condition.LastTransitionTime == nil {
				condition.LastTransitionTime = &now
			}
			appConditions = append(appConditions, condition)
		}
	}
	for i := range conditions {
		condition := conditions[i]
		if condition.LastTransitionTime == nil {
			condition.LastTransitionTime = &now
		}
		eci := findConditionIndexByType(status.Conditions, condition.Type)
		if eci >= 0 && status.Conditions[eci].Message == condition.Message {
			// If we already have a condition of this type, only update the timestamp if something
			// has changed.
			appConditions = append(appConditions, status.Conditions[eci])
		} else {
			// Otherwise we use the new incoming condition with an updated timestamp:
			appConditions = append(appConditions, condition)
		}
	}
	sort.Slice(appConditions, func(i, j int) bool {
		left := appConditions[i]
		right := appConditions[j]
		return fmt.Sprintf("%s/%s/%v", left.Type, left.Message, left.LastTransitionTime) < fmt.Sprintf("%s/%s/%v", right.Type, right.Message, right.LastTransitionTime)
	})
	status.Conditions = appConditions
}

func findConditionIndexByType(conditions []ApplicationCondition, t ApplicationConditionType) int {
	for i := range conditions {
		if conditions[i].Type == t {
			return i
		}
	}
	return -1
}

// GetErrorConditions returns list of application error conditions
func (status *ApplicationStatus) GetConditions(conditionTypes map[ApplicationConditionType]bool) []ApplicationCondition {
	result := make([]ApplicationCondition, 0)
	for i := range status.Conditions {
		condition := status.Conditions[i]
		if ok := conditionTypes[condition.Type]; ok {
			result = append(result, condition)
		}
	}
	return result
}

// IsError returns true if a condition indicates an error condition
func (condition *ApplicationCondition) IsError() bool {
	return strings.HasSuffix(condition.Type, "Error")
}

// Equals compares two instances of ApplicationSource and return true if instances are equal.
func (source *ApplicationSource) Equals(other ApplicationSource) bool {
	return reflect.DeepEqual(*source, other)
}

// ExplicitType returns the type (e.g. Helm, Kustomize, etc) of the application. If either none or multiple types are defined, returns an error.
func (source *ApplicationSource) ExplicitType() (*ApplicationSourceType, error) {
	var appTypes []ApplicationSourceType
	if source.Kustomize != nil {
		appTypes = append(appTypes, ApplicationSourceTypeKustomize)
	}
	if source.Helm != nil {
		appTypes = append(appTypes, ApplicationSourceTypeHelm)
	}
	if source.Directory != nil {
		appTypes = append(appTypes, ApplicationSourceTypeDirectory)
	}
	if source.Plugin != nil {
		appTypes = append(appTypes, ApplicationSourceTypePlugin)
	}
	if len(appTypes) == 0 {
		return nil, nil
	}
	if len(appTypes) > 1 {
		typeNames := make([]string, len(appTypes))
		for i := range appTypes {
			typeNames[i] = string(appTypes[i])
		}
		return nil, fmt.Errorf("multiple application sources defined: %s", strings.Join(typeNames, ","))
	}
	appType := appTypes[0]
	return &appType, nil
}

// Equals compares two instances of ApplicationDestination and returns true if instances are equal.
func (dest ApplicationDestination) Equals(other ApplicationDestination) bool {
	// ignore destination cluster name and isServerInferred fields during comparison
	// since server URL is inferred from cluster name
	if dest.isServerInferred {
		dest.Server = ""
		dest.isServerInferred = false
	}

	if other.isServerInferred {
		other.Server = ""
		other.isServerInferred = false
	}
	return reflect.DeepEqual(dest, other)
}

// GetProject returns the application's project. This is preferred over spec.Project which may be empty
func (spec ApplicationSpec) GetProject() string {
	if spec.Project == "" {
		return DefaultAppProjectName
	}
	return spec.Project
}

// GetRevisionHistoryLimit returns the currently set revision history limit for an application
func (spec ApplicationSpec) GetRevisionHistoryLimit() int {
	if spec.RevisionHistoryLimit != nil {
		return int(*spec.RevisionHistoryLimit)
	}
	return RevisionHistoryLimit
}

func isResourceInList(res metav1.GroupKind, list []metav1.GroupKind) bool {
	for _, item := range list {
		ok, err := filepath.Match(item.Kind, res.Kind)
		if ok && err == nil {
			ok, err = filepath.Match(item.Group, res.Group)
			if ok && err == nil {
				return true
			}
		}
	}
	return false
}

// getFinalizerIndex returns finalizer index in the list of object finalizers or -1 if finalizer does not exist
func getFinalizerIndex(meta metav1.ObjectMeta, name string) int {
	for i, finalizer := range meta.Finalizers {
		if finalizer == name {
			return i
		}
	}
	return -1
}

// setFinalizer adds or removes finalizer with the specified name
func setFinalizer(meta *metav1.ObjectMeta, name string, exist bool) {
	index := getFinalizerIndex(*meta, name)
	if exist != (index > -1) {
		if index > -1 {
			meta.Finalizers[index] = meta.Finalizers[len(meta.Finalizers)-1]
			meta.Finalizers = meta.Finalizers[:len(meta.Finalizers)-1]
		} else {
			meta.Finalizers = append(meta.Finalizers, name)
		}
	}
}

// SetK8SConfigDefaults sets Kubernetes REST config default settings
func SetK8SConfigDefaults(config *rest.Config) error {
	config.QPS = K8sClientConfigQPS
	config.Burst = K8sClientConfigBurst
	tlsConfig, err := rest.TLSConfigFor(config)
	if err != nil {
		return err
	}

	dial := (&net.Dialer{
		Timeout:   K8sTCPTimeout,
		KeepAlive: K8sTCPKeepAlive,
	}).DialContext
	transport := utilnet.SetTransportDefaults(&http.Transport{
		Proxy:               http.ProxyFromEnvironment,
		TLSHandshakeTimeout: K8sTLSHandshakeTimeout,
		TLSClientConfig:     tlsConfig,
		MaxIdleConns:        K8sMaxIdleConnections,
		MaxIdleConnsPerHost: K8sMaxIdleConnections,
		MaxConnsPerHost:     K8sMaxIdleConnections,
		DialContext:         dial,
		DisableCompression:  config.DisableCompression,
		IdleConnTimeout:     K8sTCPIdleConnTimeout,
	})
	tr, err := rest.HTTPWrappersForConfig(config, transport)
	if err != nil {
		return err
	}

	// set default tls config and remove auth/exec provides since we use it in a custom transport
	config.TLSClientConfig = rest.TLSClientConfig{}
	config.AuthProvider = nil
	config.ExecProvider = nil

	// Set server-side timeout
	config.Timeout = K8sServerSideTimeout

	config.Transport = tr
	return nil
}

// RawRestConfig returns a go-client REST config from cluster that might be serialized into the file using kube.WriteKubeConfig method.
func (c *Cluster) RawRestConfig() *rest.Config {
	var config *rest.Config
	var err error
	if c.Server == KubernetesInternalAPIServerAddr && os.Getenv(EnvVarFakeInClusterConfig) == "true" {
		conf, exists := os.LookupEnv("KUBECONFIG")
		if exists {
			config, err = clientcmd.BuildConfigFromFlags("", conf)
		} else {
			config, err = clientcmd.BuildConfigFromFlags("", filepath.Join(os.Getenv("HOME"), ".kube", "config"))
		}
	} else if c.Server == KubernetesInternalAPIServerAddr && c.Config.Username == "" && c.Config.Password == "" && c.Config.BearerToken == "" {
		config, err = rest.InClusterConfig()
	} else if c.Server == KubernetesInternalAPIServerAddr {
		config, err = rest.InClusterConfig()
		if err == nil {
			config.Username = c.Config.Username
			config.Password = c.Config.Password
			config.BearerToken = c.Config.BearerToken
			config.BearerTokenFile = ""
		}
	} else {
		tlsClientConfig := rest.TLSClientConfig{
			Insecure:   c.Config.TLSClientConfig.Insecure,
			ServerName: c.Config.TLSClientConfig.ServerName,
			CertData:   c.Config.TLSClientConfig.CertData,
			KeyData:    c.Config.TLSClientConfig.KeyData,
			CAData:     c.Config.TLSClientConfig.CAData,
		}
		if c.Config.AWSAuthConfig != nil {
			args := []string{"aws", "--cluster-name", c.Config.AWSAuthConfig.ClusterName}
			if c.Config.AWSAuthConfig.RoleARN != "" {
				args = append(args, "--role-arn", c.Config.AWSAuthConfig.RoleARN)
			}
			config = &rest.Config{
				Host:            c.Server,
				TLSClientConfig: tlsClientConfig,
				ExecProvider: &api.ExecConfig{
					APIVersion:      "client.authentication.k8s.io/v1beta1",
					Command:         "argocd-k8s-auth",
					Args:            args,
					InteractiveMode: api.NeverExecInteractiveMode,
				},
			}
		} else if c.Config.ExecProviderConfig != nil {
			var env []api.ExecEnvVar
			if c.Config.ExecProviderConfig.Env != nil {
				for key, value := range c.Config.ExecProviderConfig.Env {
					env = append(env, api.ExecEnvVar{
						Name:  key,
						Value: value,
					})
				}
			}
			config = &rest.Config{
				Host:            c.Server,
				TLSClientConfig: tlsClientConfig,
				ExecProvider: &api.ExecConfig{
					APIVersion:      c.Config.ExecProviderConfig.APIVersion,
					Command:         c.Config.ExecProviderConfig.Command,
					Args:            c.Config.ExecProviderConfig.Args,
					Env:             env,
					InstallHint:     c.Config.ExecProviderConfig.InstallHint,
					InteractiveMode: api.NeverExecInteractiveMode,
				},
			}
		} else {
			config = &rest.Config{
				Host:            c.Server,
				Username:        c.Config.Username,
				Password:        c.Config.Password,
				BearerToken:     c.Config.BearerToken,
				TLSClientConfig: tlsClientConfig,
			}
		}
	}
	if err != nil {
		panic(fmt.Sprintf("Unable to create K8s REST config: %v", err))
	}
	config.Timeout = K8sServerSideTimeout
	config.QPS = K8sClientConfigQPS
	config.Burst = K8sClientConfigBurst
	return config
}

// RESTConfig returns a go-client REST config from cluster with tuned throttling and HTTP client settings.
func (c *Cluster) RESTConfig() *rest.Config {
	config := c.RawRestConfig()
	err := SetK8SConfigDefaults(config)
	if err != nil {
		panic(fmt.Sprintf("Unable to apply K8s REST config defaults: %v", err))
	}
	return config
}

// UnmarshalToUnstructured unmarshals a resource representation in JSON to unstructured data
func UnmarshalToUnstructured(resource string) (*unstructured.Unstructured, error) {
	if resource == "" || resource == "null" {
		return nil, nil
	}
	var obj unstructured.Unstructured
	err := json.Unmarshal([]byte(resource), &obj)
	if err != nil {
		return nil, err
	}
	return &obj, nil
}

// TODO: document this method
func (r ResourceDiff) LiveObject() (*unstructured.Unstructured, error) {
	return UnmarshalToUnstructured(r.LiveState)
}

// TODO: document this method
func (r ResourceDiff) TargetObject() (*unstructured.Unstructured, error) {
	return UnmarshalToUnstructured(r.TargetState)
}

// SetInferredServer sets the Server field of the destination. See IsServerInferred() for details.
func (d *ApplicationDestination) SetInferredServer(server string) {

	d.isServerInferred = true
	d.Server = server
}

// An ApplicationDestination has an 'inferred server' if the ApplicationDestination
// contains a Name, but not a Server URL. In this case it is necessary to retrieve
// the Server URL by looking up the cluster name.
//
// As of this writing, looking up the cluster name, and setting the URL, is
// performed by 'utils.ValidateDestination(...)', which then calls SetInferredServer.
func (d *ApplicationDestination) IsServerInferred() bool {
	return d.isServerInferred
}

// MarshalJSON marshals an application destination to JSON format
func (d *ApplicationDestination) MarshalJSON() ([]byte, error) {
	type Alias ApplicationDestination
	dest := d
	if d.isServerInferred {
		dest = dest.DeepCopy()
		dest.Server = ""
	}
	return json.Marshal(&struct{ *Alias }{Alias: (*Alias)(dest)})
}

<<<<<<< HEAD
// RBACName returns the full qualified RBAC resource name for the application
// in a backwards-compatible way.
func (a *Application) RBACName(defaultNS string) string {
	if defaultNS != "" && a.Namespace != defaultNS && a.Namespace != "" {
		return fmt.Sprintf("%s/%s/%s", a.Spec.GetProject(), a.Namespace, a.Name)
	} else {
		return fmt.Sprintf("%s/%s", a.Spec.GetProject(), a.Name)
	}
}

=======
>>>>>>> fc3eaec6
// InstanceName returns the name of the application as used in the instance
// tracking values, i.e. in the format <namespace>_<name>. When the namespace
// of the application is similar to the value of defaultNs, only the name of
// the application is returned to keep backwards compatibility.
func (a *Application) InstanceName(defaultNs string) string {
	// When app has no namespace set, or the namespace is the default ns, we
	// return just the application name
	if a.Namespace == "" || a.Namespace == defaultNs {
		return a.Name
	}
	return a.Namespace + "_" + a.Name
<<<<<<< HEAD
=======
}

// QualifiedName returns the full qualified name of the application, including
// the name of the namespace it is created in delimited by a forward slash,
// i.e. <namespace>/<appname>
func (a *Application) QualifiedName() string {
	if a.Namespace == "" {
		return a.Name
	} else {
		return a.Namespace + "/" + a.Name
	}
}

// RBACName returns the full qualified RBAC resource name for the application
// in a backwards-compatible way.
func (a *Application) RBACName(defaultNS string) string {
	if defaultNS != "" && a.Namespace != defaultNS && a.Namespace != "" {
		return fmt.Sprintf("%s/%s/%s", a.Spec.GetProject(), a.Namespace, a.Name)
	} else {
		return fmt.Sprintf("%s/%s", a.Spec.GetProject(), a.Name)
	}
>>>>>>> fc3eaec6
}<|MERGE_RESOLUTION|>--- conflicted
+++ resolved
@@ -150,17 +150,6 @@
 	})
 }
 
-// QualifiedName returns the full qualified name of the application, including
-// the name of the namespace it is created in delimited by a forward slash,
-// i.e. <namespace>/<appname>
-func (a *Application) QualifiedName() string {
-	if a.Namespace == "" {
-		return a.Name
-	} else {
-		return a.Namespace + "/" + a.Name
-	}
-}
-
 // ApplicationSource contains all required information about the source of an application
 type ApplicationSource struct {
 	// RepoURL is the URL to the repository (Git or Helm) that contains the application manifests
@@ -392,17 +381,12 @@
 	ForceCommonLabels bool `json:"forceCommonLabels,omitempty" protobuf:"bytes,7,opt,name=forceCommonLabels"`
 	// ForceCommonAnnotations specifies whether to force applying common annotations to resources for Kustomize apps
 	ForceCommonAnnotations bool `json:"forceCommonAnnotations,omitempty" protobuf:"bytes,8,opt,name=forceCommonAnnotations"`
-	// ForceNamespace if true, will use the application's destination namespace as a kustomization file namespace
-	ForceNamespace bool `json:"forceNamespace,omitempty" protobuf:"bytes,9,opt,name=forceNamespace"`
-	// Components specifies a list of kustomize components to add to the kustmization before building
-	Components []string `json:"components,omitempty" protobuf:"bytes,10,rep,name=components"`
 }
 
 // AllowsConcurrentProcessing returns true if multiple processes can run Kustomize builds on the same source at the same time
 func (k *ApplicationSourceKustomize) AllowsConcurrentProcessing() bool {
 	return len(k.Images) == 0 &&
 		len(k.CommonLabels) == 0 &&
-		len(k.Components) == 0 &&
 		k.NamePrefix == "" &&
 		k.NameSuffix == ""
 }
@@ -415,9 +399,7 @@
 			k.Version == "" &&
 			len(k.Images) == 0 &&
 			len(k.CommonLabels) == 0 &&
-			len(k.CommonAnnotations) == 0 &&
-			len(k.Components) == 0 &&
-			!k.ForceNamespace
+			len(k.CommonAnnotations) == 0
 }
 
 // MergeImage merges a new Kustomize image identifier in to a list of images
@@ -723,8 +705,7 @@
 	// Options allow you to specify whole app sync-options
 	SyncOptions SyncOptions `json:"syncOptions,omitempty" protobuf:"bytes,2,opt,name=syncOptions"`
 	// Retry controls failed sync retry behavior
-	Retry                 *RetryStrategy    `json:"retry,omitempty" protobuf:"bytes,3,opt,name=retry"`
-	CreateNamespaceLabels map[string]string `json:"createNamespaceLabels,omitempty" protobuf:"bytes,4,opt,name=createNamespaceLabels"`
+	Retry *RetryStrategy `json:"retry,omitempty" protobuf:"bytes,3,opt,name=retry"`
 }
 
 // IsZero returns true if the sync policy is empty
@@ -1164,15 +1145,6 @@
 	UID       string `json:"uid,omitempty" protobuf:"bytes,6,opt,name=uid"`
 }
 
-func (r ResourceRef) IsEqual(other ResourceRef) bool {
-	return (r.Group == other.Group &&
-		r.Version == other.Version &&
-		r.Kind == other.Kind &&
-		r.Namespace == other.Namespace &&
-		r.Name == other.Name) ||
-		r.UID == other.UID
-}
-
 // ResourceNode contains information about live resource and its children
 // TODO: describe members of this type
 type ResourceNode struct {
@@ -1184,10 +1156,6 @@
 	Images          []string                `json:"images,omitempty" protobuf:"bytes,6,opt,name=images"`
 	Health          *HealthStatus           `json:"health,omitempty" protobuf:"bytes,7,opt,name=health"`
 	CreatedAt       *metav1.Time            `json:"createdAt,omitempty" protobuf:"bytes,8,opt,name=createdAt"`
-	// available for managed resource
-	Labels map[string]string `json:"labels,omitempty" protobuf:"bytes,9,opt,name=labels"`
-	// available for managed resource without k8s-last-applied-configuration
-	Annotations map[string]string `json:"annotations,omitempty" protobuf:"bytes,10,opt,name=annotations"`
 }
 
 // FullName returns a resource node's full name in the format "group/kind/namespace/name"
@@ -1203,42 +1171,6 @@
 		Version: n.Version,
 		Kind:    n.Kind,
 	}
-}
-
-func (n *ResourceNode) GetAllChildNodes(tree *ApplicationTree) []ResourceNode {
-	curChildren := []ResourceNode{}
-
-	for _, c := range tree.Nodes {
-		if c.hasInParents(tree, n) {
-			curChildren = append(curChildren, c)
-		}
-	}
-
-	return curChildren
-}
-
-func (n *ResourceNode) hasInParents(tree *ApplicationTree, p *ResourceNode) bool {
-	if len(n.ParentRefs) == 0 {
-		return false
-	}
-
-	for _, curParentRef := range n.ParentRefs {
-		if curParentRef.IsEqual(p.ResourceRef) {
-			return true
-		}
-
-		parentNode := tree.FindNode(curParentRef.Group, curParentRef.Kind, curParentRef.Namespace, curParentRef.Name)
-		if parentNode == nil {
-			continue
-		}
-
-		parentResult := parentNode.hasInParents(tree, p)
-		if parentResult {
-			return true
-		}
-	}
-
-	return false
 }
 
 // ResourceStatus holds the current sync and health status of a resource
@@ -2603,19 +2535,6 @@
 	return json.Marshal(&struct{ *Alias }{Alias: (*Alias)(dest)})
 }
 
-<<<<<<< HEAD
-// RBACName returns the full qualified RBAC resource name for the application
-// in a backwards-compatible way.
-func (a *Application) RBACName(defaultNS string) string {
-	if defaultNS != "" && a.Namespace != defaultNS && a.Namespace != "" {
-		return fmt.Sprintf("%s/%s/%s", a.Spec.GetProject(), a.Namespace, a.Name)
-	} else {
-		return fmt.Sprintf("%s/%s", a.Spec.GetProject(), a.Name)
-	}
-}
-
-=======
->>>>>>> fc3eaec6
 // InstanceName returns the name of the application as used in the instance
 // tracking values, i.e. in the format <namespace>_<name>. When the namespace
 // of the application is similar to the value of defaultNs, only the name of
@@ -2627,8 +2546,6 @@
 		return a.Name
 	}
 	return a.Namespace + "_" + a.Name
-<<<<<<< HEAD
-=======
 }
 
 // QualifiedName returns the full qualified name of the application, including
@@ -2650,5 +2567,4 @@
 	} else {
 		return fmt.Sprintf("%s/%s", a.Spec.GetProject(), a.Name)
 	}
->>>>>>> fc3eaec6
 }