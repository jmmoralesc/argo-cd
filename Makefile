PACKAGE=github.com/argoproj/argo-cd/v2/common
CURRENT_DIR=$(shell pwd)
DIST_DIR=${CURRENT_DIR}/dist
CLI_NAME=argocd
BIN_NAME=argocd

GEN_RESOURCES_CLI_NAME=argocd-resources-gen

HOST_OS:=$(shell go env GOOS)
HOST_ARCH:=$(shell go env GOARCH)

VERSION=$(shell cat ${CURRENT_DIR}/VERSION)
BUILD_DATE=$(shell date -u +'%Y-%m-%dT%H:%M:%SZ')
GIT_COMMIT=$(shell git rev-parse HEAD)
GIT_TAG=$(shell if [ -z "`git status --porcelain`" ]; then git describe --exact-match --tags HEAD 2>/dev/null; fi)
GIT_TREE_STATE=$(shell if [ -z "`git status --porcelain`" ]; then echo "clean" ; else echo "dirty"; fi)
VOLUME_MOUNT=$(shell if test "$(go env GOOS)" = "darwin"; then echo ":delegated"; elif test selinuxenabled; then echo ":delegated"; else echo ""; fi)
KUBECTL_VERSION=$(shell go list -m k8s.io/client-go | head -n 1 | rev | cut -d' ' -f1 | rev)

GOPATH?=$(shell if test -x `which go`; then go env GOPATH; else echo "$(HOME)/go"; fi)
GOCACHE?=$(HOME)/.cache/go-build

DOCKER_SRCDIR?=$(GOPATH)/src
DOCKER_WORKDIR?=/go/src/github.com/argoproj/argo-cd

ARGOCD_PROCFILE?=Procfile

<<<<<<< HEAD
=======
# Strict mode has been disabled in latest versions of mkdocs-material.
# Thus pointing to the older image of mkdocs-material matching the version used by argo-cd.
MKDOCS_DOCKER_IMAGE?=squidfunk/mkdocs-material:4.1.1
>>>>>>> c8a1a865
MKDOCS_RUN_ARGS?=

# Configuration for building argocd-test-tools image
TEST_TOOLS_NAMESPACE?=
TEST_TOOLS_IMAGE=argocd-test-tools
TEST_TOOLS_TAG?=latest
ifdef TEST_TOOLS_NAMESPACE
TEST_TOOLS_PREFIX=${TEST_TOOLS_NAMESPACE}/
endif

# You can change the ports where ArgoCD components will be listening on by
# setting the appropriate environment variables before running make.
ARGOCD_E2E_APISERVER_PORT?=8080
ARGOCD_E2E_REPOSERVER_PORT?=8081
ARGOCD_E2E_REDIS_PORT?=6379
ARGOCD_E2E_DEX_PORT?=5556
ARGOCD_E2E_YARN_HOST?=localhost
ARGOCD_E2E_DISABLE_AUTH?=

ARGOCD_E2E_TEST_TIMEOUT?=30m

ARGOCD_IN_CI?=false
ARGOCD_TEST_E2E?=true
ARGOCD_BIN_MODE?=true

ARGOCD_LINT_GOGC?=20

# Depending on where we are (legacy or non-legacy pwd), we need to use
# different Docker volume mounts for our source tree
LEGACY_PATH=$(GOPATH)/src/github.com/argoproj/argo-cd
ifeq ("$(PWD)","$(LEGACY_PATH)")
DOCKER_SRC_MOUNT="$(DOCKER_SRCDIR):/go/src$(VOLUME_MOUNT)"
else
DOCKER_SRC_MOUNT="$(PWD):/go/src/github.com/argoproj/argo-cd$(VOLUME_MOUNT)"
endif

# Runs any command in the argocd-test-utils container in server mode
# Server mode container will start with uid 0 and drop privileges during runtime
define run-in-test-server
	docker run --rm -it \
		--name argocd-test-server \
		-u $(shell id -u):$(shell id -g) \
		-e USER_ID=$(shell id -u) \
		-e HOME=/home/user \
		-e GOPATH=/go \
		-e GOCACHE=/tmp/go-build-cache \
		-e ARGOCD_IN_CI=$(ARGOCD_IN_CI) \
		-e ARGOCD_E2E_TEST=$(ARGOCD_E2E_TEST) \
		-e ARGOCD_E2E_YARN_HOST=$(ARGOCD_E2E_YARN_HOST) \
		-e ARGOCD_E2E_DISABLE_AUTH=$(ARGOCD_E2E_DISABLE_AUTH) \
		-e ARGOCD_TLS_DATA_PATH=${ARGOCD_TLS_DATA_PATH:-/tmp/argocd-local/tls} \
		-e ARGOCD_SSH_DATA_PATH=${ARGOCD_SSH_DATA_PATH:-/tmp/argocd-local/ssh} \
		-e ARGOCD_GPG_DATA_PATH=${ARGOCD_GPG_DATA_PATH:-/tmp/argocd-local/gpg/source} \
		-v ${DOCKER_SRC_MOUNT} \
		-v ${GOPATH}/pkg/mod:/go/pkg/mod${VOLUME_MOUNT} \
		-v ${GOCACHE}:/tmp/go-build-cache${VOLUME_MOUNT} \
		-v ${HOME}/.kube:/home/user/.kube${VOLUME_MOUNT} \
		-v /tmp:/tmp${VOLUME_MOUNT} \
		-w ${DOCKER_WORKDIR} \
		-p ${ARGOCD_E2E_APISERVER_PORT}:8080 \
		-p 4000:4000 \
		-p 5000:5000 \
		$(TEST_TOOLS_PREFIX)$(TEST_TOOLS_IMAGE):$(TEST_TOOLS_TAG) \
		bash -c "$(1)"
endef

# Runs any command in the argocd-test-utils container in client mode
define run-in-test-client
	docker run --rm -it \
	  --name argocd-test-client \
		-u $(shell id -u):$(shell id -g) \
		-e HOME=/home/user \
		-e GOPATH=/go \
		-e ARGOCD_E2E_K3S=$(ARGOCD_E2E_K3S) \
		-e GOCACHE=/tmp/go-build-cache \
		-e ARGOCD_LINT_GOGC=$(ARGOCD_LINT_GOGC) \
		-v ${DOCKER_SRC_MOUNT} \
		-v ${GOPATH}/pkg/mod:/go/pkg/mod${VOLUME_MOUNT} \
		-v ${GOCACHE}:/tmp/go-build-cache${VOLUME_MOUNT} \
		-v ${HOME}/.kube:/home/user/.kube${VOLUME_MOUNT} \
		-v /tmp:/tmp${VOLUME_MOUNT} \
		-w ${DOCKER_WORKDIR} \
		$(TEST_TOOLS_PREFIX)$(TEST_TOOLS_IMAGE):$(TEST_TOOLS_TAG) \
		bash -c "$(1)"
endef

#
define exec-in-test-server
	docker exec -it -u $(shell id -u):$(shell id -g) -e ARGOCD_E2E_K3S=$(ARGOCD_E2E_K3S) argocd-test-server $(1)
endef

PATH:=$(PATH):$(PWD)/hack

# docker image publishing options
DOCKER_PUSH?=false
IMAGE_NAMESPACE?=quay.io/codefresh
# perform static compilation
STATIC_BUILD?=true
# build development images
DEV_IMAGE?=false
ARGOCD_GPG_ENABLED?=true
ARGOCD_E2E_APISERVER_PORT?=8080

override LDFLAGS += \
  -X ${PACKAGE}.version=${VERSION} \
  -X ${PACKAGE}.buildDate=${BUILD_DATE} \
  -X ${PACKAGE}.gitCommit=${GIT_COMMIT} \
  -X ${PACKAGE}.gitTreeState=${GIT_TREE_STATE}\
  -X ${PACKAGE}.kubectlVersion=${KUBECTL_VERSION}

ifeq (${STATIC_BUILD}, true)
override LDFLAGS += -extldflags "-static"
endif

ifneq (${GIT_TAG},)
IMAGE_TAG=${GIT_TAG}
LDFLAGS += -X ${PACKAGE}.gitTag=${GIT_TAG}
else
IMAGE_TAG?=latest
endif

ifeq (${DOCKER_PUSH},true)
ifndef IMAGE_NAMESPACE
$(error IMAGE_NAMESPACE must be set to push images (e.g. IMAGE_NAMESPACE=argoproj))
endif
endif

ifdef IMAGE_NAMESPACE
IMAGE_PREFIX=${IMAGE_NAMESPACE}/
endif

.PHONY: all
all: cli image

# We have some legacy requirements for being checked out within $GOPATH.
# The ensure-gopath target can be used as dependency to ensure we are running
# within these boundaries.
.PHONY: ensure-gopath
ensure-gopath:
ifneq ("$(PWD)","$(LEGACY_PATH)")
	@echo "Due to legacy requirements for codegen, repository needs to be checked out within \$$GOPATH"
	@echo "Location of this repo should be '$(LEGACY_PATH)' but is '$(PWD)'"
	@exit 1
endif

.PHONY: gogen
gogen: ensure-gopath
	export GO111MODULE=off
	go generate ./util/argo/...

.PHONY: protogen
protogen: ensure-gopath mod-vendor-local
	export GO111MODULE=off
	./hack/generate-proto.sh

.PHONY: openapigen
openapigen: ensure-gopath
	export GO111MODULE=off
	./hack/update-openapi.sh

.PHONY: clientgen
clientgen: ensure-gopath
	export GO111MODULE=off
	./hack/update-codegen.sh

<<<<<<< HEAD
=======
.PHONY: clidocsgen
clidocsgen: ensure-gopath
	go run tools/cmd-docs/main.go


>>>>>>> c8a1a865
.PHONY: codegen-local
codegen-local: ensure-gopath mod-vendor-local gogen protogen clientgen openapigen manifests-local
	rm -rf vendor/

.PHONY: codegen
codegen: test-tools-image
	$(call run-in-test-client,make codegen-local)

.PHONY: cli
cli: test-tools-image
	$(call run-in-test-client, GOOS=${HOST_OS} GOARCH=${HOST_ARCH} make cli-local)

.PHONY: cli-local
cli-local: clean-debug
	CGO_ENABLED=0 go build -v -ldflags '${LDFLAGS}' -o ${DIST_DIR}/${CLI_NAME} ./cmd

.PHONY: gen-resources-cli-local
gen-resources-cli-local: clean-debug
	CGO_ENABLED=0 go build -v -ldflags '${LDFLAGS}' -o ${DIST_DIR}/${GEN_RESOURCES_CLI_NAME} ./hack/gen-resources/cmd

.PHONY: release-cli
release-cli: clean-debug build-ui
	make BIN_NAME=argocd-darwin-amd64 GOOS=darwin argocd-all
	make BIN_NAME=argocd-darwin-arm64 GOOS=darwin GOARCH=arm64 argocd-all
	make BIN_NAME=argocd-linux-amd64 GOOS=linux argocd-all
	make BIN_NAME=argocd-linux-arm64 GOOS=linux GOARCH=arm64 argocd-all
	make BIN_NAME=argocd-linux-ppc64le GOOS=linux GOARCH=ppc64le argocd-all
	make BIN_NAME=argocd-linux-s390x GOOS=linux GOARCH=s390x argocd-all
	make BIN_NAME=argocd-windows-amd64.exe GOOS=windows argocd-all

.PHONY: test-tools-image
test-tools-image:
	docker build --build-arg UID=$(shell id -u) -t $(TEST_TOOLS_PREFIX)$(TEST_TOOLS_IMAGE) -f test/container/Dockerfile .
	docker tag $(TEST_TOOLS_PREFIX)$(TEST_TOOLS_IMAGE) $(TEST_TOOLS_PREFIX)$(TEST_TOOLS_IMAGE):$(TEST_TOOLS_TAG)

.PHONY: manifests-local
manifests-local:
	./hack/update-manifests.sh

.PHONY: manifests
manifests: test-tools-image
	$(call run-in-test-client,make manifests-local IMAGE_NAMESPACE='${IMAGE_NAMESPACE}' IMAGE_TAG='${IMAGE_TAG}')

# consolidated binary for cli, util, server, repo-server, controller
.PHONY: argocd-all
argocd-all: clean-debug
	CGO_ENABLED=0 GOOS=${GOOS} GOARCH=${GOARCH} go build -v -ldflags '${LDFLAGS}' -o ${DIST_DIR}/${BIN_NAME} ./cmd

.PHONY: server
server: clean-debug
	CGO_ENABLED=0 go build -v -ldflags '${LDFLAGS}' -o ${DIST_DIR}/argocd-server ./cmd

.PHONY: repo-server
repo-server:
	CGO_ENABLED=0 go build -v -ldflags '${LDFLAGS}' -o ${DIST_DIR}/argocd-repo-server ./cmd

.PHONY: controller
controller:
	CGO_ENABLED=0 go build -v -ldflags '${LDFLAGS}' -o ${DIST_DIR}/argocd-application-controller ./cmd

.PHONY: build-ui
build-ui:
<<<<<<< HEAD
	docker build -t argocd-ui --target argocd-ui .
=======
	DOCKER_BUILDKIT=1 docker build -t argocd-ui --target argocd-ui .
>>>>>>> c8a1a865
	find ./ui/dist -type f -not -name gitkeep -delete
	docker run -v ${CURRENT_DIR}/ui/dist/app:/tmp/app --rm -t argocd-ui sh -c 'cp -r ./dist/app/* /tmp/app/'

.PHONY: image
ifeq ($(DEV_IMAGE), true)
# The "dev" image builds the binaries from the users desktop environment (instead of in Docker)
# which speeds up builds. Dockerfile.dev needs to be copied into dist to perform the build, since
# the dist directory is under .dockerignore.
IMAGE_TAG="dev-$(shell git describe --always --dirty)"
image: build-ui
<<<<<<< HEAD
	docker build -t argocd-base --target argocd-base .
=======
	DOCKER_BUILDKIT=1 docker build -t argocd-base --target argocd-base .
>>>>>>> c8a1a865
	CGO_ENABLED=0 GOOS=linux GOARCH=amd64 go build -v -ldflags '${LDFLAGS}' -o ${DIST_DIR}/argocd ./cmd
	ln -sfn ${DIST_DIR}/argocd ${DIST_DIR}/argocd-server
	ln -sfn ${DIST_DIR}/argocd ${DIST_DIR}/argocd-application-controller
	ln -sfn ${DIST_DIR}/argocd ${DIST_DIR}/argocd-repo-server
	ln -sfn ${DIST_DIR}/argocd ${DIST_DIR}/argocd-cmp-server
	ln -sfn ${DIST_DIR}/argocd ${DIST_DIR}/argocd-dex
	cp Dockerfile.dev dist
	docker build -t $(IMAGE_PREFIX)argocd:$(IMAGE_TAG) -f dist/Dockerfile.dev dist
else
image:
	DOCKER_BUILDKIT=1 docker build -t $(IMAGE_PREFIX)argocd:$(IMAGE_TAG) .
endif
	@if [ "$(DOCKER_PUSH)" = "true" ] ; then docker push $(IMAGE_PREFIX)argocd:$(IMAGE_TAG) ; fi

.PHONY: armimage
armimage:
	docker build -t $(IMAGE_PREFIX)argocd:$(IMAGE_TAG)-arm .

.PHONY: builder-image
builder-image:
	docker build  -t $(IMAGE_PREFIX)argo-cd-ci-builder:$(IMAGE_TAG) --target builder .
	@if [ "$(DOCKER_PUSH)" = "true" ] ; then docker push $(IMAGE_PREFIX)argo-cd-ci-builder:$(IMAGE_TAG) ; fi

.PHONY: mod-download
mod-download: test-tools-image
	$(call run-in-test-client,go mod download)

.PHONY: mod-download-local
mod-download-local:
	go mod download && go mod tidy # go mod download changes go.sum https://github.com/golang/go/issues/42970

.PHONY: mod-vendor
mod-vendor: test-tools-image
	$(call run-in-test-client,go mod vendor)

.PHONY: mod-vendor-local
mod-vendor-local: mod-download-local
	go mod vendor

# Deprecated - replace by install-local-tools
.PHONY: install-lint-tools
install-lint-tools:
	./hack/install.sh lint-tools

# Run linter on the code
.PHONY: lint
lint: test-tools-image
	$(call run-in-test-client,make lint-local)

# Run linter on the code (local version)
.PHONY: lint-local
lint-local:
	golangci-lint --version
	# NOTE: If you get a "Killed" OOM message, try reducing the value of GOGC
	# See https://github.com/golangci/golangci-lint#memory-usage-of-golangci-lint
	GOGC=$(ARGOCD_LINT_GOGC) GOMAXPROCS=2 golangci-lint run --fix --verbose --timeout 300s

.PHONY: lint-ui
lint-ui: test-tools-image
	$(call run-in-test-client,make lint-ui-local)

.PHONY: lint-ui-local
lint-ui-local:
	cd ui && yarn lint

# Build all Go code
.PHONY: build
build: test-tools-image
	mkdir -p $(GOCACHE)
	$(call run-in-test-client, make build-local)

# Build all Go code (local version)
.PHONY: build-local
build-local:
	go build -v `go list ./... | grep -v 'resource_customizations\|test/e2e'`

# Run all unit tests
#
# If TEST_MODULE is set (to fully qualified module name), only this specific
# module will be tested.
.PHONY: test
test: test-tools-image
	mkdir -p $(GOCACHE)
	$(call run-in-test-client,make TEST_MODULE=$(TEST_MODULE) test-local)

# Run all unit tests (local version)
.PHONY: test-local
test-local:
	if test "$(TEST_MODULE)" = ""; then \
		./hack/test.sh -coverprofile=coverage.out `go list ./... | grep -v 'test/e2e'`; \
	else \
		./hack/test.sh -coverprofile=coverage.out "$(TEST_MODULE)"; \
	fi

.PHONY: test-race
test-race: test-tools-image
	mkdir -p $(GOCACHE)
	$(call run-in-test-client,make TEST_MODULE=$(TEST_MODULE) test-race-local)

# Run all unit tests, with data race detection, skipping known failures (local version)
.PHONY: test-race-local
test-race-local:
	if test "$(TEST_MODULE)" = ""; then \
		./hack/test.sh -race -coverprofile=coverage.out `go list ./... | grep -v 'test/e2e'`; \
	else \
		./hack/test.sh -race -coverprofile=coverage.out "$(TEST_MODULE)"; \
	fi

# Run the E2E test suite. E2E test servers (see start-e2e target) must be
# started before.
.PHONY: test-e2e
test-e2e:
	$(call exec-in-test-server,make test-e2e-local)

# Run the E2E test suite (local version)
.PHONY: test-e2e-local
test-e2e-local: cli-local
	# NO_PROXY ensures all tests don't go out through a proxy if one is configured on the test system
	export GO111MODULE=off
	ARGOCD_GPG_ENABLED=true NO_PROXY=* ./hack/test.sh -timeout $(ARGOCD_E2E_TEST_TIMEOUT) -v ./test/e2e

# Spawns a shell in the test server container for debugging purposes
debug-test-server: test-tools-image
	$(call run-in-test-server,/bin/bash)

# Spawns a shell in the test client container for debugging purposes
debug-test-client: test-tools-image
	$(call run-in-test-client,/bin/bash)

# Starts e2e server in a container
.PHONY: start-e2e
start-e2e: test-tools-image
	docker version
	mkdir -p ${GOCACHE}
	$(call run-in-test-server,make ARGOCD_PROCFILE=test/container/Procfile start-e2e-local)

# Starts e2e server locally (or within a container)
.PHONY: start-e2e-local
start-e2e-local: mod-vendor-local dep-ui-local cli-local
	kubectl create ns argocd-e2e || true
	kubectl config set-context --current --namespace=argocd-e2e
	kustomize build test/manifests/base | kubectl apply -f -
	kubectl apply -f https://raw.githubusercontent.com/open-cluster-management/api/a6845f2ebcb186ec26b832f60c988537a58f3859/cluster/v1alpha1/0000_04_clusters.open-cluster-management.io_placementdecisions.crd.yaml
	# Create GPG keys and source directories
	if test -d /tmp/argo-e2e/app/config/gpg; then rm -rf /tmp/argo-e2e/app/config/gpg/*; fi
	mkdir -p /tmp/argo-e2e/app/config/gpg/keys && chmod 0700 /tmp/argo-e2e/app/config/gpg/keys
	mkdir -p /tmp/argo-e2e/app/config/gpg/source && chmod 0700 /tmp/argo-e2e/app/config/gpg/source
	mkdir -p /tmp/argo-e2e/app/config/plugin && chmod 0700 /tmp/argo-e2e/app/config/plugin
	# set paths for locally managed ssh known hosts and tls certs data
	ARGOCD_SSH_DATA_PATH=/tmp/argo-e2e/app/config/ssh \
	ARGOCD_TLS_DATA_PATH=/tmp/argo-e2e/app/config/tls \
	ARGOCD_GPG_DATA_PATH=/tmp/argo-e2e/app/config/gpg/source \
	ARGOCD_GNUPGHOME=/tmp/argo-e2e/app/config/gpg/keys \
	ARGOCD_GPG_ENABLED=$(ARGOCD_GPG_ENABLED) \
	ARGOCD_PLUGINCONFIGFILEPATH=/tmp/argo-e2e/app/config/plugin \
	ARGOCD_PLUGINSOCKFILEPATH=/tmp/argo-e2e/app/config/plugin \
	ARGOCD_E2E_DISABLE_AUTH=false \
	ARGOCD_ZJWT_FEATURE_FLAG=always \
	ARGOCD_IN_CI=$(ARGOCD_IN_CI) \
	BIN_MODE=$(ARGOCD_BIN_MODE) \
	ARGOCD_E2E_TEST=true \
		goreman -f $(ARGOCD_PROCFILE) start ${ARGOCD_START}

# Cleans VSCode debug.test files from sub-dirs to prevent them from being included in by golang embed
.PHONY: clean-debug
clean-debug:
	-find ${CURRENT_DIR} -name debug.test | xargs rm -f

.PHONY: clean
clean: clean-debug
	-rm -rf ${CURRENT_DIR}/dist

.PHONY: start
start: test-tools-image
	docker version
	$(call run-in-test-server,make ARGOCD_PROCFILE=test/container/Procfile start-local ARGOCD_START=${ARGOCD_START})

# Starts a local instance of ArgoCD
.PHONY: start-local
start-local: mod-vendor-local dep-ui-local
	# check we can connect to Docker to start Redis
	killall goreman || true
	kubectl create ns argocd || true
	rm -rf /tmp/argocd-local
	mkdir -p /tmp/argocd-local
	mkdir -p /tmp/argocd-local/gpg/keys && chmod 0700 /tmp/argocd-local/gpg/keys
	mkdir -p /tmp/argocd-local/gpg/source
	ARGOCD_ZJWT_FEATURE_FLAG=always \
	ARGOCD_IN_CI=false \
	ARGOCD_GPG_ENABLED=$(ARGOCD_GPG_ENABLED) \
	ARGOCD_E2E_TEST=false \
		goreman -f $(ARGOCD_PROCFILE) start ${ARGOCD_START}

# Run goreman start with exclude option , provide exclude env variable with list of services
.PHONY: run
run:
	bash ./hack/goreman-start.sh


# Runs pre-commit validation with the virtualized toolchain
.PHONY: pre-commit
pre-commit: codegen build lint test

# Runs pre-commit validation with the local toolchain
.PHONY: pre-commit-local
pre-commit-local: codegen-local build-local lint-local test-local

.PHONY: release-precheck
release-precheck: manifests
	@if [ "$(GIT_TREE_STATE)" != "clean" ]; then echo 'git tree state is $(GIT_TREE_STATE)' ; exit 1; fi
	@if [ -z "$(GIT_TAG)" ]; then echo 'commit must be tagged to perform release' ; exit 1; fi
	@if [ "$(GIT_TAG)" != "v`cat VERSION`" ]; then echo 'VERSION does not match git tag'; exit 1; fi

.PHONY: release
release: pre-commit release-precheck image release-cli

<<<<<<< HEAD
=======
.PHONY: build-docs-local
build-docs-local:
	mkdocs build

.PHONY: build-docs
build-docs:
	docker run ${MKDOCS_RUN_ARGS} --rm -it -p 8000:8000 -v ${CURRENT_DIR}:/docs ${MKDOCS_DOCKER_IMAGE} build

.PHONY: serve-docs-local
serve-docs-local:
	mkdocs serve

.PHONY: serve-docs
serve-docs:
	docker run ${MKDOCS_RUN_ARGS} --rm -it -p 8000:8000 -v ${CURRENT_DIR}:/docs ${MKDOCS_DOCKER_IMAGE} serve -a 0.0.0.0:8000


>>>>>>> c8a1a865
# Verify that kubectl can connect to your K8s cluster from Docker
.PHONY: verify-kube-connect
verify-kube-connect: test-tools-image
	$(call run-in-test-client,kubectl version)

# Show the Go version of local and virtualized environments
.PHONY: show-go-version
show-go-version: test-tools-image
	@echo -n "Local Go version: "
	@go version
	@echo -n "Docker Go version: "
	$(call run-in-test-client,go version)

# Installs all tools required to build and test ArgoCD locally
.PHONY: install-tools-local
install-tools-local: install-test-tools-local install-codegen-tools-local install-go-tools-local

# Installs all tools required for running unit & end-to-end tests (Linux packages)
.PHONY: install-test-tools-local
install-test-tools-local:
	./hack/install.sh kustomize
	./hack/install.sh helm-linux

# Installs all tools required for running codegen (Linux packages)
.PHONY: install-codegen-tools-local
install-codegen-tools-local:
	./hack/install.sh codegen-tools

# Installs all tools required for running codegen (Go packages)
.PHONY: install-go-tools-local
install-go-tools-local:
	./hack/install.sh codegen-go-tools

.PHONY: dep-ui
dep-ui: test-tools-image
	$(call run-in-test-client,make dep-ui-local)

dep-ui-local:
	cd ui && yarn install

start-test-k8s:
	go run ./hack/k8s

.PHONY: list
list:
	@LC_ALL=C $(MAKE) -pRrq -f $(lastword $(MAKEFILE_LIST)) : 2>/dev/null | awk -v RS= -F: '/^# File/,/^# Finished Make data base/ {if ($$1 !~ "^[#.]") {print $$1}}' | sort | egrep -v -e '^[^[:alnum:]]' -e '^$@$$'

.PHONY: applicationset-controller
applicationset-controller:
	CGO_ENABLED=0 go build -v -ldflags '${LDFLAGS}' -o ${DIST_DIR}/argocd-applicationset-controller ./cmd

.PHONY: checksums
checksums:
	sha256sum ./dist/$(BIN_NAME)-* | awk -F './dist/' '{print $$1 $$2}' > ./dist/$(BIN_NAME)-$(TARGET_VERSION)-checksums.txt<|MERGE_RESOLUTION|>--- conflicted
+++ resolved
@@ -25,12 +25,9 @@
 
 ARGOCD_PROCFILE?=Procfile
 
-<<<<<<< HEAD
-=======
-# Strict mode has been disabled in latest versions of mkdocs-material.
+# Strict mode has been disabled in latest versions of mkdocs-material. 
 # Thus pointing to the older image of mkdocs-material matching the version used by argo-cd.
 MKDOCS_DOCKER_IMAGE?=squidfunk/mkdocs-material:4.1.1
->>>>>>> c8a1a865
 MKDOCS_RUN_ARGS?=
 
 # Configuration for building argocd-test-tools image
@@ -139,6 +136,7 @@
   -X ${PACKAGE}.buildDate=${BUILD_DATE} \
   -X ${PACKAGE}.gitCommit=${GIT_COMMIT} \
   -X ${PACKAGE}.gitTreeState=${GIT_TREE_STATE}\
+  -X ${PACKAGE}.gitTreeState=${GIT_TREE_STATE}\
   -X ${PACKAGE}.kubectlVersion=${KUBECTL_VERSION}
 
 ifeq (${STATIC_BUILD}, true)
@@ -196,14 +194,6 @@
 	export GO111MODULE=off
 	./hack/update-codegen.sh
 
-<<<<<<< HEAD
-=======
-.PHONY: clidocsgen
-clidocsgen: ensure-gopath
-	go run tools/cmd-docs/main.go
-
-
->>>>>>> c8a1a865
 .PHONY: codegen-local
 codegen-local: ensure-gopath mod-vendor-local gogen protogen clientgen openapigen manifests-local
 	rm -rf vendor/
@@ -230,8 +220,6 @@
 	make BIN_NAME=argocd-darwin-arm64 GOOS=darwin GOARCH=arm64 argocd-all
 	make BIN_NAME=argocd-linux-amd64 GOOS=linux argocd-all
 	make BIN_NAME=argocd-linux-arm64 GOOS=linux GOARCH=arm64 argocd-all
-	make BIN_NAME=argocd-linux-ppc64le GOOS=linux GOARCH=ppc64le argocd-all
-	make BIN_NAME=argocd-linux-s390x GOOS=linux GOARCH=s390x argocd-all
 	make BIN_NAME=argocd-windows-amd64.exe GOOS=windows argocd-all
 
 .PHONY: test-tools-image
@@ -266,11 +254,7 @@
 
 .PHONY: build-ui
 build-ui:
-<<<<<<< HEAD
 	docker build -t argocd-ui --target argocd-ui .
-=======
-	DOCKER_BUILDKIT=1 docker build -t argocd-ui --target argocd-ui .
->>>>>>> c8a1a865
 	find ./ui/dist -type f -not -name gitkeep -delete
 	docker run -v ${CURRENT_DIR}/ui/dist/app:/tmp/app --rm -t argocd-ui sh -c 'cp -r ./dist/app/* /tmp/app/'
 
@@ -281,11 +265,7 @@
 # the dist directory is under .dockerignore.
 IMAGE_TAG="dev-$(shell git describe --always --dirty)"
 image: build-ui
-<<<<<<< HEAD
 	docker build -t argocd-base --target argocd-base .
-=======
-	DOCKER_BUILDKIT=1 docker build -t argocd-base --target argocd-base .
->>>>>>> c8a1a865
 	CGO_ENABLED=0 GOOS=linux GOARCH=amd64 go build -v -ldflags '${LDFLAGS}' -o ${DIST_DIR}/argocd ./cmd
 	ln -sfn ${DIST_DIR}/argocd ${DIST_DIR}/argocd-server
 	ln -sfn ${DIST_DIR}/argocd ${DIST_DIR}/argocd-application-controller
@@ -296,7 +276,7 @@
 	docker build -t $(IMAGE_PREFIX)argocd:$(IMAGE_TAG) -f dist/Dockerfile.dev dist
 else
 image:
-	DOCKER_BUILDKIT=1 docker build -t $(IMAGE_PREFIX)argocd:$(IMAGE_TAG) .
+	docker build -t $(IMAGE_PREFIX)argocd:$(IMAGE_TAG) .
 endif
 	@if [ "$(DOCKER_PUSH)" = "true" ] ; then docker push $(IMAGE_PREFIX)argocd:$(IMAGE_TAG) ; fi
 
@@ -424,7 +404,7 @@
 
 # Starts e2e server locally (or within a container)
 .PHONY: start-e2e-local
-start-e2e-local: mod-vendor-local dep-ui-local cli-local
+start-e2e-local:
 	kubectl create ns argocd-e2e || true
 	kubectl config set-context --current --namespace=argocd-e2e
 	kustomize build test/manifests/base | kubectl apply -f -
@@ -502,8 +482,6 @@
 .PHONY: release
 release: pre-commit release-precheck image release-cli
 
-<<<<<<< HEAD
-=======
 .PHONY: build-docs-local
 build-docs-local:
 	mkdocs build
@@ -520,8 +498,11 @@
 serve-docs:
 	docker run ${MKDOCS_RUN_ARGS} --rm -it -p 8000:8000 -v ${CURRENT_DIR}:/docs ${MKDOCS_DOCKER_IMAGE} serve -a 0.0.0.0:8000
 
-
->>>>>>> c8a1a865
+.PHONY: lint-docs
+lint-docs:
+	#  https://github.com/dkhamsing/awesome_bot
+	find docs -name '*.md' -exec grep -l http {} + | xargs docker run --rm -v $(PWD):/mnt:ro dkhamsing/awesome_bot -t 3 --allow-dupe --allow-redirect --allow-timeout --allow-ssl --allow 502,500,429,400 --white-list `cat docs/url-allow-list | grep -v "#" | tr "\n" ','` --skip-save-results --
+
 # Verify that kubectl can connect to your K8s cluster from Docker
 .PHONY: verify-kube-connect
 verify-kube-connect: test-tools-image
