PACKAGE=github.com/argoproj/argo-cd/common
CURRENT_DIR=$(shell pwd)
DIST_DIR=${CURRENT_DIR}/dist
CLI_NAME=argocd

VERSION=$(shell cat ${CURRENT_DIR}/VERSION)
BUILD_DATE=$(shell date -u +'%Y-%m-%dT%H:%M:%SZ')
GIT_COMMIT=$(shell git rev-parse HEAD)
GIT_TAG=$(shell if [ -z "`git status --porcelain`" ]; then git describe --exact-match --tags HEAD 2>/dev/null; fi)
GIT_TREE_STATE=$(shell if [ -z "`git status --porcelain`" ]; then echo "clean" ; else echo "dirty"; fi)
PACKR_CMD=$(shell if [ "`which packr`" ]; then echo "packr"; else echo "go run vendor/github.com/gobuffalo/packr/packr/main.go"; fi)

PATH:=$(PATH):$(PWD)/hack

# docker image publishing options
DOCKER_PUSH?=false
IMAGE_TAG?=latest
# perform static compilation
STATIC_BUILD?=true
# build development images
DEV_IMAGE?=false
# lint is memory and CPU intensive, so we can limit on CI to mitigate OOM
LINT_GOGC?=off
LINT_CONCURRENCY?=8
# Set timeout for linter
LINT_DEADLINE?=1m0s

override LDFLAGS += \
  -X ${PACKAGE}.version=${VERSION} \
  -X ${PACKAGE}.buildDate=${BUILD_DATE} \
  -X ${PACKAGE}.gitCommit=${GIT_COMMIT} \
  -X ${PACKAGE}.gitTreeState=${GIT_TREE_STATE}

ifeq (${STATIC_BUILD}, true)
override LDFLAGS += -extldflags "-static"
endif

ifneq (${GIT_TAG},)
IMAGE_TAG=${GIT_TAG}
LDFLAGS += -X ${PACKAGE}.gitTag=${GIT_TAG}
endif

ifeq (${DOCKER_PUSH},true)
ifndef IMAGE_NAMESPACE
$(error IMAGE_NAMESPACE must be set to push images (e.g. IMAGE_NAMESPACE=argoproj))
endif
endif

ifdef IMAGE_NAMESPACE
IMAGE_PREFIX=${IMAGE_NAMESPACE}/
endif

.PHONY: all
all: cli image argocd-util

.PHONY: protogen
protogen:
	./hack/generate-proto.sh

.PHONY: openapigen
openapigen:
	./hack/update-openapi.sh

.PHONY: clientgen
clientgen:
	./hack/update-codegen.sh

.PHONY: codegen-local
codegen-local: protogen clientgen openapigen manifests

.PHONY: codegen
codegen: dev-tools-image
	docker run --rm -it -v ${CURRENT_DIR}:/go/src/github.com/argoproj/argo-cd -w /go/src/github.com/argoproj/argo-cd argocd-dev-tools bash -c "GOPATH=/go make codegen-local"

.PHONY: cli
cli: clean-debug
	CGO_ENABLED=0 ${PACKR_CMD} build -v -i -ldflags '${LDFLAGS}' -o ${DIST_DIR}/${CLI_NAME} ./cmd/argocd

.PHONY: release-cli
release-cli: clean-debug image
	docker create --name tmp-argocd-linux $(IMAGE_PREFIX)argocd:$(IMAGE_TAG)
	docker cp tmp-argocd-linux:/usr/local/bin/argocd ${DIST_DIR}/argocd-linux-amd64
	docker cp tmp-argocd-linux:/usr/local/bin/argocd-darwin-amd64 ${DIST_DIR}/argocd-darwin-amd64
	docker rm tmp-argocd-linux

.PHONY: argocd-util
argocd-util: clean-debug
	# Build argocd-util as a statically linked binary, so it could run within the alpine-based dex container (argoproj/argo-cd#844)
	CGO_ENABLED=0 go build -v -i -ldflags '${LDFLAGS}' -o ${DIST_DIR}/argocd-util ./cmd/argocd-util

.PHONY: dev-tools-image
dev-tools-image:
	docker build -t argocd-dev-tools ./hack -f ./hack/Dockerfile.dev-tools

.PHONY: manifests
manifests:
	./hack/update-manifests.sh

# NOTE: we use packr to do the build instead of go, since we embed swagger files and policy.csv
# files into the go binary
.PHONY: server
server: clean-debug
	CGO_ENABLED=0 ${PACKR_CMD} build -v -i -ldflags '${LDFLAGS}' -o ${DIST_DIR}/argocd-server ./cmd/argocd-server

.PHONY: repo-server
repo-server:
	CGO_ENABLED=0 go build -v -i -ldflags '${LDFLAGS}' -o ${DIST_DIR}/argocd-repo-server ./cmd/argocd-repo-server

.PHONY: controller
controller:
	CGO_ENABLED=0 ${PACKR_CMD} build -v -i -ldflags '${LDFLAGS}' -o ${DIST_DIR}/argocd-application-controller ./cmd/argocd-application-controller

.PHONY: packr
packr:
	go build -o ${DIST_DIR}/packr ./vendor/github.com/gobuffalo/packr/packr/

.PHONY: image
ifeq ($(DEV_IMAGE), true)
# The "dev" image builds the binaries from the users desktop environment (instead of in Docker)
# which speeds up builds. Dockerfile.dev needs to be copied into dist to perform the build, since
# the dist directory is under .dockerignore.
image: packr
	docker build -t argocd-base --target argocd-base .
	CGO_ENABLED=0 GOOS=linux GOARCH=amd64 dist/packr build -v -i -ldflags '${LDFLAGS}' -o ${DIST_DIR}/argocd-server ./cmd/argocd-server
	CGO_ENABLED=0 GOOS=linux GOARCH=amd64 dist/packr build -v -i -ldflags '${LDFLAGS}' -o ${DIST_DIR}/argocd-application-controller ./cmd/argocd-application-controller
	CGO_ENABLED=0 GOOS=linux GOARCH=amd64 dist/packr build -v -i -ldflags '${LDFLAGS}' -o ${DIST_DIR}/argocd-repo-server ./cmd/argocd-repo-server
	CGO_ENABLED=0 GOOS=linux GOARCH=amd64 dist/packr build -v -i -ldflags '${LDFLAGS}' -o ${DIST_DIR}/argocd-util ./cmd/argocd-util
	CGO_ENABLED=0 GOOS=linux GOARCH=amd64 dist/packr build -v -i -ldflags '${LDFLAGS}' -o ${DIST_DIR}/argocd ./cmd/argocd
	CGO_ENABLED=0 GOOS=darwin GOARCH=amd64 dist/packr build -v -i -ldflags '${LDFLAGS}' -o ${DIST_DIR}/argocd-darwin-amd64 ./cmd/argocd
	cp Dockerfile.dev dist
	docker build -t $(IMAGE_PREFIX)argocd:$(IMAGE_TAG) -f dist/Dockerfile.dev dist
else
image:
	docker build -t $(IMAGE_PREFIX)argocd:$(IMAGE_TAG) .
endif
	@if [ "$(DOCKER_PUSH)" = "true" ] ; then docker push $(IMAGE_PREFIX)argocd:$(IMAGE_TAG) ; fi

.PHONY: builder-image
builder-image:
	docker build  -t $(IMAGE_PREFIX)argo-cd-ci-builder:$(IMAGE_TAG) --target builder .
	@if [ "$(DOCKER_PUSH)" = "true" ] ; then docker push $(IMAGE_PREFIX)argo-cd-ci-builder:$(IMAGE_TAG) ; fi

.PHONY: dep-ensure
dep-ensure:
	dep ensure -no-vendor

.PHONY: lint
lint:
	# golangci-lint does not do a good job of formatting imports
	goimports -local github.com/argoproj/argo-cd -w `find . ! -path './vendor/*' ! -path './pkg/client/*' -type f -name '*.go'`
	GOGC=$(LINT_GOGC) golangci-lint run --fix --verbose --concurrency $(LINT_CONCURRENCY) --deadline $(LINT_DEADLINE)

.PHONY: build
build:
	go build -v `go list ./... | grep -v 'resource_customizations\|test/e2e'`

.PHONY: test
test:
	go test -v -covermode=count -coverprofile=coverage.out `go list ./... | grep -v "test/e2e"`

.PHONY: cover
cover:
	go tool cover -html=coverage.out

.PHONY: test-e2e
test-e2e: cli
	go test -v -timeout 10m ./test/e2e

.PHONY: start-e2e
start-e2e: cli
	killall goreman || true
	# check we can connect to Docker to start Redis
	docker version
	kubectl create ns argocd-e2e || true
	kubectl config set-context --current --namespace=argocd-e2e
	kustomize build test/manifests/base | kubectl apply -f -
<<<<<<< HEAD
	# check we can connect to Docker to start Redis
	docker version
	# set paths for locally managed ssh known hosts and tls certs data
	export ARGOCD_SSH_DATA_PATH=/tmp/argo-e2e/app/config/ssh
	export ARGOCD_TLS_DATA_PATH=/tmp/argo-e2e/app/config/tls
=======
>>>>>>> 754e4754
	goreman start

# Cleans VSCode debug.test files from sub-dirs to prevent them from being included in packr boxes
.PHONY: clean-debug
clean-debug:
	-find ${CURRENT_DIR} -name debug.test | xargs rm -f

.PHONY: clean
clean: clean-debug
	-rm -rf ${CURRENT_DIR}/dist

.PHONY: start
start:
	killall goreman || true
	# check we can connect to Docker to start Redis
	docker version
	kubens argocd
	goreman start

.PHONY: pre-commit
pre-commit: dep-ensure codegen build lint test

.PHONY: release-precheck
release-precheck: manifests
	@if [ "$(GIT_TREE_STATE)" != "clean" ]; then echo 'git tree state is $(GIT_TREE_STATE)' ; exit 1; fi
	@if [ -z "$(GIT_TAG)" ]; then echo 'commit must be tagged to perform release' ; exit 1; fi
	@if [ "$(GIT_TAG)" != "v`cat VERSION`" ]; then echo 'VERSION does not match git tag'; exit 1; fi

.PHONY: release
release: pre-commit release-precheck image release-cli<|MERGE_RESOLUTION|>--- conflicted
+++ resolved
@@ -174,14 +174,10 @@
 	kubectl create ns argocd-e2e || true
 	kubectl config set-context --current --namespace=argocd-e2e
 	kustomize build test/manifests/base | kubectl apply -f -
-<<<<<<< HEAD
-	# check we can connect to Docker to start Redis
-	docker version
 	# set paths for locally managed ssh known hosts and tls certs data
 	export ARGOCD_SSH_DATA_PATH=/tmp/argo-e2e/app/config/ssh
 	export ARGOCD_TLS_DATA_PATH=/tmp/argo-e2e/app/config/tls
-=======
->>>>>>> 754e4754
+
 	goreman start
 
 # Cleans VSCode debug.test files from sub-dirs to prevent them from being included in packr boxes
