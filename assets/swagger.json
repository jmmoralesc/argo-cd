{
  "consumes": [
    "application/json"
  ],
  "produces": [
    "application/json"
  ],
  "swagger": "2.0",
  "info": {
    "description": "Description of all APIs",
    "title": "Consolidate Services",
    "version": "version not set"
  },
  "paths": {
    "/api/v1/account": {
      "get": {
        "tags": [
          "AccountService"
        ],
        "summary": "ListAccounts returns the list of accounts",
        "operationId": "AccountService_ListAccounts",
        "responses": {
          "200": {
            "description": "A successful response.",
            "schema": {
              "$ref": "#/definitions/accountAccountsList"
            }
          },
          "default": {
            "description": "An unexpected error response.",
            "schema": {
              "$ref": "#/definitions/runtimeError"
            }
          }
        }
      }
    },
    "/api/v1/account/can-i/{resource}/{action}/{subresource}": {
      "get": {
        "tags": [
          "AccountService"
        ],
        "summary": "CanI checks if the current account has permission to perform an action",
        "operationId": "AccountService_CanI",
        "parameters": [
          {
            "type": "string",
            "name": "resource",
            "in": "path",
            "required": true
          },
          {
            "type": "string",
            "name": "action",
            "in": "path",
            "required": true
          },
          {
            "type": "string",
            "name": "subresource",
            "in": "path",
            "required": true
          }
        ],
        "responses": {
          "200": {
            "description": "A successful response.",
            "schema": {
              "$ref": "#/definitions/accountCanIResponse"
            }
          },
          "default": {
            "description": "An unexpected error response.",
            "schema": {
              "$ref": "#/definitions/runtimeError"
            }
          }
        }
      }
    },
    "/api/v1/account/password": {
      "put": {
        "tags": [
          "AccountService"
        ],
        "summary": "UpdatePassword updates an account's password to a new value",
        "operationId": "AccountService_UpdatePassword",
        "parameters": [
          {
            "name": "body",
            "in": "body",
            "required": true,
            "schema": {
              "$ref": "#/definitions/accountUpdatePasswordRequest"
            }
          }
        ],
        "responses": {
          "200": {
            "description": "A successful response.",
            "schema": {
              "$ref": "#/definitions/accountUpdatePasswordResponse"
            }
          },
          "default": {
            "description": "An unexpected error response.",
            "schema": {
              "$ref": "#/definitions/runtimeError"
            }
          }
        }
      }
    },
    "/api/v1/account/{name}": {
      "get": {
        "tags": [
          "AccountService"
        ],
        "summary": "GetAccount returns an account",
        "operationId": "AccountService_GetAccount",
        "parameters": [
          {
            "type": "string",
            "name": "name",
            "in": "path",
            "required": true
          }
        ],
        "responses": {
          "200": {
            "description": "A successful response.",
            "schema": {
              "$ref": "#/definitions/accountAccount"
            }
          },
          "default": {
            "description": "An unexpected error response.",
            "schema": {
              "$ref": "#/definitions/runtimeError"
            }
          }
        }
      }
    },
    "/api/v1/account/{name}/token": {
      "post": {
        "tags": [
          "AccountService"
        ],
        "summary": "CreateToken creates a token",
        "operationId": "AccountService_CreateToken",
        "parameters": [
          {
            "type": "string",
            "name": "name",
            "in": "path",
            "required": true
          },
          {
            "name": "body",
            "in": "body",
            "required": true,
            "schema": {
              "$ref": "#/definitions/accountCreateTokenRequest"
            }
          }
        ],
        "responses": {
          "200": {
            "description": "A successful response.",
            "schema": {
              "$ref": "#/definitions/accountCreateTokenResponse"
            }
          },
          "default": {
            "description": "An unexpected error response.",
            "schema": {
              "$ref": "#/definitions/runtimeError"
            }
          }
        }
      }
    },
    "/api/v1/account/{name}/token/{id}": {
      "delete": {
        "tags": [
          "AccountService"
        ],
        "summary": "DeleteToken deletes a token",
        "operationId": "AccountService_DeleteToken",
        "parameters": [
          {
            "type": "string",
            "name": "name",
            "in": "path",
            "required": true
          },
          {
            "type": "string",
            "name": "id",
            "in": "path",
            "required": true
          }
        ],
        "responses": {
          "200": {
            "description": "A successful response.",
            "schema": {
              "$ref": "#/definitions/accountEmptyResponse"
            }
          },
          "default": {
            "description": "An unexpected error response.",
            "schema": {
              "$ref": "#/definitions/runtimeError"
            }
          }
        }
      }
    },
    "/api/v1/applications": {
      "get": {
        "tags": [
          "ApplicationService"
        ],
        "summary": "List returns list of applications",
        "operationId": "ApplicationService_List",
        "parameters": [
          {
            "type": "string",
            "description": "the application's name.",
            "name": "name",
            "in": "query"
          },
          {
            "type": "string",
            "description": "forces application reconciliation if set to true.",
            "name": "refresh",
            "in": "query"
          },
          {
            "type": "array",
            "items": {
              "type": "string"
            },
            "collectionFormat": "multi",
            "description": "the project names to restrict returned list applications.",
            "name": "projects",
            "in": "query"
          },
          {
            "type": "string",
            "description": "when specified with a watch call, shows changes that occur after that particular version of a resource.",
            "name": "resourceVersion",
            "in": "query"
          },
          {
            "type": "string",
            "description": "the selector to restrict returned list to applications only with matched labels.",
            "name": "selector",
            "in": "query"
          },
          {
            "type": "string",
            "description": "the repoURL to restrict returned list applications.",
            "name": "repo",
            "in": "query"
          },
          {
            "type": "string",
            "description": "the application's namespace.",
            "name": "appNamespace",
            "in": "query"
          },
          {
            "type": "array",
            "items": {
              "type": "string"
            },
            "collectionFormat": "multi",
            "description": "the project names to restrict returned list applications (legacy name for backwards-compatibility).",
            "name": "project",
            "in": "query"
          }
        ],
        "responses": {
          "200": {
            "description": "A successful response.",
            "schema": {
              "$ref": "#/definitions/v1alpha1ApplicationList"
            }
          },
          "default": {
            "description": "An unexpected error response.",
            "schema": {
              "$ref": "#/definitions/runtimeError"
            }
          }
        }
      },
      "post": {
        "tags": [
          "ApplicationService"
        ],
        "summary": "Create creates an application",
        "operationId": "ApplicationService_Create",
        "parameters": [
          {
            "name": "body",
            "in": "body",
            "required": true,
            "schema": {
              "$ref": "#/definitions/v1alpha1Application"
            }
          },
          {
            "type": "boolean",
            "name": "upsert",
            "in": "query"
          },
          {
            "type": "boolean",
            "name": "validate",
            "in": "query"
          }
        ],
        "responses": {
          "200": {
            "description": "A successful response.",
            "schema": {
              "$ref": "#/definitions/v1alpha1Application"
            }
          },
          "default": {
            "description": "An unexpected error response.",
            "schema": {
              "$ref": "#/definitions/runtimeError"
            }
          }
        }
      }
    },
    "/api/v1/applications/manifestsWithFiles": {
      "post": {
        "tags": [
          "ApplicationService"
        ],
        "summary": "GetManifestsWithFiles returns application manifests using provided files to generate them",
        "operationId": "ApplicationService_GetManifestsWithFiles",
        "parameters": [
          {
            "description": " (streaming inputs)",
            "name": "body",
            "in": "body",
            "required": true,
            "schema": {
              "$ref": "#/definitions/applicationApplicationManifestQueryWithFilesWrapper"
            }
          }
        ],
        "responses": {
          "200": {
            "description": "A successful response.",
            "schema": {
              "$ref": "#/definitions/repositoryManifestResponse"
            }
          },
          "default": {
            "description": "An unexpected error response.",
            "schema": {
              "$ref": "#/definitions/runtimeError"
            }
          }
        }
      }
    },
    "/api/v1/applications/{application.metadata.name}": {
      "put": {
        "tags": [
          "ApplicationService"
        ],
        "summary": "Update updates an application",
        "operationId": "ApplicationService_Update",
        "parameters": [
          {
            "type": "string",
            "description": "Name must be unique within a namespace. Is required when creating resources, although\nsome resources may allow a client to request the generation of an appropriate name\nautomatically. Name is primarily intended for creation idempotence and configuration\ndefinition.\nCannot be updated.\nMore info: http://kubernetes.io/docs/user-guide/identifiers#names\n+optional",
            "name": "application.metadata.name",
            "in": "path",
            "required": true
          },
          {
            "name": "body",
            "in": "body",
            "required": true,
            "schema": {
              "$ref": "#/definitions/v1alpha1Application"
            }
          },
          {
            "type": "boolean",
            "name": "validate",
            "in": "query"
          }
        ],
        "responses": {
          "200": {
            "description": "A successful response.",
            "schema": {
              "$ref": "#/definitions/v1alpha1Application"
            }
          },
          "default": {
            "description": "An unexpected error response.",
            "schema": {
              "$ref": "#/definitions/runtimeError"
            }
          }
        }
      }
    },
    "/api/v1/applications/{applicationName}/managed-resources": {
      "get": {
        "tags": [
          "ApplicationService"
        ],
        "summary": "ManagedResources returns list of managed resources",
        "operationId": "ApplicationService_ManagedResources",
        "parameters": [
          {
            "type": "string",
            "name": "applicationName",
            "in": "path",
            "required": true
          },
          {
            "type": "string",
            "name": "namespace",
            "in": "query"
          },
          {
            "type": "string",
            "name": "name",
            "in": "query"
          },
          {
            "type": "string",
            "name": "version",
            "in": "query"
          },
          {
            "type": "string",
            "name": "group",
            "in": "query"
          },
          {
            "type": "string",
            "name": "kind",
            "in": "query"
          },
          {
            "type": "string",
            "name": "appNamespace",
            "in": "query"
          }
        ],
        "responses": {
          "200": {
            "description": "A successful response.",
            "schema": {
              "$ref": "#/definitions/applicationManagedResourcesResponse"
            }
          },
          "default": {
            "description": "An unexpected error response.",
            "schema": {
              "$ref": "#/definitions/runtimeError"
            }
          }
        }
      }
    },
    "/api/v1/applications/{applicationName}/resource-tree": {
      "get": {
        "tags": [
          "ApplicationService"
        ],
        "summary": "ResourceTree returns resource tree",
        "operationId": "ApplicationService_ResourceTree",
        "parameters": [
          {
            "type": "string",
            "name": "applicationName",
            "in": "path",
            "required": true
          },
          {
            "type": "string",
            "name": "namespace",
            "in": "query"
          },
          {
            "type": "string",
            "name": "name",
            "in": "query"
          },
          {
            "type": "string",
            "name": "version",
            "in": "query"
          },
          {
            "type": "string",
            "name": "group",
            "in": "query"
          },
          {
            "type": "string",
            "name": "kind",
            "in": "query"
          },
          {
            "type": "string",
            "name": "appNamespace",
            "in": "query"
          }
        ],
        "responses": {
          "200": {
            "description": "A successful response.",
            "schema": {
              "$ref": "#/definitions/v1alpha1ApplicationTree"
            }
          },
          "default": {
            "description": "An unexpected error response.",
            "schema": {
              "$ref": "#/definitions/runtimeError"
            }
          }
        }
      }
    },
    "/api/v1/applications/{name}": {
      "get": {
        "tags": [
          "ApplicationService"
        ],
        "summary": "Get returns an application by name",
        "operationId": "ApplicationService_Get",
        "parameters": [
          {
            "type": "string",
            "description": "the application's name",
            "name": "name",
            "in": "path",
            "required": true
          },
          {
            "type": "string",
            "description": "forces application reconciliation if set to true.",
            "name": "refresh",
            "in": "query"
          },
          {
            "type": "array",
            "items": {
              "type": "string"
            },
            "collectionFormat": "multi",
            "description": "the project names to restrict returned list applications.",
            "name": "projects",
            "in": "query"
          },
          {
            "type": "string",
            "description": "when specified with a watch call, shows changes that occur after that particular version of a resource.",
            "name": "resourceVersion",
            "in": "query"
          },
          {
            "type": "string",
            "description": "the selector to restrict returned list to applications only with matched labels.",
            "name": "selector",
            "in": "query"
          },
          {
            "type": "string",
            "description": "the repoURL to restrict returned list applications.",
            "name": "repo",
            "in": "query"
          },
          {
            "type": "string",
            "description": "the application's namespace.",
            "name": "appNamespace",
            "in": "query"
          },
          {
            "type": "array",
            "items": {
              "type": "string"
            },
            "collectionFormat": "multi",
            "description": "the project names to restrict returned list applications (legacy name for backwards-compatibility).",
            "name": "project",
            "in": "query"
          }
        ],
        "responses": {
          "200": {
            "description": "A successful response.",
            "schema": {
              "$ref": "#/definitions/v1alpha1Application"
            }
          },
          "default": {
            "description": "An unexpected error response.",
            "schema": {
              "$ref": "#/definitions/runtimeError"
            }
          }
        }
      },
      "delete": {
        "tags": [
          "ApplicationService"
        ],
        "summary": "Delete deletes an application",
        "operationId": "ApplicationService_Delete",
        "parameters": [
          {
            "type": "string",
            "name": "name",
            "in": "path",
            "required": true
          },
          {
            "type": "boolean",
            "name": "cascade",
            "in": "query"
          },
          {
            "type": "string",
            "name": "propagationPolicy",
            "in": "query"
          },
          {
            "type": "string",
            "name": "appNamespace",
            "in": "query"
          }
        ],
        "responses": {
          "200": {
            "description": "A successful response.",
            "schema": {
              "$ref": "#/definitions/applicationApplicationResponse"
            }
          },
          "default": {
            "description": "An unexpected error response.",
            "schema": {
              "$ref": "#/definitions/runtimeError"
            }
          }
        }
      },
      "patch": {
        "tags": [
          "ApplicationService"
        ],
        "summary": "Patch patch an application",
        "operationId": "ApplicationService_Patch",
        "parameters": [
          {
            "type": "string",
            "name": "name",
            "in": "path",
            "required": true
          },
          {
            "name": "body",
            "in": "body",
            "required": true,
            "schema": {
              "$ref": "#/definitions/applicationApplicationPatchRequest"
            }
          }
        ],
        "responses": {
          "200": {
            "description": "A successful response.",
            "schema": {
              "$ref": "#/definitions/v1alpha1Application"
            }
          },
          "default": {
            "description": "An unexpected error response.",
            "schema": {
              "$ref": "#/definitions/runtimeError"
            }
          }
        }
      }
    },
    "/api/v1/applications/{name}/events": {
      "get": {
        "tags": [
          "ApplicationService"
        ],
        "summary": "ListResourceEvents returns a list of event resources",
        "operationId": "ApplicationService_ListResourceEvents",
        "parameters": [
          {
            "type": "string",
            "name": "name",
            "in": "path",
            "required": true
          },
          {
            "type": "string",
            "name": "resourceNamespace",
            "in": "query"
          },
          {
            "type": "string",
            "name": "resourceName",
            "in": "query"
          },
          {
            "type": "string",
            "name": "resourceUID",
            "in": "query"
          },
          {
            "type": "string",
            "name": "appNamespace",
            "in": "query"
          }
        ],
        "responses": {
          "200": {
            "description": "A successful response.",
            "schema": {
              "$ref": "#/definitions/v1EventList"
            }
          },
          "default": {
            "description": "An unexpected error response.",
            "schema": {
              "$ref": "#/definitions/runtimeError"
            }
          }
        }
      }
    },
    "/api/v1/applications/{name}/links": {
      "get": {
        "tags": [
          "ApplicationService"
        ],
        "summary": "ListLinks returns the list of all application deep links",
        "operationId": "ApplicationService_ListLinks",
        "parameters": [
          {
            "type": "string",
            "name": "name",
            "in": "path",
            "required": true
          },
          {
            "type": "string",
            "name": "namespace",
            "in": "query"
          }
        ],
        "responses": {
          "200": {
            "description": "A successful response.",
            "schema": {
              "$ref": "#/definitions/applicationLinksResponse"
            }
          },
          "default": {
            "description": "An unexpected error response.",
            "schema": {
              "$ref": "#/definitions/runtimeError"
            }
          }
        }
      }
    },
    "/api/v1/applications/{name}/logs": {
      "get": {
        "tags": [
          "ApplicationService"
        ],
        "summary": "PodLogs returns stream of log entries for the specified pod. Pod",
        "operationId": "ApplicationService_PodLogs2",
        "parameters": [
          {
            "type": "string",
            "name": "name",
            "in": "path",
            "required": true
          },
          {
            "type": "string",
            "name": "namespace",
            "in": "query"
          },
          {
            "type": "string",
            "name": "podName",
            "in": "query"
          },
          {
            "type": "string",
            "name": "container",
            "in": "query"
          },
          {
            "type": "string",
            "format": "int64",
            "name": "sinceSeconds",
            "in": "query"
          },
          {
            "type": "string",
            "format": "int64",
            "description": "Represents seconds of UTC time since Unix epoch\n1970-01-01T00:00:00Z. Must be from 0001-01-01T00:00:00Z to\n9999-12-31T23:59:59Z inclusive.",
            "name": "sinceTime.seconds",
            "in": "query"
          },
          {
            "type": "integer",
            "format": "int32",
            "description": "Non-negative fractions of a second at nanosecond resolution. Negative\nsecond values with fractions must still have non-negative nanos values\nthat count forward in time. Must be from 0 to 999,999,999\ninclusive. This field may be limited in precision depending on context.",
            "name": "sinceTime.nanos",
            "in": "query"
          },
          {
            "type": "string",
            "format": "int64",
            "name": "tailLines",
            "in": "query"
          },
          {
            "type": "boolean",
            "name": "follow",
            "in": "query"
          },
          {
            "type": "string",
            "name": "untilTime",
            "in": "query"
          },
          {
            "type": "string",
            "name": "filter",
            "in": "query"
          },
          {
            "type": "string",
            "name": "kind",
            "in": "query"
          },
          {
            "type": "string",
            "name": "group",
            "in": "query"
          },
          {
            "type": "string",
            "name": "resourceName",
            "in": "query"
          },
          {
            "type": "boolean",
            "name": "previous",
            "in": "query"
          },
          {
            "type": "string",
            "name": "appNamespace",
            "in": "query"
          }
        ],
        "responses": {
          "200": {
            "description": "A successful response.(streaming responses)",
            "schema": {
              "type": "object",
              "title": "Stream result of applicationLogEntry",
              "properties": {
                "error": {
                  "$ref": "#/definitions/runtimeStreamError"
                },
                "result": {
                  "$ref": "#/definitions/applicationLogEntry"
                }
              }
            }
          },
          "default": {
            "description": "An unexpected error response.",
            "schema": {
              "$ref": "#/definitions/runtimeError"
            }
          }
        }
      }
    },
    "/api/v1/applications/{name}/manifests": {
      "get": {
        "tags": [
          "ApplicationService"
        ],
        "summary": "GetManifests returns application manifests",
        "operationId": "ApplicationService_GetManifests",
        "parameters": [
          {
            "type": "string",
            "name": "name",
            "in": "path",
            "required": true
          },
          {
            "type": "string",
            "name": "revision",
            "in": "query"
          },
          {
            "type": "string",
            "name": "appNamespace",
            "in": "query"
          }
        ],
        "responses": {
          "200": {
            "description": "A successful response.",
            "schema": {
              "$ref": "#/definitions/repositoryManifestResponse"
            }
          },
          "default": {
            "description": "An unexpected error response.",
            "schema": {
              "$ref": "#/definitions/runtimeError"
            }
          }
        }
      }
    },
    "/api/v1/applications/{name}/operation": {
      "delete": {
        "tags": [
          "ApplicationService"
        ],
        "summary": "TerminateOperation terminates the currently running operation",
        "operationId": "ApplicationService_TerminateOperation",
        "parameters": [
          {
            "type": "string",
            "name": "name",
            "in": "path",
            "required": true
          },
          {
            "type": "string",
            "name": "appNamespace",
            "in": "query"
          }
        ],
        "responses": {
          "200": {
            "description": "A successful response.",
            "schema": {
              "$ref": "#/definitions/applicationOperationTerminateResponse"
            }
          },
          "default": {
            "description": "An unexpected error response.",
            "schema": {
              "$ref": "#/definitions/runtimeError"
            }
          }
        }
      }
    },
    "/api/v1/applications/{name}/pods/{podName}/logs": {
      "get": {
        "tags": [
          "ApplicationService"
        ],
        "summary": "PodLogs returns stream of log entries for the specified pod. Pod",
        "operationId": "ApplicationService_PodLogs",
        "parameters": [
          {
            "type": "string",
            "name": "name",
            "in": "path",
            "required": true
          },
          {
            "type": "string",
            "name": "podName",
            "in": "path",
            "required": true
          },
          {
            "type": "string",
            "name": "namespace",
            "in": "query"
          },
          {
            "type": "string",
            "name": "container",
            "in": "query"
          },
          {
            "type": "string",
            "format": "int64",
            "name": "sinceSeconds",
            "in": "query"
          },
          {
            "type": "string",
            "format": "int64",
            "description": "Represents seconds of UTC time since Unix epoch\n1970-01-01T00:00:00Z. Must be from 0001-01-01T00:00:00Z to\n9999-12-31T23:59:59Z inclusive.",
            "name": "sinceTime.seconds",
            "in": "query"
          },
          {
            "type": "integer",
            "format": "int32",
            "description": "Non-negative fractions of a second at nanosecond resolution. Negative\nsecond values with fractions must still have non-negative nanos values\nthat count forward in time. Must be from 0 to 999,999,999\ninclusive. This field may be limited in precision depending on context.",
            "name": "sinceTime.nanos",
            "in": "query"
          },
          {
            "type": "string",
            "format": "int64",
            "name": "tailLines",
            "in": "query"
          },
          {
            "type": "boolean",
            "name": "follow",
            "in": "query"
          },
          {
            "type": "string",
            "name": "untilTime",
            "in": "query"
          },
          {
            "type": "string",
            "name": "filter",
            "in": "query"
          },
          {
            "type": "string",
            "name": "kind",
            "in": "query"
          },
          {
            "type": "string",
            "name": "group",
            "in": "query"
          },
          {
            "type": "string",
            "name": "resourceName",
            "in": "query"
          },
          {
            "type": "boolean",
            "name": "previous",
            "in": "query"
          },
          {
            "type": "string",
            "name": "appNamespace",
            "in": "query"
          }
        ],
        "responses": {
          "200": {
            "description": "A successful response.(streaming responses)",
            "schema": {
              "type": "object",
              "title": "Stream result of applicationLogEntry",
              "properties": {
                "error": {
                  "$ref": "#/definitions/runtimeStreamError"
                },
                "result": {
                  "$ref": "#/definitions/applicationLogEntry"
                }
              }
            }
          },
          "default": {
            "description": "An unexpected error response.",
            "schema": {
              "$ref": "#/definitions/runtimeError"
            }
          }
        }
      }
    },
    "/api/v1/applications/{name}/resource": {
      "get": {
        "tags": [
          "ApplicationService"
        ],
        "summary": "GetResource returns single application resource",
        "operationId": "ApplicationService_GetResource",
        "parameters": [
          {
            "type": "string",
            "name": "name",
            "in": "path",
            "required": true
          },
          {
            "type": "string",
            "name": "namespace",
            "in": "query"
          },
          {
            "type": "string",
            "name": "resourceName",
            "in": "query"
          },
          {
            "type": "string",
            "name": "version",
            "in": "query"
          },
          {
            "type": "string",
            "name": "group",
            "in": "query"
          },
          {
            "type": "string",
            "name": "kind",
            "in": "query"
          },
          {
            "type": "string",
            "name": "appNamespace",
            "in": "query"
          }
        ],
        "responses": {
          "200": {
            "description": "A successful response.",
            "schema": {
              "$ref": "#/definitions/applicationApplicationResourceResponse"
            }
          },
          "default": {
            "description": "An unexpected error response.",
            "schema": {
              "$ref": "#/definitions/runtimeError"
            }
          }
        }
      },
      "post": {
        "tags": [
          "ApplicationService"
        ],
        "summary": "PatchResource patch single application resource",
        "operationId": "ApplicationService_PatchResource",
        "parameters": [
          {
            "type": "string",
            "name": "name",
            "in": "path",
            "required": true
          },
          {
            "name": "body",
            "in": "body",
            "required": true,
            "schema": {
              "type": "string"
            }
          },
          {
            "type": "string",
            "name": "namespace",
            "in": "query"
          },
          {
            "type": "string",
            "name": "resourceName",
            "in": "query"
          },
          {
            "type": "string",
            "name": "version",
            "in": "query"
          },
          {
            "type": "string",
            "name": "group",
            "in": "query"
          },
          {
            "type": "string",
            "name": "kind",
            "in": "query"
          },
          {
            "type": "string",
            "name": "patchType",
            "in": "query"
          },
          {
            "type": "string",
            "name": "appNamespace",
            "in": "query"
          }
        ],
        "responses": {
          "200": {
            "description": "A successful response.",
            "schema": {
              "$ref": "#/definitions/applicationApplicationResourceResponse"
            }
          },
          "default": {
            "description": "An unexpected error response.",
            "schema": {
              "$ref": "#/definitions/runtimeError"
            }
          }
        }
      },
      "delete": {
        "tags": [
          "ApplicationService"
        ],
        "summary": "DeleteResource deletes a single application resource",
        "operationId": "ApplicationService_DeleteResource",
        "parameters": [
          {
            "type": "string",
            "name": "name",
            "in": "path",
            "required": true
          },
          {
            "type": "string",
            "name": "namespace",
            "in": "query"
          },
          {
            "type": "string",
            "name": "resourceName",
            "in": "query"
          },
          {
            "type": "string",
            "name": "version",
            "in": "query"
          },
          {
            "type": "string",
            "name": "group",
            "in": "query"
          },
          {
            "type": "string",
            "name": "kind",
            "in": "query"
          },
          {
            "type": "boolean",
            "name": "force",
            "in": "query"
          },
          {
            "type": "boolean",
            "name": "orphan",
            "in": "query"
          },
          {
            "type": "string",
            "name": "appNamespace",
            "in": "query"
          }
        ],
        "responses": {
          "200": {
            "description": "A successful response.",
            "schema": {
              "$ref": "#/definitions/applicationApplicationResponse"
            }
          },
          "default": {
            "description": "An unexpected error response.",
            "schema": {
              "$ref": "#/definitions/runtimeError"
            }
          }
        }
      }
    },
    "/api/v1/applications/{name}/resource/actions": {
      "get": {
        "tags": [
          "ApplicationService"
        ],
        "summary": "ListResourceActions returns list of resource actions",
        "operationId": "ApplicationService_ListResourceActions",
        "parameters": [
          {
            "type": "string",
            "name": "name",
            "in": "path",
            "required": true
          },
          {
            "type": "string",
            "name": "namespace",
            "in": "query"
          },
          {
            "type": "string",
            "name": "resourceName",
            "in": "query"
          },
          {
            "type": "string",
            "name": "version",
            "in": "query"
          },
          {
            "type": "string",
            "name": "group",
            "in": "query"
          },
          {
            "type": "string",
            "name": "kind",
            "in": "query"
          },
          {
            "type": "string",
            "name": "appNamespace",
            "in": "query"
          }
        ],
        "responses": {
          "200": {
            "description": "A successful response.",
            "schema": {
              "$ref": "#/definitions/applicationResourceActionsListResponse"
            }
          },
          "default": {
            "description": "An unexpected error response.",
            "schema": {
              "$ref": "#/definitions/runtimeError"
            }
          }
        }
      },
      "post": {
        "tags": [
          "ApplicationService"
        ],
        "summary": "RunResourceAction run resource action",
        "operationId": "ApplicationService_RunResourceAction",
        "parameters": [
          {
            "type": "string",
            "name": "name",
            "in": "path",
            "required": true
          },
          {
            "name": "body",
            "in": "body",
            "required": true,
            "schema": {
              "type": "string"
            }
          },
          {
            "type": "string",
            "name": "namespace",
            "in": "query"
          },
          {
            "type": "string",
            "name": "resourceName",
            "in": "query"
          },
          {
            "type": "string",
            "name": "version",
            "in": "query"
          },
          {
            "type": "string",
            "name": "group",
            "in": "query"
          },
          {
            "type": "string",
            "name": "kind",
            "in": "query"
          },
          {
            "type": "string",
            "name": "appNamespace",
            "in": "query"
          }
        ],
        "responses": {
          "200": {
            "description": "A successful response.",
            "schema": {
              "$ref": "#/definitions/applicationApplicationResponse"
            }
          },
          "default": {
            "description": "An unexpected error response.",
            "schema": {
              "$ref": "#/definitions/runtimeError"
            }
          }
        }
      }
    },
    "/api/v1/applications/{name}/resource/links": {
      "get": {
        "tags": [
          "ApplicationService"
        ],
        "summary": "ListResourceLinks returns the list of all resource deep links",
        "operationId": "ApplicationService_ListResourceLinks",
        "parameters": [
          {
            "type": "string",
            "name": "name",
            "in": "path",
            "required": true
          },
          {
            "type": "string",
            "name": "namespace",
            "in": "query"
          },
          {
            "type": "string",
            "name": "resourceName",
            "in": "query"
          },
          {
            "type": "string",
            "name": "version",
            "in": "query"
          },
          {
            "type": "string",
            "name": "group",
            "in": "query"
          },
          {
            "type": "string",
            "name": "kind",
            "in": "query"
          },
          {
            "type": "string",
            "name": "appNamespace",
            "in": "query"
          }
        ],
        "responses": {
          "200": {
            "description": "A successful response.",
            "schema": {
              "$ref": "#/definitions/applicationLinksResponse"
            }
          },
          "default": {
            "description": "An unexpected error response.",
            "schema": {
              "$ref": "#/definitions/runtimeError"
            }
          }
        }
      }
    },
    "/api/v1/applications/{name}/revisions/{revision}/chartdetails": {
      "get": {
        "tags": [
          "ApplicationService"
        ],
        "summary": "Get the chart metadata (description, maintainers, home) for a specific revision of the application",
        "operationId": "ApplicationService_RevisionChartDetails",
        "parameters": [
          {
            "type": "string",
            "description": "the application's name",
            "name": "name",
            "in": "path",
            "required": true
          },
          {
            "type": "string",
            "description": "the revision of the app",
            "name": "revision",
            "in": "path",
            "required": true
          },
          {
            "type": "string",
            "description": "the application's namespace.",
            "name": "appNamespace",
            "in": "query"
          }
        ],
        "responses": {
          "200": {
            "description": "A successful response.",
            "schema": {
              "$ref": "#/definitions/v1alpha1ChartDetails"
            }
          },
          "default": {
            "description": "An unexpected error response.",
            "schema": {
              "$ref": "#/definitions/runtimeError"
            }
          }
        }
      }
    },
    "/api/v1/applications/{name}/revisions/{revision}/metadata": {
      "get": {
        "tags": [
          "ApplicationService"
        ],
        "summary": "Get the meta-data (author, date, tags, message) for a specific revision of the application",
        "operationId": "ApplicationService_RevisionMetadata",
        "parameters": [
          {
            "type": "string",
            "description": "the application's name",
            "name": "name",
            "in": "path",
            "required": true
          },
          {
            "type": "string",
            "description": "the revision of the app",
            "name": "revision",
            "in": "path",
            "required": true
          },
          {
            "type": "string",
            "description": "the application's namespace.",
            "name": "appNamespace",
            "in": "query"
          }
        ],
        "responses": {
          "200": {
            "description": "A successful response.",
            "schema": {
              "$ref": "#/definitions/v1alpha1RevisionMetadata"
            }
          },
          "default": {
            "description": "An unexpected error response.",
            "schema": {
              "$ref": "#/definitions/runtimeError"
            }
          }
        }
      }
    },
    "/api/v1/applications/{name}/rollback": {
      "post": {
        "tags": [
          "ApplicationService"
        ],
        "summary": "Rollback syncs an application to its target state",
        "operationId": "ApplicationService_Rollback",
        "parameters": [
          {
            "type": "string",
            "name": "name",
            "in": "path",
            "required": true
          },
          {
            "name": "body",
            "in": "body",
            "required": true,
            "schema": {
              "$ref": "#/definitions/applicationApplicationRollbackRequest"
            }
          }
        ],
        "responses": {
          "200": {
            "description": "A successful response.",
            "schema": {
              "$ref": "#/definitions/v1alpha1Application"
            }
          },
          "default": {
            "description": "An unexpected error response.",
            "schema": {
              "$ref": "#/definitions/runtimeError"
            }
          }
        }
      }
    },
    "/api/v1/applications/{name}/spec": {
      "put": {
        "tags": [
          "ApplicationService"
        ],
        "summary": "UpdateSpec updates an application spec",
        "operationId": "ApplicationService_UpdateSpec",
        "parameters": [
          {
            "type": "string",
            "name": "name",
            "in": "path",
            "required": true
          },
          {
            "name": "body",
            "in": "body",
            "required": true,
            "schema": {
              "$ref": "#/definitions/v1alpha1ApplicationSpec"
            }
          },
          {
            "type": "boolean",
            "name": "validate",
            "in": "query"
          },
          {
            "type": "string",
            "name": "appNamespace",
            "in": "query"
          }
        ],
        "responses": {
          "200": {
            "description": "A successful response.",
            "schema": {
              "$ref": "#/definitions/v1alpha1ApplicationSpec"
            }
          },
          "default": {
            "description": "An unexpected error response.",
            "schema": {
              "$ref": "#/definitions/runtimeError"
            }
          }
        }
      }
    },
    "/api/v1/applications/{name}/sync": {
      "post": {
        "tags": [
          "ApplicationService"
        ],
        "summary": "Sync syncs an application to its target state",
        "operationId": "ApplicationService_Sync",
        "parameters": [
          {
            "type": "string",
            "name": "name",
            "in": "path",
            "required": true
          },
          {
            "name": "body",
            "in": "body",
            "required": true,
            "schema": {
              "$ref": "#/definitions/applicationApplicationSyncRequest"
            }
          }
        ],
        "responses": {
          "200": {
            "description": "A successful response.",
            "schema": {
              "$ref": "#/definitions/v1alpha1Application"
            }
          },
          "default": {
            "description": "An unexpected error response.",
            "schema": {
              "$ref": "#/definitions/runtimeError"
            }
          }
        }
      }
    },
    "/api/v1/applications/{name}/syncwindows": {
      "get": {
        "tags": [
          "ApplicationService"
        ],
        "summary": "Get returns sync windows of the application",
        "operationId": "ApplicationService_GetApplicationSyncWindows",
        "parameters": [
          {
            "type": "string",
            "name": "name",
            "in": "path",
            "required": true
          },
          {
            "type": "string",
            "name": "appNamespace",
            "in": "query"
          }
        ],
        "responses": {
          "200": {
            "description": "A successful response.",
            "schema": {
              "$ref": "#/definitions/applicationApplicationSyncWindowsResponse"
            }
          },
          "default": {
            "description": "An unexpected error response.",
            "schema": {
              "$ref": "#/definitions/runtimeError"
            }
          }
        }
      }
    },
    "/api/v1/applicationsets": {
      "get": {
        "tags": [
          "ApplicationSetService"
        ],
        "summary": "List returns list of applicationset",
        "operationId": "ApplicationSetService_List",
        "parameters": [
          {
            "type": "array",
            "items": {
              "type": "string"
            },
            "collectionFormat": "multi",
            "description": "the project names to restrict returned list applicationsets.",
            "name": "projects",
            "in": "query"
          },
          {
            "type": "string",
            "description": "the selector to restrict returned list to applications only with matched labels.",
            "name": "selector",
            "in": "query"
          }
        ],
        "responses": {
          "200": {
            "description": "A successful response.",
            "schema": {
              "$ref": "#/definitions/v1alpha1ApplicationSetList"
            }
          },
          "default": {
            "description": "An unexpected error response.",
            "schema": {
              "$ref": "#/definitions/runtimeError"
            }
          }
        }
      },
      "post": {
        "tags": [
          "ApplicationSetService"
        ],
        "summary": "Create creates an applicationset",
        "operationId": "ApplicationSetService_Create",
        "parameters": [
          {
            "name": "body",
            "in": "body",
            "required": true,
            "schema": {
              "$ref": "#/definitions/v1alpha1ApplicationSet"
            }
          },
          {
            "type": "boolean",
            "name": "upsert",
            "in": "query"
          }
        ],
        "responses": {
          "200": {
            "description": "A successful response.",
            "schema": {
              "$ref": "#/definitions/v1alpha1ApplicationSet"
            }
          },
          "default": {
            "description": "An unexpected error response.",
            "schema": {
              "$ref": "#/definitions/runtimeError"
            }
          }
        }
      }
    },
    "/api/v1/applicationsets/{name}": {
      "get": {
        "tags": [
          "ApplicationSetService"
        ],
        "summary": "Get returns an applicationset by name",
        "operationId": "ApplicationSetService_Get",
        "parameters": [
          {
            "type": "string",
            "description": "the applicationsets's name",
            "name": "name",
            "in": "path",
            "required": true
          }
        ],
        "responses": {
          "200": {
            "description": "A successful response.",
            "schema": {
              "$ref": "#/definitions/v1alpha1ApplicationSet"
            }
          },
          "default": {
            "description": "An unexpected error response.",
            "schema": {
              "$ref": "#/definitions/runtimeError"
            }
          }
        }
      },
      "delete": {
        "tags": [
          "ApplicationSetService"
        ],
        "summary": "Delete deletes an application set",
        "operationId": "ApplicationSetService_Delete",
        "parameters": [
          {
            "type": "string",
            "name": "name",
            "in": "path",
            "required": true
          }
        ],
        "responses": {
          "200": {
            "description": "A successful response.",
            "schema": {
              "$ref": "#/definitions/applicationsetApplicationSetResponse"
            }
          },
          "default": {
            "description": "An unexpected error response.",
            "schema": {
              "$ref": "#/definitions/runtimeError"
            }
          }
        }
      }
    },
    "/api/v1/certificates": {
      "get": {
        "tags": [
          "CertificateService"
        ],
        "summary": "List all available repository certificates",
        "operationId": "CertificateService_ListCertificates",
        "parameters": [
          {
            "type": "string",
            "description": "A file-glob pattern (not regular expression) the host name has to match.",
            "name": "hostNamePattern",
            "in": "query"
          },
          {
            "type": "string",
            "description": "The type of the certificate to match (ssh or https).",
            "name": "certType",
            "in": "query"
          },
          {
            "type": "string",
            "description": "The sub type of the certificate to match (protocol dependent, usually only used for ssh certs).",
            "name": "certSubType",
            "in": "query"
          }
        ],
        "responses": {
          "200": {
            "description": "A successful response.",
            "schema": {
              "$ref": "#/definitions/v1alpha1RepositoryCertificateList"
            }
          },
          "default": {
            "description": "An unexpected error response.",
            "schema": {
              "$ref": "#/definitions/runtimeError"
            }
          }
        }
      },
      "post": {
        "tags": [
          "CertificateService"
        ],
        "summary": "Creates repository certificates on the server",
        "operationId": "CertificateService_CreateCertificate",
        "parameters": [
          {
            "description": "List of certificates to be created",
            "name": "body",
            "in": "body",
            "required": true,
            "schema": {
              "$ref": "#/definitions/v1alpha1RepositoryCertificateList"
            }
          },
          {
            "type": "boolean",
            "description": "Whether to upsert already existing certificates.",
            "name": "upsert",
            "in": "query"
          }
        ],
        "responses": {
          "200": {
            "description": "A successful response.",
            "schema": {
              "$ref": "#/definitions/v1alpha1RepositoryCertificateList"
            }
          },
          "default": {
            "description": "An unexpected error response.",
            "schema": {
              "$ref": "#/definitions/runtimeError"
            }
          }
        }
      },
      "delete": {
        "tags": [
          "CertificateService"
        ],
        "summary": "Delete the certificates that match the RepositoryCertificateQuery",
        "operationId": "CertificateService_DeleteCertificate",
        "parameters": [
          {
            "type": "string",
            "description": "A file-glob pattern (not regular expression) the host name has to match.",
            "name": "hostNamePattern",
            "in": "query"
          },
          {
            "type": "string",
            "description": "The type of the certificate to match (ssh or https).",
            "name": "certType",
            "in": "query"
          },
          {
            "type": "string",
            "description": "The sub type of the certificate to match (protocol dependent, usually only used for ssh certs).",
            "name": "certSubType",
            "in": "query"
          }
        ],
        "responses": {
          "200": {
            "description": "A successful response.",
            "schema": {
              "$ref": "#/definitions/v1alpha1RepositoryCertificateList"
            }
          },
          "default": {
            "description": "An unexpected error response.",
            "schema": {
              "$ref": "#/definitions/runtimeError"
            }
          }
        }
      }
    },
    "/api/v1/clusters": {
      "get": {
        "tags": [
          "ClusterService"
        ],
        "summary": "List returns list of clusters",
        "operationId": "ClusterService_List",
        "parameters": [
          {
            "type": "string",
            "name": "server",
            "in": "query"
          },
          {
            "type": "string",
            "name": "name",
            "in": "query"
          },
          {
            "type": "string",
            "description": "type is the type of the specified cluster identifier ( \"server\" - default, \"name\" ).",
            "name": "id.type",
            "in": "query"
          },
          {
            "type": "string",
            "description": "value holds the cluster server URL or cluster name.",
            "name": "id.value",
            "in": "query"
          }
        ],
        "responses": {
          "200": {
            "description": "A successful response.",
            "schema": {
              "$ref": "#/definitions/v1alpha1ClusterList"
            }
          },
          "default": {
            "description": "An unexpected error response.",
            "schema": {
              "$ref": "#/definitions/runtimeError"
            }
          }
        }
      },
      "post": {
        "tags": [
          "ClusterService"
        ],
        "summary": "Create creates a cluster",
        "operationId": "ClusterService_Create",
        "parameters": [
          {
            "name": "body",
            "in": "body",
            "required": true,
            "schema": {
              "$ref": "#/definitions/v1alpha1Cluster"
            }
          },
          {
            "type": "boolean",
            "name": "upsert",
            "in": "query"
          }
        ],
        "responses": {
          "200": {
            "description": "A successful response.",
            "schema": {
              "$ref": "#/definitions/v1alpha1Cluster"
            }
          },
          "default": {
            "description": "An unexpected error response.",
            "schema": {
              "$ref": "#/definitions/runtimeError"
            }
          }
        }
      }
    },
    "/api/v1/clusters/{id.value}": {
      "get": {
        "tags": [
          "ClusterService"
        ],
        "summary": "Get returns a cluster by server address",
        "operationId": "ClusterService_Get",
        "parameters": [
          {
            "type": "string",
            "description": "value holds the cluster server URL or cluster name",
            "name": "id.value",
            "in": "path",
            "required": true
          },
          {
            "type": "string",
            "name": "server",
            "in": "query"
          },
          {
            "type": "string",
            "name": "name",
            "in": "query"
          },
          {
            "type": "string",
            "description": "type is the type of the specified cluster identifier ( \"server\" - default, \"name\" ).",
            "name": "id.type",
            "in": "query"
          }
        ],
        "responses": {
          "200": {
            "description": "A successful response.",
            "schema": {
              "$ref": "#/definitions/v1alpha1Cluster"
            }
          },
          "default": {
            "description": "An unexpected error response.",
            "schema": {
              "$ref": "#/definitions/runtimeError"
            }
          }
        }
      },
      "put": {
        "tags": [
          "ClusterService"
        ],
        "summary": "Update updates a cluster",
        "operationId": "ClusterService_Update",
        "parameters": [
          {
            "type": "string",
            "description": "value holds the cluster server URL or cluster name",
            "name": "id.value",
            "in": "path",
            "required": true
          },
          {
            "name": "body",
            "in": "body",
            "required": true,
            "schema": {
              "$ref": "#/definitions/v1alpha1Cluster"
            }
          },
          {
            "type": "array",
            "items": {
              "type": "string"
            },
            "collectionFormat": "multi",
            "name": "updatedFields",
            "in": "query"
          },
          {
            "type": "string",
            "description": "type is the type of the specified cluster identifier ( \"server\" - default, \"name\" ).",
            "name": "id.type",
            "in": "query"
          }
        ],
        "responses": {
          "200": {
            "description": "A successful response.",
            "schema": {
              "$ref": "#/definitions/v1alpha1Cluster"
            }
          },
          "default": {
            "description": "An unexpected error response.",
            "schema": {
              "$ref": "#/definitions/runtimeError"
            }
          }
        }
      },
      "delete": {
        "tags": [
          "ClusterService"
        ],
        "summary": "Delete deletes a cluster",
        "operationId": "ClusterService_Delete",
        "parameters": [
          {
            "type": "string",
            "description": "value holds the cluster server URL or cluster name",
            "name": "id.value",
            "in": "path",
            "required": true
          },
          {
            "type": "string",
            "name": "server",
            "in": "query"
          },
          {
            "type": "string",
            "name": "name",
            "in": "query"
          },
          {
            "type": "string",
            "description": "type is the type of the specified cluster identifier ( \"server\" - default, \"name\" ).",
            "name": "id.type",
            "in": "query"
          }
        ],
        "responses": {
          "200": {
            "description": "A successful response.",
            "schema": {
              "$ref": "#/definitions/clusterClusterResponse"
            }
          },
          "default": {
            "description": "An unexpected error response.",
            "schema": {
              "$ref": "#/definitions/runtimeError"
            }
          }
        }
      }
    },
    "/api/v1/clusters/{id.value}/invalidate-cache": {
      "post": {
        "tags": [
          "ClusterService"
        ],
        "summary": "InvalidateCache invalidates cluster cache",
        "operationId": "ClusterService_InvalidateCache",
        "parameters": [
          {
            "type": "string",
            "description": "value holds the cluster server URL or cluster name",
            "name": "id.value",
            "in": "path",
            "required": true
          }
        ],
        "responses": {
          "200": {
            "description": "A successful response.",
            "schema": {
              "$ref": "#/definitions/v1alpha1Cluster"
            }
          },
          "default": {
            "description": "An unexpected error response.",
            "schema": {
              "$ref": "#/definitions/runtimeError"
            }
          }
        }
      }
    },
    "/api/v1/clusters/{id.value}/rotate-auth": {
      "post": {
        "tags": [
          "ClusterService"
        ],
        "summary": "RotateAuth rotates the bearer token used for a cluster",
        "operationId": "ClusterService_RotateAuth",
        "parameters": [
          {
            "type": "string",
            "description": "value holds the cluster server URL or cluster name",
            "name": "id.value",
            "in": "path",
            "required": true
          }
        ],
        "responses": {
          "200": {
            "description": "A successful response.",
            "schema": {
              "$ref": "#/definitions/clusterClusterResponse"
            }
          },
          "default": {
            "description": "An unexpected error response.",
            "schema": {
              "$ref": "#/definitions/runtimeError"
            }
          }
        }
      }
    },
    "/api/v1/gpgkeys": {
      "get": {
        "tags": [
          "GPGKeyService"
        ],
        "summary": "List all available repository certificates",
        "operationId": "GPGKeyService_List",
        "parameters": [
          {
            "type": "string",
            "description": "The GPG key ID to query for.",
            "name": "keyID",
            "in": "query"
          }
        ],
        "responses": {
          "200": {
            "description": "A successful response.",
            "schema": {
              "$ref": "#/definitions/v1alpha1GnuPGPublicKeyList"
            }
          },
          "default": {
            "description": "An unexpected error response.",
            "schema": {
              "$ref": "#/definitions/runtimeError"
            }
          }
        }
      },
      "post": {
        "tags": [
          "GPGKeyService"
        ],
        "summary": "Create one or more GPG public keys in the server's configuration",
        "operationId": "GPGKeyService_Create",
        "parameters": [
          {
            "description": "Raw key data of the GPG key(s) to create",
            "name": "body",
            "in": "body",
            "required": true,
            "schema": {
              "$ref": "#/definitions/v1alpha1GnuPGPublicKey"
            }
          },
          {
            "type": "boolean",
            "description": "Whether to upsert already existing public keys.",
            "name": "upsert",
            "in": "query"
          }
        ],
        "responses": {
          "200": {
            "description": "A successful response.",
            "schema": {
              "$ref": "#/definitions/gpgkeyGnuPGPublicKeyCreateResponse"
            }
          },
          "default": {
            "description": "An unexpected error response.",
            "schema": {
              "$ref": "#/definitions/runtimeError"
            }
          }
        }
      },
      "delete": {
        "tags": [
          "GPGKeyService"
        ],
        "summary": "Delete specified GPG public key from the server's configuration",
        "operationId": "GPGKeyService_Delete",
        "parameters": [
          {
            "type": "string",
            "description": "The GPG key ID to query for.",
            "name": "keyID",
            "in": "query"
          }
        ],
        "responses": {
          "200": {
            "description": "A successful response.",
            "schema": {
              "$ref": "#/definitions/gpgkeyGnuPGPublicKeyResponse"
            }
          },
          "default": {
            "description": "An unexpected error response.",
            "schema": {
              "$ref": "#/definitions/runtimeError"
            }
          }
        }
      }
    },
    "/api/v1/gpgkeys/{keyID}": {
      "get": {
        "tags": [
          "GPGKeyService"
        ],
        "summary": "Get information about specified GPG public key from the server",
        "operationId": "GPGKeyService_Get",
        "parameters": [
          {
            "type": "string",
            "description": "The GPG key ID to query for",
            "name": "keyID",
            "in": "path",
            "required": true
          }
        ],
        "responses": {
          "200": {
            "description": "A successful response.",
            "schema": {
              "$ref": "#/definitions/v1alpha1GnuPGPublicKey"
            }
          },
          "default": {
            "description": "An unexpected error response.",
            "schema": {
              "$ref": "#/definitions/runtimeError"
            }
          }
        }
      }
    },
    "/api/v1/notifications/services": {
      "get": {
        "tags": [
          "NotificationService"
        ],
        "summary": "List returns list of services",
        "operationId": "NotificationService_ListServices",
        "responses": {
          "200": {
            "description": "A successful response.",
            "schema": {
              "$ref": "#/definitions/notificationServiceList"
            }
          },
          "default": {
            "description": "An unexpected error response.",
            "schema": {
              "$ref": "#/definitions/runtimeError"
            }
          }
        }
      }
    },
    "/api/v1/notifications/templates": {
      "get": {
        "tags": [
          "NotificationService"
        ],
        "summary": "List returns list of templates",
        "operationId": "NotificationService_ListTemplates",
        "responses": {
          "200": {
            "description": "A successful response.",
            "schema": {
              "$ref": "#/definitions/notificationTemplateList"
            }
          },
          "default": {
            "description": "An unexpected error response.",
            "schema": {
              "$ref": "#/definitions/runtimeError"
            }
          }
        }
      }
    },
    "/api/v1/notifications/triggers": {
      "get": {
        "tags": [
          "NotificationService"
        ],
        "summary": "List returns list of triggers",
        "operationId": "NotificationService_ListTriggers",
        "responses": {
          "200": {
            "description": "A successful response.",
            "schema": {
              "$ref": "#/definitions/notificationTriggerList"
            }
          },
          "default": {
            "description": "An unexpected error response.",
            "schema": {
              "$ref": "#/definitions/runtimeError"
            }
          }
        }
      }
    },
    "/api/v1/projects": {
      "get": {
        "tags": [
          "ProjectService"
        ],
        "summary": "List returns list of projects",
        "operationId": "ProjectService_List",
        "parameters": [
          {
            "type": "string",
            "name": "name",
            "in": "query"
          }
        ],
        "responses": {
          "200": {
            "description": "A successful response.",
            "schema": {
              "$ref": "#/definitions/v1alpha1AppProjectList"
            }
          },
          "default": {
            "description": "An unexpected error response.",
            "schema": {
              "$ref": "#/definitions/runtimeError"
            }
          }
        }
      },
      "post": {
        "tags": [
          "ProjectService"
        ],
        "summary": "Create a new project",
        "operationId": "ProjectService_Create",
        "parameters": [
          {
            "name": "body",
            "in": "body",
            "required": true,
            "schema": {
              "$ref": "#/definitions/projectProjectCreateRequest"
            }
          }
        ],
        "responses": {
          "200": {
            "description": "A successful response.",
            "schema": {
              "$ref": "#/definitions/v1alpha1AppProject"
            }
          },
          "default": {
            "description": "An unexpected error response.",
            "schema": {
              "$ref": "#/definitions/runtimeError"
            }
          }
        }
      }
    },
    "/api/v1/projects/{name}": {
      "get": {
        "tags": [
          "ProjectService"
        ],
        "summary": "Get returns a project by name",
        "operationId": "ProjectService_Get",
        "parameters": [
          {
            "type": "string",
            "name": "name",
            "in": "path",
            "required": true
          }
        ],
        "responses": {
          "200": {
            "description": "A successful response.",
            "schema": {
              "$ref": "#/definitions/v1alpha1AppProject"
            }
          },
          "default": {
            "description": "An unexpected error response.",
            "schema": {
              "$ref": "#/definitions/runtimeError"
            }
          }
        }
      },
      "delete": {
        "tags": [
          "ProjectService"
        ],
        "summary": "Delete deletes a project",
        "operationId": "ProjectService_Delete",
        "parameters": [
          {
            "type": "string",
            "name": "name",
            "in": "path",
            "required": true
          }
        ],
        "responses": {
          "200": {
            "description": "A successful response.",
            "schema": {
              "$ref": "#/definitions/projectEmptyResponse"
            }
          },
          "default": {
            "description": "An unexpected error response.",
            "schema": {
              "$ref": "#/definitions/runtimeError"
            }
          }
        }
      }
    },
    "/api/v1/projects/{name}/detailed": {
      "get": {
        "tags": [
          "ProjectService"
        ],
        "summary": "GetDetailedProject returns a project that include project, global project and scoped resources by name",
        "operationId": "ProjectService_GetDetailedProject",
        "parameters": [
          {
            "type": "string",
            "name": "name",
            "in": "path",
            "required": true
          }
        ],
        "responses": {
          "200": {
            "description": "A successful response.",
            "schema": {
              "$ref": "#/definitions/projectDetailedProjectsResponse"
            }
          },
          "default": {
            "description": "An unexpected error response.",
            "schema": {
              "$ref": "#/definitions/runtimeError"
            }
          }
        }
      }
    },
    "/api/v1/projects/{name}/events": {
      "get": {
        "tags": [
          "ProjectService"
        ],
        "summary": "ListEvents returns a list of project events",
        "operationId": "ProjectService_ListEvents",
        "parameters": [
          {
            "type": "string",
            "name": "name",
            "in": "path",
            "required": true
          }
        ],
        "responses": {
          "200": {
            "description": "A successful response.",
            "schema": {
              "$ref": "#/definitions/v1EventList"
            }
          },
          "default": {
            "description": "An unexpected error response.",
            "schema": {
              "$ref": "#/definitions/runtimeError"
            }
          }
        }
      }
    },
    "/api/v1/projects/{name}/globalprojects": {
      "get": {
        "tags": [
          "ProjectService"
        ],
        "summary": "Get returns a virtual project by name",
        "operationId": "ProjectService_GetGlobalProjects",
        "parameters": [
          {
            "type": "string",
            "name": "name",
            "in": "path",
            "required": true
          }
        ],
        "responses": {
          "200": {
            "description": "A successful response.",
            "schema": {
              "$ref": "#/definitions/projectGlobalProjectsResponse"
            }
          },
          "default": {
            "description": "An unexpected error response.",
            "schema": {
              "$ref": "#/definitions/runtimeError"
            }
          }
        }
      }
    },
    "/api/v1/projects/{name}/links": {
      "get": {
        "tags": [
          "ProjectService"
        ],
        "summary": "ListLinks returns all deep links for the particular project",
        "operationId": "ProjectService_ListLinks",
        "parameters": [
          {
            "type": "string",
            "name": "name",
            "in": "path",
            "required": true
          }
        ],
        "responses": {
          "200": {
            "description": "A successful response.",
            "schema": {
              "$ref": "#/definitions/applicationLinksResponse"
            }
          },
          "default": {
            "description": "An unexpected error response.",
            "schema": {
              "$ref": "#/definitions/runtimeError"
            }
          }
        }
      }
    },
    "/api/v1/projects/{name}/syncwindows": {
      "get": {
        "tags": [
          "ProjectService"
        ],
        "summary": "GetSchedulesState returns true if there are any active sync syncWindows",
        "operationId": "ProjectService_GetSyncWindowsState",
        "parameters": [
          {
            "type": "string",
            "name": "name",
            "in": "path",
            "required": true
          }
        ],
        "responses": {
          "200": {
            "description": "A successful response.",
            "schema": {
              "$ref": "#/definitions/projectSyncWindowsResponse"
            }
          },
          "default": {
            "description": "An unexpected error response.",
            "schema": {
              "$ref": "#/definitions/runtimeError"
            }
          }
        }
      }
    },
    "/api/v1/projects/{project.metadata.name}": {
      "put": {
        "tags": [
          "ProjectService"
        ],
        "summary": "Update updates a project",
        "operationId": "ProjectService_Update",
        "parameters": [
          {
            "type": "string",
            "description": "Name must be unique within a namespace. Is required when creating resources, although\nsome resources may allow a client to request the generation of an appropriate name\nautomatically. Name is primarily intended for creation idempotence and configuration\ndefinition.\nCannot be updated.\nMore info: http://kubernetes.io/docs/user-guide/identifiers#names\n+optional",
            "name": "project.metadata.name",
            "in": "path",
            "required": true
          },
          {
            "name": "body",
            "in": "body",
            "required": true,
            "schema": {
              "$ref": "#/definitions/projectProjectUpdateRequest"
            }
          }
        ],
        "responses": {
          "200": {
            "description": "A successful response.",
            "schema": {
              "$ref": "#/definitions/v1alpha1AppProject"
            }
          },
          "default": {
            "description": "An unexpected error response.",
            "schema": {
              "$ref": "#/definitions/runtimeError"
            }
          }
        }
      }
    },
    "/api/v1/projects/{project}/roles/{role}/token": {
      "post": {
        "tags": [
          "ProjectService"
        ],
        "summary": "Create a new project token",
        "operationId": "ProjectService_CreateToken",
        "parameters": [
          {
            "type": "string",
            "name": "project",
            "in": "path",
            "required": true
          },
          {
            "type": "string",
            "name": "role",
            "in": "path",
            "required": true
          },
          {
            "name": "body",
            "in": "body",
            "required": true,
            "schema": {
              "$ref": "#/definitions/projectProjectTokenCreateRequest"
            }
          }
        ],
        "responses": {
          "200": {
            "description": "A successful response.",
            "schema": {
              "$ref": "#/definitions/projectProjectTokenResponse"
            }
          },
          "default": {
            "description": "An unexpected error response.",
            "schema": {
              "$ref": "#/definitions/runtimeError"
            }
          }
        }
      }
    },
    "/api/v1/projects/{project}/roles/{role}/token/{iat}": {
      "delete": {
        "tags": [
          "ProjectService"
        ],
        "summary": "Delete a new project token",
        "operationId": "ProjectService_DeleteToken",
        "parameters": [
          {
            "type": "string",
            "name": "project",
            "in": "path",
            "required": true
          },
          {
            "type": "string",
            "name": "role",
            "in": "path",
            "required": true
          },
          {
            "type": "string",
            "format": "int64",
            "name": "iat",
            "in": "path",
            "required": true
          },
          {
            "type": "string",
            "name": "id",
            "in": "query"
          }
        ],
        "responses": {
          "200": {
            "description": "A successful response.",
            "schema": {
              "$ref": "#/definitions/projectEmptyResponse"
            }
          },
          "default": {
            "description": "An unexpected error response.",
            "schema": {
              "$ref": "#/definitions/runtimeError"
            }
          }
        }
      }
    },
    "/api/v1/repocreds": {
      "get": {
        "tags": [
          "RepoCredsService"
        ],
        "summary": "ListRepositoryCredentials gets a list of all configured repository credential sets",
        "operationId": "RepoCredsService_ListRepositoryCredentials",
        "parameters": [
          {
            "type": "string",
            "description": "Repo URL for query.",
            "name": "url",
            "in": "query"
          }
        ],
        "responses": {
          "200": {
            "description": "A successful response.",
            "schema": {
              "$ref": "#/definitions/v1alpha1RepoCredsList"
            }
          },
          "default": {
            "description": "An unexpected error response.",
            "schema": {
              "$ref": "#/definitions/runtimeError"
            }
          }
        }
      },
      "post": {
        "tags": [
          "RepoCredsService"
        ],
        "summary": "CreateRepositoryCredentials creates a new repository credential set",
        "operationId": "RepoCredsService_CreateRepositoryCredentials",
        "parameters": [
          {
            "description": "Repository definition",
            "name": "body",
            "in": "body",
            "required": true,
            "schema": {
              "$ref": "#/definitions/v1alpha1RepoCreds"
            }
          },
          {
            "type": "boolean",
            "description": "Whether to create in upsert mode.",
            "name": "upsert",
            "in": "query"
          }
        ],
        "responses": {
          "200": {
            "description": "A successful response.",
            "schema": {
              "$ref": "#/definitions/v1alpha1RepoCreds"
            }
          },
          "default": {
            "description": "An unexpected error response.",
            "schema": {
              "$ref": "#/definitions/runtimeError"
            }
          }
        }
      }
    },
    "/api/v1/repocreds/{creds.url}": {
      "put": {
        "tags": [
          "RepoCredsService"
        ],
        "summary": "UpdateRepositoryCredentials updates a repository credential set",
        "operationId": "RepoCredsService_UpdateRepositoryCredentials",
        "parameters": [
          {
            "type": "string",
            "description": "URL is the URL that this credentials matches to",
            "name": "creds.url",
            "in": "path",
            "required": true
          },
          {
            "name": "body",
            "in": "body",
            "required": true,
            "schema": {
              "$ref": "#/definitions/v1alpha1RepoCreds"
            }
          }
        ],
        "responses": {
          "200": {
            "description": "A successful response.",
            "schema": {
              "$ref": "#/definitions/v1alpha1RepoCreds"
            }
          },
          "default": {
            "description": "An unexpected error response.",
            "schema": {
              "$ref": "#/definitions/runtimeError"
            }
          }
        }
      }
    },
    "/api/v1/repocreds/{url}": {
      "delete": {
        "tags": [
          "RepoCredsService"
        ],
        "summary": "DeleteRepositoryCredentials deletes a repository credential set from the configuration",
        "operationId": "RepoCredsService_DeleteRepositoryCredentials",
        "parameters": [
          {
            "type": "string",
            "name": "url",
            "in": "path",
            "required": true
          }
        ],
        "responses": {
          "200": {
            "description": "A successful response.",
            "schema": {
              "$ref": "#/definitions/repocredsRepoCredsResponse"
            }
          },
          "default": {
            "description": "An unexpected error response.",
            "schema": {
              "$ref": "#/definitions/runtimeError"
            }
          }
        }
      }
    },
    "/api/v1/repositories": {
      "get": {
        "tags": [
          "RepositoryService"
        ],
        "summary": "ListRepositories gets a list of all configured repositories",
        "operationId": "RepositoryService_ListRepositories",
        "parameters": [
          {
            "type": "string",
            "description": "Repo URL for query.",
            "name": "repo",
            "in": "query"
          },
          {
            "type": "boolean",
            "description": "Whether to force a cache refresh on repo's connection state.",
            "name": "forceRefresh",
            "in": "query"
          }
        ],
        "responses": {
          "200": {
            "description": "A successful response.",
            "schema": {
              "$ref": "#/definitions/v1alpha1RepositoryList"
            }
          },
          "default": {
            "description": "An unexpected error response.",
            "schema": {
              "$ref": "#/definitions/runtimeError"
            }
          }
        }
      },
      "post": {
        "tags": [
          "RepositoryService"
        ],
        "summary": "CreateRepository creates a new repository configuration",
        "operationId": "RepositoryService_CreateRepository",
        "parameters": [
          {
            "description": "Repository definition",
            "name": "body",
            "in": "body",
            "required": true,
            "schema": {
              "$ref": "#/definitions/v1alpha1Repository"
            }
          },
          {
            "type": "boolean",
            "description": "Whether to create in upsert mode.",
            "name": "upsert",
            "in": "query"
          },
          {
            "type": "boolean",
            "description": "Whether to operate on credential set instead of repository.",
            "name": "credsOnly",
            "in": "query"
          }
        ],
        "responses": {
          "200": {
            "description": "A successful response.",
            "schema": {
              "$ref": "#/definitions/v1alpha1Repository"
            }
          },
          "default": {
            "description": "An unexpected error response.",
            "schema": {
              "$ref": "#/definitions/runtimeError"
            }
          }
        }
      }
    },
    "/api/v1/repositories/{repo.repo}": {
      "put": {
        "tags": [
          "RepositoryService"
        ],
        "summary": "UpdateRepository updates a repository configuration",
        "operationId": "RepositoryService_UpdateRepository",
        "parameters": [
          {
            "type": "string",
            "description": "Repo contains the URL to the remote repository",
            "name": "repo.repo",
            "in": "path",
            "required": true
          },
          {
            "name": "body",
            "in": "body",
            "required": true,
            "schema": {
              "$ref": "#/definitions/v1alpha1Repository"
            }
          }
        ],
        "responses": {
          "200": {
            "description": "A successful response.",
            "schema": {
              "$ref": "#/definitions/v1alpha1Repository"
            }
          },
          "default": {
            "description": "An unexpected error response.",
            "schema": {
              "$ref": "#/definitions/runtimeError"
            }
          }
        }
      }
    },
    "/api/v1/repositories/{repo}": {
      "get": {
        "tags": [
          "RepositoryService"
        ],
        "summary": "Get returns a repository or its credentials",
        "operationId": "RepositoryService_Get",
        "parameters": [
          {
            "type": "string",
            "description": "Repo URL for query",
            "name": "repo",
            "in": "path",
            "required": true
          },
          {
            "type": "boolean",
            "description": "Whether to force a cache refresh on repo's connection state.",
            "name": "forceRefresh",
            "in": "query"
          }
        ],
        "responses": {
          "200": {
            "description": "A successful response.",
            "schema": {
              "$ref": "#/definitions/v1alpha1Repository"
            }
          },
          "default": {
            "description": "An unexpected error response.",
            "schema": {
              "$ref": "#/definitions/runtimeError"
            }
          }
        }
      },
      "delete": {
        "tags": [
          "RepositoryService"
        ],
        "summary": "DeleteRepository deletes a repository from the configuration",
        "operationId": "RepositoryService_DeleteRepository",
        "parameters": [
          {
            "type": "string",
            "description": "Repo URL for query",
            "name": "repo",
            "in": "path",
            "required": true
          },
          {
            "type": "boolean",
            "description": "Whether to force a cache refresh on repo's connection state.",
            "name": "forceRefresh",
            "in": "query"
          }
        ],
        "responses": {
          "200": {
            "description": "A successful response.",
            "schema": {
              "$ref": "#/definitions/repositoryRepoResponse"
            }
          },
          "default": {
            "description": "An unexpected error response.",
            "schema": {
              "$ref": "#/definitions/runtimeError"
            }
          }
        }
      }
    },
    "/api/v1/repositories/{repo}/apps": {
      "get": {
        "tags": [
          "RepositoryService"
        ],
        "summary": "ListApps returns list of apps in the repo",
        "operationId": "RepositoryService_ListApps",
        "parameters": [
          {
            "type": "string",
            "name": "repo",
            "in": "path",
            "required": true
          },
          {
            "type": "string",
            "name": "revision",
            "in": "query"
          },
          {
            "type": "string",
            "name": "appName",
            "in": "query"
          },
          {
            "type": "string",
            "name": "appProject",
            "in": "query"
          }
        ],
        "responses": {
          "200": {
            "description": "A successful response.",
            "schema": {
              "$ref": "#/definitions/repositoryRepoAppsResponse"
            }
          },
          "default": {
            "description": "An unexpected error response.",
            "schema": {
              "$ref": "#/definitions/runtimeError"
            }
          }
        }
      }
    },
    "/api/v1/repositories/{repo}/helmcharts": {
      "get": {
        "tags": [
          "RepositoryService"
        ],
        "summary": "GetHelmCharts returns list of helm charts in the specified repository",
        "operationId": "RepositoryService_GetHelmCharts",
        "parameters": [
          {
            "type": "string",
            "description": "Repo URL for query",
            "name": "repo",
            "in": "path",
            "required": true
          },
          {
            "type": "boolean",
            "description": "Whether to force a cache refresh on repo's connection state.",
            "name": "forceRefresh",
            "in": "query"
          }
        ],
        "responses": {
          "200": {
            "description": "A successful response.",
            "schema": {
              "$ref": "#/definitions/repositoryHelmChartsResponse"
            }
          },
          "default": {
            "description": "An unexpected error response.",
            "schema": {
              "$ref": "#/definitions/runtimeError"
            }
          }
        }
      }
    },
    "/api/v1/repositories/{repo}/refs": {
      "get": {
        "tags": [
          "RepositoryService"
        ],
        "operationId": "RepositoryService_ListRefs",
        "parameters": [
          {
            "type": "string",
            "description": "Repo URL for query",
            "name": "repo",
            "in": "path",
            "required": true
          },
          {
            "type": "boolean",
            "description": "Whether to force a cache refresh on repo's connection state.",
            "name": "forceRefresh",
            "in": "query"
          }
        ],
        "responses": {
          "200": {
            "description": "A successful response.",
            "schema": {
              "$ref": "#/definitions/repositoryRefs"
            }
          },
          "default": {
            "description": "An unexpected error response.",
            "schema": {
              "$ref": "#/definitions/runtimeError"
            }
          }
        }
      }
    },
    "/api/v1/repositories/{repo}/validate": {
      "post": {
        "tags": [
          "RepositoryService"
        ],
        "summary": "ValidateAccess validates access to a repository with given parameters",
        "operationId": "RepositoryService_ValidateAccess",
        "parameters": [
          {
            "type": "string",
            "description": "The URL to the repo",
            "name": "repo",
            "in": "path",
            "required": true
          },
          {
            "description": "The URL to the repo",
            "name": "body",
            "in": "body",
            "required": true,
            "schema": {
              "type": "string"
            }
          },
          {
            "type": "string",
            "description": "Username for accessing repo.",
            "name": "username",
            "in": "query"
          },
          {
            "type": "string",
            "description": "Password for accessing repo.",
            "name": "password",
            "in": "query"
          },
          {
            "type": "string",
            "description": "Private key data for accessing SSH repository.",
            "name": "sshPrivateKey",
            "in": "query"
          },
          {
            "type": "boolean",
            "description": "Whether to skip certificate or host key validation.",
            "name": "insecure",
            "in": "query"
          },
          {
            "type": "string",
            "description": "TLS client cert data for accessing HTTPS repository.",
            "name": "tlsClientCertData",
            "in": "query"
          },
          {
            "type": "string",
            "description": "TLS client cert key for accessing HTTPS repository.",
            "name": "tlsClientCertKey",
            "in": "query"
          },
          {
            "type": "string",
            "description": "The type of the repo.",
            "name": "type",
            "in": "query"
          },
          {
            "type": "string",
            "description": "The name of the repo.",
            "name": "name",
            "in": "query"
          },
          {
            "type": "boolean",
            "description": "Whether helm-oci support should be enabled for this repo.",
            "name": "enableOci",
            "in": "query"
          },
          {
            "type": "string",
            "description": "Github App Private Key PEM data.",
            "name": "githubAppPrivateKey",
            "in": "query"
          },
          {
            "type": "string",
            "format": "int64",
            "description": "Github App ID of the app used to access the repo.",
            "name": "githubAppID",
            "in": "query"
          },
          {
            "type": "string",
            "format": "int64",
            "description": "Github App Installation ID of the installed GitHub App.",
            "name": "githubAppInstallationID",
            "in": "query"
          },
          {
            "type": "string",
            "description": "Github App Enterprise base url if empty will default to https://api.github.com.",
            "name": "githubAppEnterpriseBaseUrl",
            "in": "query"
          },
          {
            "type": "string",
            "description": "HTTP/HTTPS proxy to access the repository.",
            "name": "proxy",
            "in": "query"
          },
          {
            "type": "string",
            "description": "Reference between project and repository that allow you automatically to be added as item inside SourceRepos project entity.",
            "name": "project",
            "in": "query"
          },
          {
            "type": "string",
            "description": "Google Cloud Platform service account key.",
            "name": "gcpServiceAccountKey",
            "in": "query"
          },
          {
            "type": "boolean",
            "description": "Whether to force HTTP basic auth.",
            "name": "forceHttpBasicAuth",
            "in": "query"
          }
        ],
        "responses": {
          "200": {
            "description": "A successful response.",
            "schema": {
              "$ref": "#/definitions/repositoryRepoResponse"
            }
          },
          "default": {
            "description": "An unexpected error response.",
            "schema": {
              "$ref": "#/definitions/runtimeError"
            }
          }
        }
      }
    },
    "/api/v1/repositories/{source.repoURL}/appdetails": {
      "post": {
        "tags": [
          "RepositoryService"
        ],
        "summary": "GetAppDetails returns application details by given path",
        "operationId": "RepositoryService_GetAppDetails",
        "parameters": [
          {
            "type": "string",
            "description": "RepoURL is the URL to the repository (Git or Helm) that contains the application manifests",
            "name": "source.repoURL",
            "in": "path",
            "required": true
          },
          {
            "name": "body",
            "in": "body",
            "required": true,
            "schema": {
              "$ref": "#/definitions/repositoryRepoAppDetailsQuery"
            }
          }
        ],
        "responses": {
          "200": {
            "description": "A successful response.",
            "schema": {
              "$ref": "#/definitions/repositoryRepoAppDetailsResponse"
            }
          },
          "default": {
            "description": "An unexpected error response.",
            "schema": {
              "$ref": "#/definitions/runtimeError"
            }
          }
        }
      }
    },
    "/api/v1/session": {
      "post": {
        "tags": [
          "SessionService"
        ],
        "summary": "Create a new JWT for authentication and set a cookie if using HTTP",
        "operationId": "SessionService_Create",
        "parameters": [
          {
            "name": "body",
            "in": "body",
            "required": true,
            "schema": {
              "$ref": "#/definitions/sessionSessionCreateRequest"
            }
          }
        ],
        "responses": {
          "200": {
            "description": "A successful response.",
            "schema": {
              "$ref": "#/definitions/sessionSessionResponse"
            }
          },
          "default": {
            "description": "An unexpected error response.",
            "schema": {
              "$ref": "#/definitions/runtimeError"
            }
          }
        }
      },
      "delete": {
        "tags": [
          "SessionService"
        ],
        "summary": "Delete an existing JWT cookie if using HTTP",
        "operationId": "SessionService_Delete",
        "responses": {
          "200": {
            "description": "A successful response.",
            "schema": {
              "$ref": "#/definitions/sessionSessionResponse"
            }
          },
          "default": {
            "description": "An unexpected error response.",
            "schema": {
              "$ref": "#/definitions/runtimeError"
            }
          }
        }
      }
    },
    "/api/v1/session/userinfo": {
      "get": {
        "tags": [
          "SessionService"
        ],
        "summary": "Get the current user's info",
        "operationId": "SessionService_GetUserInfo",
        "responses": {
          "200": {
            "description": "A successful response.",
            "schema": {
              "$ref": "#/definitions/sessionGetUserInfoResponse"
            }
          },
          "default": {
            "description": "An unexpected error response.",
            "schema": {
              "$ref": "#/definitions/runtimeError"
            }
          }
        }
      }
    },
    "/api/v1/settings": {
      "get": {
        "tags": [
          "SettingsService"
        ],
        "summary": "Get returns Argo CD settings",
        "operationId": "SettingsService_Get",
        "responses": {
          "200": {
            "description": "A successful response.",
            "schema": {
              "$ref": "#/definitions/clusterSettings"
            }
          },
          "default": {
            "description": "An unexpected error response.",
            "schema": {
              "$ref": "#/definitions/runtimeError"
            }
          }
        }
      }
    },
    "/api/v1/settings/plugins": {
      "get": {
        "tags": [
          "SettingsService"
        ],
        "summary": "Get returns Argo CD plugins",
        "operationId": "SettingsService_GetPlugins",
        "responses": {
          "200": {
            "description": "A successful response.",
            "schema": {
              "$ref": "#/definitions/clusterSettingsPluginsResponse"
            }
          },
          "default": {
            "description": "An unexpected error response.",
            "schema": {
              "$ref": "#/definitions/runtimeError"
            }
          }
        }
      }
    },
    "/api/v1/stream/applications": {
      "get": {
        "tags": [
          "ApplicationService"
        ],
        "summary": "Watch returns stream of application change events",
        "operationId": "ApplicationService_Watch",
        "parameters": [
          {
            "type": "string",
            "description": "the application's name.",
            "name": "name",
            "in": "query"
          },
          {
            "type": "string",
            "description": "forces application reconciliation if set to true.",
            "name": "refresh",
            "in": "query"
          },
          {
            "type": "array",
            "items": {
              "type": "string"
            },
            "collectionFormat": "multi",
            "description": "the project names to restrict returned list applications.",
            "name": "projects",
            "in": "query"
          },
          {
            "type": "string",
            "description": "when specified with a watch call, shows changes that occur after that particular version of a resource.",
            "name": "resourceVersion",
            "in": "query"
          },
          {
            "type": "string",
            "description": "the selector to restrict returned list to applications only with matched labels.",
            "name": "selector",
            "in": "query"
          },
          {
            "type": "string",
            "description": "the repoURL to restrict returned list applications.",
            "name": "repo",
            "in": "query"
          },
          {
            "type": "string",
            "description": "the application's namespace.",
            "name": "appNamespace",
            "in": "query"
          },
          {
            "type": "array",
            "items": {
              "type": "string"
            },
            "collectionFormat": "multi",
            "description": "the project names to restrict returned list applications (legacy name for backwards-compatibility).",
            "name": "project",
            "in": "query"
          }
        ],
        "responses": {
          "200": {
            "description": "A successful response.(streaming responses)",
            "schema": {
              "type": "object",
              "title": "Stream result of v1alpha1ApplicationWatchEvent",
              "properties": {
                "error": {
                  "$ref": "#/definitions/runtimeStreamError"
                },
                "result": {
                  "$ref": "#/definitions/v1alpha1ApplicationWatchEvent"
                }
              }
            }
          },
          "default": {
            "description": "An unexpected error response.",
            "schema": {
              "$ref": "#/definitions/runtimeError"
            }
          }
        }
      }
    },
    "/api/v1/stream/applications/{applicationName}/resource-tree": {
      "get": {
        "tags": [
          "ApplicationService"
        ],
        "summary": "Watch returns stream of application resource tree",
        "operationId": "ApplicationService_WatchResourceTree",
        "parameters": [
          {
            "type": "string",
            "name": "applicationName",
            "in": "path",
            "required": true
          },
          {
            "type": "string",
            "name": "namespace",
            "in": "query"
          },
          {
            "type": "string",
            "name": "name",
            "in": "query"
          },
          {
            "type": "string",
            "name": "version",
            "in": "query"
          },
          {
            "type": "string",
            "name": "group",
            "in": "query"
          },
          {
            "type": "string",
            "name": "kind",
            "in": "query"
          },
          {
            "type": "string",
            "name": "appNamespace",
            "in": "query"
          }
        ],
        "responses": {
          "200": {
            "description": "A successful response.(streaming responses)",
            "schema": {
              "type": "object",
              "title": "Stream result of v1alpha1ApplicationTree",
              "properties": {
                "error": {
                  "$ref": "#/definitions/runtimeStreamError"
                },
                "result": {
                  "$ref": "#/definitions/v1alpha1ApplicationTree"
                }
              }
            }
          },
          "default": {
            "description": "An unexpected error response.",
            "schema": {
              "$ref": "#/definitions/runtimeError"
            }
          }
        }
      }
    },
    "/api/version": {
      "get": {
        "tags": [
          "VersionService"
        ],
        "summary": "Version returns version information of the API server",
        "operationId": "VersionService_Version",
        "responses": {
          "200": {
            "description": "A successful response.",
            "schema": {
              "$ref": "#/definitions/versionVersionMessage"
            }
          },
          "default": {
            "description": "An unexpected error response.",
            "schema": {
              "$ref": "#/definitions/runtimeError"
            }
          }
        }
      }
    }
  },
  "definitions": {
    "accountAccount": {
      "type": "object",
      "properties": {
        "capabilities": {
          "type": "array",
          "items": {
            "type": "string"
          }
        },
        "enabled": {
          "type": "boolean"
        },
        "name": {
          "type": "string"
        },
        "tokens": {
          "type": "array",
          "items": {
            "$ref": "#/definitions/accountToken"
          }
        }
      }
    },
    "accountAccountsList": {
      "type": "object",
      "properties": {
        "items": {
          "type": "array",
          "items": {
            "$ref": "#/definitions/accountAccount"
          }
        }
      }
    },
    "accountCanIResponse": {
      "type": "object",
      "properties": {
        "value": {
          "type": "string"
        }
      }
    },
    "accountCreateTokenRequest": {
      "type": "object",
      "properties": {
        "expiresIn": {
          "type": "string",
          "format": "int64",
          "title": "expiresIn represents a duration in seconds"
        },
        "id": {
          "type": "string"
        },
        "name": {
          "type": "string"
        }
      }
    },
    "accountCreateTokenResponse": {
      "type": "object",
      "properties": {
        "token": {
          "type": "string"
        }
      }
    },
    "accountEmptyResponse": {
      "type": "object"
    },
    "accountToken": {
      "type": "object",
      "properties": {
        "expiresAt": {
          "type": "string",
          "format": "int64"
        },
        "id": {
          "type": "string"
        },
        "issuedAt": {
          "type": "string",
          "format": "int64"
        }
      }
    },
    "accountUpdatePasswordRequest": {
      "type": "object",
      "properties": {
        "currentPassword": {
          "type": "string"
        },
        "name": {
          "type": "string"
        },
        "newPassword": {
          "type": "string"
        }
      }
    },
    "accountUpdatePasswordResponse": {
      "type": "object"
    },
    "applicationApplicationManifestQueryWithFiles": {
      "type": "object",
      "properties": {
        "appNamespace": {
          "type": "string"
        },
        "checksum": {
          "type": "string"
        },
        "name": {
          "type": "string"
        }
      }
    },
    "applicationApplicationManifestQueryWithFilesWrapper": {
      "type": "object",
      "properties": {
        "chunk": {
          "$ref": "#/definitions/applicationFileChunk"
        },
        "query": {
          "$ref": "#/definitions/applicationApplicationManifestQueryWithFiles"
        }
      }
    },
    "applicationApplicationPatchRequest": {
      "type": "object",
      "title": "ApplicationPatchRequest is a request to patch an application",
      "properties": {
        "appNamespace": {
          "type": "string"
        },
        "name": {
          "type": "string"
        },
        "patch": {
          "type": "string"
        },
        "patchType": {
          "type": "string"
        }
      }
    },
    "applicationApplicationResourceResponse": {
      "type": "object",
      "properties": {
        "manifest": {
          "type": "string"
        }
      }
    },
    "applicationApplicationResponse": {
      "type": "object"
    },
    "applicationApplicationRollbackRequest": {
      "type": "object",
      "properties": {
        "appNamespace": {
          "type": "string"
        },
        "dryRun": {
          "type": "boolean"
        },
        "id": {
          "type": "string",
          "format": "int64"
        },
        "name": {
          "type": "string"
        },
        "prune": {
          "type": "boolean"
        }
      }
    },
    "applicationApplicationSyncRequest": {
      "type": "object",
      "title": "ApplicationSyncRequest is a request to apply the config state to live state",
      "properties": {
        "appNamespace": {
          "type": "string"
        },
        "dryRun": {
          "type": "boolean"
        },
        "infos": {
          "type": "array",
          "items": {
            "$ref": "#/definitions/v1alpha1Info"
          }
        },
        "manifests": {
          "type": "array",
          "items": {
            "type": "string"
          }
        },
        "name": {
          "type": "string"
        },
        "prune": {
          "type": "boolean"
        },
        "resources": {
          "type": "array",
          "items": {
            "$ref": "#/definitions/v1alpha1SyncOperationResource"
          }
        },
        "retryStrategy": {
          "$ref": "#/definitions/v1alpha1RetryStrategy"
        },
        "revision": {
          "type": "string"
        },
        "strategy": {
          "$ref": "#/definitions/v1alpha1SyncStrategy"
        },
        "syncOptions": {
          "$ref": "#/definitions/applicationSyncOptions"
        }
      }
    },
    "applicationApplicationSyncWindow": {
      "type": "object",
      "properties": {
        "duration": {
          "type": "string"
        },
        "kind": {
          "type": "string"
        },
        "manualSync": {
          "type": "boolean"
        },
        "schedule": {
          "type": "string"
        }
      }
    },
    "applicationApplicationSyncWindowsResponse": {
      "type": "object",
      "properties": {
        "activeWindows": {
          "type": "array",
          "items": {
            "$ref": "#/definitions/applicationApplicationSyncWindow"
          }
        },
        "assignedWindows": {
          "type": "array",
          "items": {
            "$ref": "#/definitions/applicationApplicationSyncWindow"
          }
        },
        "canSync": {
          "type": "boolean"
        }
      }
    },
    "applicationFileChunk": {
      "type": "object",
      "properties": {
        "chunk": {
          "type": "string",
          "format": "byte"
        }
      }
    },
    "applicationLinkInfo": {
      "type": "object",
      "properties": {
        "description": {
          "type": "string"
        },
        "iconClass": {
          "type": "string"
        },
        "title": {
          "type": "string"
        },
        "url": {
          "type": "string"
        }
      }
    },
    "applicationLinksResponse": {
      "type": "object",
      "properties": {
        "items": {
          "type": "array",
          "items": {
            "$ref": "#/definitions/applicationLinkInfo"
          }
        }
      }
    },
    "applicationLogEntry": {
      "type": "object",
      "properties": {
        "content": {
          "type": "string"
        },
        "last": {
          "type": "boolean"
        },
        "podName": {
          "type": "string"
        },
        "timeStamp": {
          "$ref": "#/definitions/v1Time"
        },
        "timeStampStr": {
          "type": "string"
        }
      }
    },
    "applicationManagedResourcesResponse": {
      "type": "object",
      "properties": {
        "items": {
          "type": "array",
          "items": {
            "$ref": "#/definitions/v1alpha1ResourceDiff"
          }
        }
      }
    },
    "applicationOperationTerminateResponse": {
      "type": "object"
    },
    "applicationResourceActionsListResponse": {
      "type": "object",
      "properties": {
        "actions": {
          "type": "array",
          "items": {
            "$ref": "#/definitions/v1alpha1ResourceAction"
          }
        }
      }
    },
    "applicationSyncOptions": {
      "type": "object",
      "properties": {
        "items": {
          "type": "array",
          "items": {
            "type": "string"
          }
        }
      }
    },
    "applicationsetApplicationSetResponse": {
      "type": "object",
      "properties": {
        "applicationset": {
          "$ref": "#/definitions/v1alpha1ApplicationSet"
        },
        "project": {
          "type": "string"
        }
      }
    },
    "applicationv1alpha1EnvEntry": {
      "type": "object",
      "title": "EnvEntry represents an entry in the application's environment",
      "properties": {
        "name": {
          "type": "string",
          "title": "Name is the name of the variable, usually expressed in uppercase"
        },
        "value": {
          "type": "string",
          "title": "Value is the value of the variable"
        }
      }
    },
    "clusterClusterID": {
      "type": "object",
      "title": "ClusterID holds a cluster server URL or cluster name",
      "properties": {
        "type": {
          "type": "string",
          "title": "type is the type of the specified cluster identifier ( \"server\" - default, \"name\" )"
        },
        "value": {
          "type": "string",
          "title": "value holds the cluster server URL or cluster name"
        }
      }
    },
    "clusterClusterResponse": {
      "type": "object"
    },
    "clusterConnector": {
      "type": "object",
      "properties": {
        "name": {
          "type": "string"
        },
        "type": {
          "type": "string"
        }
      }
    },
    "clusterDexConfig": {
      "type": "object",
      "properties": {
        "connectors": {
          "type": "array",
          "items": {
            "$ref": "#/definitions/clusterConnector"
          }
        }
      }
    },
    "clusterGoogleAnalyticsConfig": {
      "type": "object",
      "properties": {
        "anonymizeUsers": {
          "type": "boolean"
        },
        "trackingID": {
          "type": "string"
        }
      }
    },
    "clusterHelp": {
      "type": "object",
      "title": "Help settings",
      "properties": {
        "binaryUrls": {
          "type": "object",
          "title": "the URLs for downloading argocd binaries",
          "additionalProperties": {
            "type": "string"
          }
        },
        "chatText": {
          "type": "string",
          "title": "the text for getting chat help, defaults to \"Chat now!\""
        },
        "chatUrl": {
          "type": "string",
          "title": "the URL for getting chat help, this will typically be your Slack channel for support"
        }
      }
    },
    "clusterOIDCConfig": {
      "type": "object",
      "properties": {
        "cliClientID": {
          "type": "string"
        },
        "clientID": {
          "type": "string"
        },
        "idTokenClaims": {
          "type": "object",
          "additionalProperties": {
            "$ref": "#/definitions/oidcClaim"
          }
        },
        "issuer": {
          "type": "string"
        },
        "name": {
          "type": "string"
        },
        "scopes": {
          "type": "array",
          "items": {
            "type": "string"
          }
        }
      }
    },
    "clusterPlugin": {
      "type": "object",
      "title": "Plugin settings",
      "properties": {
        "name": {
          "type": "string",
          "title": "the name of the plugin, e.g. \"kasane\""
        }
      }
    },
    "clusterSettings": {
      "type": "object",
      "properties": {
        "appLabelKey": {
          "type": "string"
        },
        "appsInAnyNamespaceEnabled": {
          "type": "boolean"
        },
        "configManagementPlugins": {
          "description": "Deprecated: use sidecar plugins instead.",
          "type": "array",
          "items": {
            "$ref": "#/definitions/v1alpha1ConfigManagementPlugin"
          }
        },
        "controllerNamespace": {
          "type": "string"
        },
        "dexConfig": {
          "$ref": "#/definitions/clusterDexConfig"
        },
        "execEnabled": {
          "type": "boolean"
        },
        "googleAnalytics": {
          "$ref": "#/definitions/clusterGoogleAnalyticsConfig"
        },
        "help": {
          "$ref": "#/definitions/clusterHelp"
        },
        "kustomizeOptions": {
          "$ref": "#/definitions/v1alpha1KustomizeOptions"
        },
        "kustomizeVersions": {
          "type": "array",
          "items": {
            "type": "string"
          }
        },
        "oidcConfig": {
          "$ref": "#/definitions/clusterOIDCConfig"
        },
        "passwordPattern": {
          "type": "string"
        },
        "plugins": {
          "type": "array",
          "items": {
            "$ref": "#/definitions/clusterPlugin"
          }
        },
        "resourceOverrides": {
          "type": "object",
          "additionalProperties": {
            "$ref": "#/definitions/v1alpha1ResourceOverride"
          }
        },
        "statusBadgeEnabled": {
          "type": "boolean"
        },
        "statusBadgeRootUrl": {
          "type": "string"
        },
        "trackingMethod": {
          "type": "string"
        },
        "uiBannerContent": {
          "type": "string"
        },
        "uiBannerPermanent": {
          "type": "boolean"
        },
        "uiBannerPosition": {
          "type": "string"
        },
        "uiBannerURL": {
          "type": "string"
        },
        "uiCssURL": {
          "type": "string"
        },
        "url": {
          "type": "string"
        },
        "userLoginsDisabled": {
          "type": "boolean"
        }
      }
    },
    "clusterSettingsPluginsResponse": {
      "type": "object",
      "properties": {
        "plugins": {
          "type": "array",
          "items": {
            "$ref": "#/definitions/clusterPlugin"
          }
        }
      }
    },
    "gpgkeyGnuPGPublicKeyCreateResponse": {
      "type": "object",
      "title": "Response to a public key creation request",
      "properties": {
        "created": {
          "$ref": "#/definitions/v1alpha1GnuPGPublicKeyList"
        },
        "skipped": {
          "type": "array",
          "title": "List of key IDs that haven been skipped because they already exist on the server",
          "items": {
            "type": "string"
          }
        }
      }
    },
    "gpgkeyGnuPGPublicKeyResponse": {
      "type": "object",
      "title": "Generic (empty) response for GPG public key CRUD requests"
    },
    "intstrIntOrString": {
      "description": "+protobuf=true\n+protobuf.options.(gogoproto.goproto_stringer)=false\n+k8s:openapi-gen=true",
      "type": "object",
      "title": "IntOrString is a type that can hold an int32 or a string.  When used in\nJSON or YAML marshalling and unmarshalling, it produces or consumes the\ninner type.  This allows you to have, for example, a JSON field that can\naccept a name or number.\nTODO: Rename to Int32OrString",
      "properties": {
        "intVal": {
          "type": "integer",
          "format": "int32"
        },
        "strVal": {
          "type": "string"
        },
        "type": {
          "type": "string",
          "format": "int64"
        }
      }
    },
    "notificationService": {
      "type": "object",
      "properties": {
        "name": {
          "type": "string"
        }
      }
    },
    "notificationServiceList": {
      "type": "object",
      "properties": {
        "items": {
          "type": "array",
          "items": {
            "$ref": "#/definitions/notificationService"
          }
        }
      }
    },
    "notificationTemplate": {
      "type": "object",
      "properties": {
        "name": {
          "type": "string"
        }
      }
    },
    "notificationTemplateList": {
      "type": "object",
      "properties": {
        "items": {
          "type": "array",
          "items": {
            "$ref": "#/definitions/notificationTemplate"
          }
        }
      }
    },
    "notificationTrigger": {
      "type": "object",
      "properties": {
        "name": {
          "type": "string"
        }
      }
    },
    "notificationTriggerList": {
      "type": "object",
      "properties": {
        "items": {
          "type": "array",
          "items": {
            "$ref": "#/definitions/notificationTrigger"
          }
        }
      }
    },
    "oidcClaim": {
      "type": "object",
      "properties": {
        "essential": {
          "type": "boolean"
        },
        "value": {
          "type": "string"
        },
        "values": {
          "type": "array",
          "items": {
            "type": "string"
          }
        }
      }
    },
    "projectDetailedProjectsResponse": {
      "type": "object",
      "properties": {
        "clusters": {
          "type": "array",
          "items": {
            "$ref": "#/definitions/v1alpha1Cluster"
          }
        },
        "globalProjects": {
          "type": "array",
          "items": {
            "$ref": "#/definitions/v1alpha1AppProject"
          }
        },
        "project": {
          "$ref": "#/definitions/v1alpha1AppProject"
        },
        "repositories": {
          "type": "array",
          "items": {
            "$ref": "#/definitions/v1alpha1Repository"
          }
        }
      }
    },
    "projectEmptyResponse": {
      "type": "object"
    },
    "projectGlobalProjectsResponse": {
      "type": "object",
      "properties": {
        "items": {
          "type": "array",
          "items": {
            "$ref": "#/definitions/v1alpha1AppProject"
          }
        }
      }
    },
    "projectProjectCreateRequest": {
      "description": "ProjectCreateRequest defines project creation parameters.",
      "type": "object",
      "properties": {
        "project": {
          "$ref": "#/definitions/v1alpha1AppProject"
        },
        "upsert": {
          "type": "boolean"
        }
      }
    },
    "projectProjectTokenCreateRequest": {
      "description": "ProjectTokenCreateRequest defines project token creation parameters.",
      "type": "object",
      "properties": {
        "description": {
          "type": "string"
        },
        "expiresIn": {
          "type": "string",
          "format": "int64",
          "title": "expiresIn represents a duration in seconds"
        },
        "id": {
          "type": "string"
        },
        "project": {
          "type": "string"
        },
        "role": {
          "type": "string"
        }
      }
    },
    "projectProjectTokenResponse": {
      "description": "ProjectTokenResponse wraps the created token or returns an empty string if deleted.",
      "type": "object",
      "properties": {
        "token": {
          "type": "string"
        }
      }
    },
    "projectProjectUpdateRequest": {
      "type": "object",
      "properties": {
        "project": {
          "$ref": "#/definitions/v1alpha1AppProject"
        }
      }
    },
    "projectSyncWindowsResponse": {
      "type": "object",
      "properties": {
        "windows": {
          "type": "array",
          "items": {
            "$ref": "#/definitions/v1alpha1SyncWindow"
          }
        }
      }
    },
    "protobufAny": {
      "type": "object",
      "properties": {
        "type_url": {
          "type": "string"
        },
        "value": {
          "type": "string",
          "format": "byte"
        }
      }
    },
    "repocredsRepoCredsResponse": {
      "type": "object",
      "title": "RepoCredsResponse is a response to most repository credentials requests"
    },
    "repositoryAppInfo": {
      "type": "object",
      "title": "AppInfo contains application type and app file path",
      "properties": {
        "path": {
          "type": "string"
        },
        "type": {
          "type": "string"
        }
      }
    },
    "repositoryDirectoryAppSpec": {
      "type": "object",
      "title": "DirectoryAppSpec contains directory"
    },
    "repositoryHelmAppSpec": {
      "type": "object",
      "title": "HelmAppSpec contains helm app name  in source repo",
      "properties": {
        "fileParameters": {
          "type": "array",
          "title": "helm file parameters",
          "items": {
            "$ref": "#/definitions/v1alpha1HelmFileParameter"
          }
        },
        "name": {
          "type": "string"
        },
        "parameters": {
          "type": "array",
          "title": "the output of `helm inspect values`",
          "items": {
            "$ref": "#/definitions/v1alpha1HelmParameter"
          }
        },
        "valueFiles": {
          "type": "array",
          "items": {
            "type": "string"
          }
        },
        "values": {
          "type": "string",
          "title": "the contents of values.yaml"
        }
      }
    },
    "repositoryHelmChart": {
      "type": "object",
      "properties": {
        "name": {
          "type": "string"
        },
        "versions": {
          "type": "array",
          "items": {
            "type": "string"
          }
        }
      }
    },
    "repositoryHelmChartsResponse": {
      "type": "object",
      "properties": {
        "items": {
          "type": "array",
          "items": {
            "$ref": "#/definitions/repositoryHelmChart"
          }
        }
      }
    },
    "repositoryKustomizeAppSpec": {
      "type": "object",
      "title": "KustomizeAppSpec contains kustomize images",
      "properties": {
        "images": {
          "description": "images is a list of available images.",
          "type": "array",
          "items": {
            "type": "string"
          }
        }
      }
    },
    "repositoryManifestResponse": {
      "type": "object",
      "properties": {
        "manifests": {
          "type": "array",
          "items": {
            "type": "string"
          }
        },
        "namespace": {
          "type": "string"
        },
        "revision": {
          "type": "string",
          "title": "resolved revision"
        },
        "server": {
          "type": "string"
        },
        "sourceType": {
          "type": "string"
        },
        "verifyResult": {
          "type": "string",
          "title": "Raw response of git verify-commit operation (always the empty string for Helm)"
        }
      }
    },
    "repositoryParameterAnnouncement": {
      "type": "object",
      "properties": {
        "array": {
          "description": "array is the default value of the parameter if the parameter is an array.",
          "type": "array",
          "items": {
            "type": "string"
          }
        },
        "collectionType": {
          "description": "collectionType is the type of value this parameter holds - either a single value (a string) or a collection\n(array or map). If collectionType is set, only the field with that type will be used. If collectionType is not\nset, `string` is the default. If collectionType is set to an invalid value, a validation error is thrown.",
          "type": "string"
        },
        "itemType": {
          "description": "itemType determines the primitive data type represented by the parameter. Parameters are always encoded as\nstrings, but this field lets them be interpreted as other primitive types.",
          "type": "string"
        },
        "map": {
          "description": "map is the default value of the parameter if the parameter is a map.",
          "type": "object",
          "additionalProperties": {
            "type": "string"
          }
        },
        "name": {
          "description": "name is the name identifying a parameter.",
          "type": "string"
        },
        "required": {
          "description": "required defines if this given parameter is mandatory.",
          "type": "boolean"
        },
        "string": {
          "description": "string is the default value of the parameter if the parameter is a string.",
          "type": "string"
        },
        "title": {
          "description": "title is a human-readable text of the parameter name.",
          "type": "string"
        },
        "tooltip": {
          "description": "tooltip is a human-readable description of the parameter.",
          "type": "string"
        }
      }
    },
    "repositoryPluginAppSpec": {
      "type": "object",
      "title": "PluginAppSpec contains details about a plugin-type Application",
      "properties": {
        "parametersAnnouncement": {
          "type": "array",
          "items": {
            "$ref": "#/definitions/repositoryParameterAnnouncement"
          }
        }
      }
    },
    "repositoryRefs": {
      "type": "object",
      "title": "A subset of the repository's named refs",
      "properties": {
        "branches": {
          "type": "array",
          "items": {
            "type": "string"
          }
        },
        "tags": {
          "type": "array",
          "items": {
            "type": "string"
          }
        }
      }
    },
    "repositoryRepoAppDetailsQuery": {
      "type": "object",
      "title": "RepoAppDetailsQuery contains query information for app details request",
      "properties": {
        "appName": {
          "type": "string"
        },
        "appProject": {
          "type": "string"
        },
        "source": {
          "$ref": "#/definitions/v1alpha1ApplicationSource"
        }
      }
    },
    "repositoryRepoAppDetailsResponse": {
      "type": "object",
      "title": "RepoAppDetailsResponse application details",
      "properties": {
        "directory": {
          "$ref": "#/definitions/repositoryDirectoryAppSpec"
        },
        "helm": {
          "$ref": "#/definitions/repositoryHelmAppSpec"
        },
        "kustomize": {
          "$ref": "#/definitions/repositoryKustomizeAppSpec"
        },
        "plugin": {
          "$ref": "#/definitions/repositoryPluginAppSpec"
        },
        "type": {
          "type": "string"
        }
      }
    },
    "repositoryRepoAppsResponse": {
      "type": "object",
      "title": "RepoAppsResponse contains applications of specified repository",
      "properties": {
        "items": {
          "type": "array",
          "items": {
            "$ref": "#/definitions/repositoryAppInfo"
          }
        }
      }
    },
    "repositoryRepoResponse": {
      "type": "object"
    },
    "runtimeError": {
      "type": "object",
      "properties": {
        "code": {
          "type": "integer",
          "format": "int32"
        },
        "details": {
          "type": "array",
          "items": {
            "$ref": "#/definitions/protobufAny"
          }
        },
        "error": {
          "type": "string"
        },
        "message": {
          "type": "string"
        }
      }
    },
    "runtimeRawExtension": {
      "description": "RawExtension is used to hold extensions in external versions.\n\nTo use this, make a field which has RawExtension as its type in your external, versioned\nstruct, and Object in your internal struct. You also need to register your\nvarious plugin types.\n\n// Internal package:\ntype MyAPIObject struct {\n\truntime.TypeMeta `json:\",inline\"`\n\tMyPlugin runtime.Object `json:\"myPlugin\"`\n}\ntype PluginA struct {\n\tAOption string `json:\"aOption\"`\n}\n\n// External package:\ntype MyAPIObject struct {\n\truntime.TypeMeta `json:\",inline\"`\n\tMyPlugin runtime.RawExtension `json:\"myPlugin\"`\n}\ntype PluginA struct {\n\tAOption string `json:\"aOption\"`\n}\n\n// On the wire, the JSON will look something like this:\n{\n\t\"kind\":\"MyAPIObject\",\n\t\"apiVersion\":\"v1\",\n\t\"myPlugin\": {\n\t\t\"kind\":\"PluginA\",\n\t\t\"aOption\":\"foo\",\n\t},\n}\n\nSo what happens? Decode first uses json or yaml to unmarshal the serialized data into\nyour external MyAPIObject. That causes the raw JSON to be stored, but not unpacked.\nThe next step is to copy (using pkg/conversion) into the internal struct. The runtime\npackage's DefaultScheme has conversion functions installed which will unpack the\nJSON stored in RawExtension, turning it into the correct object type, and storing it\nin the Object. (TODO: In the case where the object is of an unknown type, a\nruntime.Unknown object will be created and stored.)\n\n+k8s:deepcopy-gen=true\n+protobuf=true\n+k8s:openapi-gen=true",
      "type": "object",
      "properties": {
        "raw": {
          "description": "Raw is the underlying serialization of this object.\n\nTODO: Determine how to detect ContentType and ContentEncoding of 'Raw' data.",
          "type": "string",
          "format": "byte"
        }
      }
    },
    "runtimeStreamError": {
      "type": "object",
      "properties": {
        "details": {
          "type": "array",
          "items": {
            "$ref": "#/definitions/protobufAny"
          }
        },
        "grpc_code": {
          "type": "integer",
          "format": "int32"
        },
        "http_code": {
          "type": "integer",
          "format": "int32"
        },
        "http_status": {
          "type": "string"
        },
        "message": {
          "type": "string"
        }
      }
    },
    "sessionGetUserInfoResponse": {
      "type": "object",
      "title": "The current user's userInfo info",
      "properties": {
        "groups": {
          "type": "array",
          "items": {
            "type": "string"
          }
        },
        "iss": {
          "type": "string"
        },
        "loggedIn": {
          "type": "boolean"
        },
        "username": {
          "type": "string"
        }
      }
    },
    "sessionSessionCreateRequest": {
      "description": "SessionCreateRequest is for logging in.",
      "type": "object",
      "properties": {
        "password": {
          "type": "string"
        },
        "token": {
          "type": "string"
        },
        "username": {
          "type": "string"
        }
      }
    },
    "sessionSessionResponse": {
      "description": "SessionResponse wraps the created token or returns an empty string if deleted.",
      "type": "object",
      "properties": {
        "token": {
          "type": "string"
        }
      }
    },
    "v1Event": {
      "description": "Event is a report of an event somewhere in the cluster.  Events\nhave a limited retention time and triggers and messages may evolve\nwith time.  Event consumers should not rely on the timing of an event\nwith a given Reason reflecting a consistent underlying trigger, or the\ncontinued existence of events with that Reason.  Events should be\ntreated as informative, best-effort, supplemental data.",
      "type": "object",
      "properties": {
        "action": {
          "type": "string",
          "title": "What action was taken/failed regarding to the Regarding object.\n+optional"
        },
        "count": {
          "type": "integer",
          "format": "int32",
          "title": "The number of times this event has occurred.\n+optional"
        },
        "eventTime": {
          "$ref": "#/definitions/v1MicroTime"
        },
        "firstTimestamp": {
          "$ref": "#/definitions/v1Time"
        },
        "involvedObject": {
          "$ref": "#/definitions/v1ObjectReference"
        },
        "lastTimestamp": {
          "$ref": "#/definitions/v1Time"
        },
        "message": {
          "type": "string",
          "title": "A human-readable description of the status of this operation.\nTODO: decide on maximum length.\n+optional"
        },
        "metadata": {
          "$ref": "#/definitions/v1ObjectMeta"
        },
        "reason": {
          "type": "string",
          "title": "This should be a short, machine understandable string that gives the reason\nfor the transition into the object's current status.\nTODO: provide exact specification for format.\n+optional"
        },
        "related": {
          "$ref": "#/definitions/v1ObjectReference"
        },
        "reportingComponent": {
          "type": "string",
          "title": "Name of the controller that emitted this Event, e.g. `kubernetes.io/kubelet`.\n+optional"
        },
        "reportingInstance": {
          "type": "string",
          "title": "ID of the controller instance, e.g. `kubelet-xyzf`.\n+optional"
        },
        "series": {
          "$ref": "#/definitions/v1EventSeries"
        },
        "source": {
          "$ref": "#/definitions/v1EventSource"
        },
        "type": {
          "type": "string",
          "title": "Type of this event (Normal, Warning), new types could be added in the future\n+optional"
        }
      }
    },
    "v1EventList": {
      "description": "EventList is a list of events.",
      "type": "object",
      "properties": {
        "items": {
          "type": "array",
          "title": "List of events",
          "items": {
            "$ref": "#/definitions/v1Event"
          }
        },
        "metadata": {
          "$ref": "#/definitions/v1ListMeta"
        }
      }
    },
    "v1EventSeries": {
      "description": "EventSeries contain information on series of events, i.e. thing that was/is happening\ncontinuously for some time.",
      "type": "object",
      "properties": {
        "count": {
          "type": "integer",
          "format": "int32",
          "title": "Number of occurrences in this series up to the last heartbeat time"
        },
        "lastObservedTime": {
          "$ref": "#/definitions/v1MicroTime"
        }
      }
    },
    "v1EventSource": {
      "description": "EventSource contains information for an event.",
      "type": "object",
      "properties": {
        "component": {
          "type": "string",
          "title": "Component from which the event is generated.\n+optional"
        },
        "host": {
          "type": "string",
          "title": "Node name on which the event is generated.\n+optional"
        }
      }
    },
    "v1FieldsV1": {
      "description": "FieldsV1 stores a set of fields in a data structure like a Trie, in JSON format.\n\nEach key is either a '.' representing the field itself, and will always map to an empty set,\nor a string representing a sub-field or item. The string will follow one of these four formats:\n'f:<name>', where <name> is the name of a field in a struct, or key in a map\n'v:<value>', where <value> is the exact json formatted value of a list item\n'i:<index>', where <index> is position of a item in a list\n'k:<keys>', where <keys> is a map of  a list item's key fields to their unique values\nIf a key maps to an empty Fields value, the field that key represents is part of the set.\n\nThe exact format is defined in sigs.k8s.io/structured-merge-diff\n+protobuf.options.(gogoproto.goproto_stringer)=false",
      "type": "object",
      "properties": {
        "Raw": {
          "description": "Raw is the underlying serialization of this object.",
          "type": "string",
          "format": "byte"
        }
      }
    },
    "v1GroupKind": {
      "description": "+protobuf.options.(gogoproto.goproto_stringer)=false",
      "type": "object",
      "title": "GroupKind specifies a Group and a Kind, but does not force a version.  This is useful for identifying\nconcepts during lookup stages without having partially valid types",
      "properties": {
        "group": {
          "type": "string"
        },
        "kind": {
          "type": "string"
        }
      }
    },
    "v1JSON": {
      "description": "JSON represents any valid JSON value.\nThese types are supported: bool, int64, float64, string, []interface{}, map[string]interface{} and nil.",
      "type": "object",
      "properties": {
        "raw": {
          "type": "string",
          "format": "byte"
        }
      }
    },
    "v1LabelSelector": {
      "type": "object",
      "title": "A label selector is a label query over a set of resources. The result of matchLabels and\nmatchExpressions are ANDed. An empty label selector matches all objects. A null\nlabel selector matches no objects.\n+structType=atomic",
      "properties": {
        "matchExpressions": {
          "type": "array",
          "title": "matchExpressions is a list of label selector requirements. The requirements are ANDed.\n+optional",
          "items": {
            "$ref": "#/definitions/v1LabelSelectorRequirement"
          }
        },
        "matchLabels": {
          "type": "object",
          "title": "matchLabels is a map of {key,value} pairs. A single {key,value} in the matchLabels\nmap is equivalent to an element of matchExpressions, whose key field is \"key\", the\noperator is \"In\", and the values array contains only \"value\". The requirements are ANDed.\n+optional",
          "additionalProperties": {
            "type": "string"
          }
        }
      }
    },
    "v1LabelSelectorRequirement": {
      "description": "A label selector requirement is a selector that contains values, a key, and an operator that\nrelates the key and values.",
      "type": "object",
      "properties": {
        "key": {
          "type": "string",
          "title": "key is the label key that the selector applies to.\n+patchMergeKey=key\n+patchStrategy=merge"
        },
        "operator": {
          "description": "operator represents a key's relationship to a set of values.\nValid operators are In, NotIn, Exists and DoesNotExist.",
          "type": "string"
        },
        "values": {
          "type": "array",
          "title": "values is an array of string values. If the operator is In or NotIn,\nthe values array must be non-empty. If the operator is Exists or DoesNotExist,\nthe values array must be empty. This array is replaced during a strategic\nmerge patch.\n+optional",
          "items": {
            "type": "string"
          }
        }
      }
    },
    "v1ListMeta": {
      "description": "ListMeta describes metadata that synthetic resources must have, including lists and\nvarious status objects. A resource may have only one of {ObjectMeta, ListMeta}.",
      "type": "object",
      "properties": {
        "continue": {
          "description": "continue may be set if the user set a limit on the number of items returned, and indicates that\nthe server has more data available. The value is opaque and may be used to issue another request\nto the endpoint that served this list to retrieve the next set of available objects. Continuing a\nconsistent list may not be possible if the server configuration has changed or more than a few\nminutes have passed. The resourceVersion field returned when using this continue value will be\nidentical to the value in the first response, unless you have received this token from an error\nmessage.",
          "type": "string"
        },
        "remainingItemCount": {
          "type": "string",
          "format": "int64",
          "title": "remainingItemCount is the number of subsequent items in the list which are not included in this\nlist response. If the list request contained label or field selectors, then the number of\nremaining items is unknown and the field will be left unset and omitted during serialization.\nIf the list is complete (either because it is not chunking or because this is the last chunk),\nthen there are no more remaining items and this field will be left unset and omitted during\nserialization.\nServers older than v1.15 do not set this field.\nThe intended use of the remainingItemCount is *estimating* the size of a collection. Clients\nshould not rely on the remainingItemCount to be set or to be exact.\n+optional"
        },
        "resourceVersion": {
          "type": "string",
          "title": "String that identifies the server's internal version of this object that\ncan be used by clients to determine when objects have changed.\nValue must be treated as opaque by clients and passed unmodified back to the server.\nPopulated by the system.\nRead-only.\nMore info: https://git.k8s.io/community/contributors/devel/sig-architecture/api-conventions.md#concurrency-control-and-consistency\n+optional"
        },
        "selfLink": {
          "type": "string",
          "title": "Deprecated: selfLink is a legacy read-only field that is no longer populated by the system.\n+optional"
        }
      }
    },
    "v1LoadBalancerIngress": {
      "description": "LoadBalancerIngress represents the status of a load-balancer ingress point:\ntraffic intended for the service should be sent to an ingress point.",
      "type": "object",
      "properties": {
        "hostname": {
          "type": "string",
          "title": "Hostname is set for load-balancer ingress points that are DNS based\n(typically AWS load-balancers)\n+optional"
        },
        "ip": {
          "type": "string",
          "title": "IP is set for load-balancer ingress points that are IP based\n(typically GCE or OpenStack load-balancers)\n+optional"
        },
        "ports": {
          "type": "array",
          "title": "Ports is a list of records of service ports\nIf used, every port defined in the service should have an entry in it\n+listType=atomic\n+optional",
          "items": {
            "$ref": "#/definitions/v1PortStatus"
          }
        }
      }
    },
    "v1ManagedFieldsEntry": {
      "description": "ManagedFieldsEntry is a workflow-id, a FieldSet and the group version of the resource\nthat the fieldset applies to.",
      "type": "object",
      "properties": {
        "apiVersion": {
          "description": "APIVersion defines the version of this resource that this field set\napplies to. The format is \"group/version\" just like the top-level\nAPIVersion field. It is necessary to track the version of a field\nset because it cannot be automatically converted.",
          "type": "string"
        },
        "fieldsType": {
          "type": "string",
          "title": "FieldsType is the discriminator for the different fields format and version.\nThere is currently only one possible value: \"FieldsV1\""
        },
        "fieldsV1": {
          "$ref": "#/definitions/v1FieldsV1"
        },
        "manager": {
          "description": "Manager is an identifier of the workflow managing these fields.",
          "type": "string"
        },
        "operation": {
          "description": "Operation is the type of operation which lead to this ManagedFieldsEntry being created.\nThe only valid values for this field are 'Apply' and 'Update'.",
          "type": "string"
        },
        "subresource": {
          "description": "Subresource is the name of the subresource used to update that object, or\nempty string if the object was updated through the main resource. The\nvalue of this field is used to distinguish between managers, even if they\nshare the same name. For example, a status update will be distinct from a\nregular update using the same manager name.\nNote that the APIVersion field is not related to the Subresource field and\nit always corresponds to the version of the main resource.",
          "type": "string"
        },
        "time": {
          "$ref": "#/definitions/v1Time"
        }
      }
    },
    "v1MicroTime": {
      "description": "MicroTime is version of Time with microsecond level precision.\n\n+protobuf.options.marshal=false\n+protobuf.as=Timestamp\n+protobuf.options.(gogoproto.goproto_stringer)=false",
      "type": "object",
      "properties": {
        "nanos": {
          "description": "Non-negative fractions of a second at nanosecond resolution. Negative\nsecond values with fractions must still have non-negative nanos values\nthat count forward in time. Must be from 0 to 999,999,999\ninclusive. This field may be limited in precision depending on context.",
          "type": "integer",
          "format": "int32"
        },
        "seconds": {
          "description": "Represents seconds of UTC time since Unix epoch\n1970-01-01T00:00:00Z. Must be from 0001-01-01T00:00:00Z to\n9999-12-31T23:59:59Z inclusive.",
          "type": "string",
          "format": "int64"
        }
      }
    },
    "v1NodeSystemInfo": {
      "description": "NodeSystemInfo is a set of ids/uuids to uniquely identify the node.",
      "type": "object",
      "properties": {
        "architecture": {
          "type": "string",
          "title": "The Architecture reported by the node"
        },
        "bootID": {
          "description": "Boot ID reported by the node.",
          "type": "string"
        },
        "containerRuntimeVersion": {
          "description": "ContainerRuntime Version reported by the node through runtime remote API (e.g. containerd://1.4.2).",
          "type": "string"
        },
        "kernelVersion": {
          "description": "Kernel Version reported by the node from 'uname -r' (e.g. 3.16.0-0.bpo.4-amd64).",
          "type": "string"
        },
        "kubeProxyVersion": {
          "description": "KubeProxy Version reported by the node.",
          "type": "string"
        },
        "kubeletVersion": {
          "description": "Kubelet Version reported by the node.",
          "type": "string"
        },
        "machineID": {
          "type": "string",
          "title": "MachineID reported by the node. For unique machine identification\nin the cluster this field is preferred. Learn more from man(5)\nmachine-id: http://man7.org/linux/man-pages/man5/machine-id.5.html"
        },
        "operatingSystem": {
          "type": "string",
          "title": "The Operating System reported by the node"
        },
        "osImage": {
          "description": "OS Image reported by the node from /etc/os-release (e.g. Debian GNU/Linux 7 (wheezy)).",
          "type": "string"
        },
        "systemUUID": {
          "type": "string",
          "title": "SystemUUID reported by the node. For unique machine identification\nMachineID is preferred. This field is specific to Red Hat hosts\nhttps://access.redhat.com/documentation/en-us/red_hat_subscription_management/1/html/rhsm/uuid"
        }
      }
    },
    "v1ObjectMeta": {
      "description": "ObjectMeta is metadata that all persisted resources must have, which includes all objects\nusers must create.",
      "type": "object",
      "properties": {
        "annotations": {
          "type": "object",
          "title": "Annotations is an unstructured key value map stored with a resource that may be\nset by external tools to store and retrieve arbitrary metadata. They are not\nqueryable and should be preserved when modifying objects.\nMore info: http://kubernetes.io/docs/user-guide/annotations\n+optional",
          "additionalProperties": {
            "type": "string"
          }
        },
        "clusterName": {
          "description": "Deprecated: ClusterName is a legacy field that was always cleared by\nthe system and never used; it will be removed completely in 1.25.\n\nThe name in the go struct is changed to help clients detect\naccidental use.\n\n+optional",
          "type": "string"
        },
        "creationTimestamp": {
          "$ref": "#/definitions/v1Time"
        },
        "deletionGracePeriodSeconds": {
          "type": "string",
          "format": "int64",
          "title": "Number of seconds allowed for this object to gracefully terminate before\nit will be removed from the system. Only set when deletionTimestamp is also set.\nMay only be shortened.\nRead-only.\n+optional"
        },
        "deletionTimestamp": {
          "$ref": "#/definitions/v1Time"
        },
        "finalizers": {
          "type": "array",
          "title": "Must be empty before the object is deleted from the registry. Each entry\nis an identifier for the responsible component that will remove the entry\nfrom the list. If the deletionTimestamp of the object is non-nil, entries\nin this list can only be removed.\nFinalizers may be processed and removed in any order.  Order is NOT enforced\nbecause it introduces significant risk of stuck finalizers.\nfinalizers is a shared field, any actor with permission can reorder it.\nIf the finalizer list is processed in order, then this can lead to a situation\nin which the component responsible for the first finalizer in the list is\nwaiting for a signal (field value, external system, or other) produced by a\ncomponent responsible for a finalizer later in the list, resulting in a deadlock.\nWithout enforced ordering finalizers are free to order amongst themselves and\nare not vulnerable to ordering changes in the list.\n+optional\n+patchStrategy=merge",
          "items": {
            "type": "string"
          }
        },
        "generateName": {
          "description": "GenerateName is an optional prefix, used by the server, to generate a unique\nname ONLY IF the Name field has not been provided.\nIf this field is used, the name returned to the client will be different\nthan the name passed. This value will also be combined with a unique suffix.\nThe provided value has the same validation rules as the Name field,\nand may be truncated by the length of the suffix required to make the value\nunique on the server.\n\nIf this field is specified and the generated name exists, the server will return a 409.\n\nApplied only if Name is not specified.\nMore info: https://git.k8s.io/community/contributors/devel/sig-architecture/api-conventions.md#idempotency\n+optional",
          "type": "string"
        },
        "generation": {
          "type": "string",
          "format": "int64",
          "title": "A sequence number representing a specific generation of the desired state.\nPopulated by the system. Read-only.\n+optional"
        },
        "labels": {
          "type": "object",
          "title": "Map of string keys and values that can be used to organize and categorize\n(scope and select) objects. May match selectors of replication controllers\nand services.\nMore info: http://kubernetes.io/docs/user-guide/labels\n+optional",
          "additionalProperties": {
            "type": "string"
          }
        },
        "managedFields": {
          "description": "ManagedFields maps workflow-id and version to the set of fields\nthat are managed by that workflow. This is mostly for internal\nhousekeeping, and users typically shouldn't need to set or\nunderstand this field. A workflow can be the user's name, a\ncontroller's name, or the name of a specific apply path like\n\"ci-cd\". The set of fields is always in the version that the\nworkflow used when modifying the object.\n\n+optional",
          "type": "array",
          "items": {
            "$ref": "#/definitions/v1ManagedFieldsEntry"
          }
        },
        "name": {
          "type": "string",
          "title": "Name must be unique within a namespace. Is required when creating resources, although\nsome resources may allow a client to request the generation of an appropriate name\nautomatically. Name is primarily intended for creation idempotence and configuration\ndefinition.\nCannot be updated.\nMore info: http://kubernetes.io/docs/user-guide/identifiers#names\n+optional"
        },
        "namespace": {
          "description": "Namespace defines the space within which each name must be unique. An empty namespace is\nequivalent to the \"default\" namespace, but \"default\" is the canonical representation.\nNot all objects are required to be scoped to a namespace - the value of this field for\nthose objects will be empty.\n\nMust be a DNS_LABEL.\nCannot be updated.\nMore info: http://kubernetes.io/docs/user-guide/namespaces\n+optional",
          "type": "string"
        },
        "ownerReferences": {
          "type": "array",
          "title": "List of objects depended by this object. If ALL objects in the list have\nbeen deleted, this object will be garbage collected. If this object is managed by a controller,\nthen an entry in this list will point to this controller, with the controller field set to true.\nThere cannot be more than one managing controller.\n+optional\n+patchMergeKey=uid\n+patchStrategy=merge",
          "items": {
            "$ref": "#/definitions/v1OwnerReference"
          }
        },
        "resourceVersion": {
          "description": "An opaque value that represents the internal version of this object that can\nbe used by clients to determine when objects have changed. May be used for optimistic\nconcurrency, change detection, and the watch operation on a resource or set of resources.\nClients must treat these values as opaque and passed unmodified back to the server.\nThey may only be valid for a particular resource or set of resources.\n\nPopulated by the system.\nRead-only.\nValue must be treated as opaque by clients and .\nMore info: https://git.k8s.io/community/contributors/devel/sig-architecture/api-conventions.md#concurrency-control-and-consistency\n+optional",
          "type": "string"
        },
        "selfLink": {
          "type": "string",
          "title": "Deprecated: selfLink is a legacy read-only field that is no longer populated by the system.\n+optional"
        },
        "uid": {
          "description": "UID is the unique in time and space value for this object. It is typically generated by\nthe server on successful creation of a resource and is not allowed to change on PUT\noperations.\n\nPopulated by the system.\nRead-only.\nMore info: http://kubernetes.io/docs/user-guide/identifiers#uids\n+optional",
          "type": "string"
        }
      }
    },
    "v1ObjectReference": {
      "type": "object",
      "title": "ObjectReference contains enough information to let you inspect or modify the referred object.\n---\nNew uses of this type are discouraged because of difficulty describing its usage when embedded in APIs.\n 1. Ignored fields.  It includes many fields which are not generally honored.  For instance, ResourceVersion and FieldPath are both very rarely valid in actual usage.\n 2. Invalid usage help.  It is impossible to add specific help for individual usage.  In most embedded usages, there are particular\n    restrictions like, \"must refer only to types A and B\" or \"UID not honored\" or \"name must be restricted\".\n    Those cannot be well described when embedded.\n 3. Inconsistent validation.  Because the usages are different, the validation rules are different by usage, which makes it hard for users to predict what will happen.\n 4. The fields are both imprecise and overly precise.  Kind is not a precise mapping to a URL. This can produce ambiguity\n    during interpretation and require a REST mapping.  In most cases, the dependency is on the group,resource tuple\n    and the version of the actual struct is irrelevant.\n 5. We cannot easily change it.  Because this type is embedded in many locations, updates to this type\n    will affect numerous schemas.  Don't make new APIs embed an underspecified API type they do not control.\nInstead of using this type, create a locally provided and used type that is well-focused on your reference.\nFor example, ServiceReferences for admission registration: https://github.com/kubernetes/api/blob/release-1.17/admissionregistration/v1/types.go#L533 .\n+k8s:deepcopy-gen:interfaces=k8s.io/apimachinery/pkg/runtime.Object\n+structType=atomic",
      "properties": {
        "apiVersion": {
          "type": "string",
          "title": "API version of the referent.\n+optional"
        },
        "fieldPath": {
          "type": "string",
          "title": "If referring to a piece of an object instead of an entire object, this string\nshould contain a valid JSON/Go field access statement, such as desiredState.manifest.containers[2].\nFor example, if the object reference is to a container within a pod, this would take on a value like:\n\"spec.containers{name}\" (where \"name\" refers to the name of the container that triggered\nthe event) or if no container name is specified \"spec.containers[2]\" (container with\nindex 2 in this pod). This syntax is chosen only to have some well-defined way of\nreferencing a part of an object.\nTODO: this design is not final and this field is subject to change in the future.\n+optional"
        },
        "kind": {
          "type": "string",
          "title": "Kind of the referent.\nMore info: https://git.k8s.io/community/contributors/devel/sig-architecture/api-conventions.md#types-kinds\n+optional"
        },
        "name": {
          "type": "string",
          "title": "Name of the referent.\nMore info: https://kubernetes.io/docs/concepts/overview/working-with-objects/names/#names\n+optional"
        },
        "namespace": {
          "type": "string",
          "title": "Namespace of the referent.\nMore info: https://kubernetes.io/docs/concepts/overview/working-with-objects/namespaces/\n+optional"
        },
        "resourceVersion": {
          "type": "string",
          "title": "Specific resourceVersion to which this reference is made, if any.\nMore info: https://git.k8s.io/community/contributors/devel/sig-architecture/api-conventions.md#concurrency-control-and-consistency\n+optional"
        },
        "uid": {
          "type": "string",
          "title": "UID of the referent.\nMore info: https://kubernetes.io/docs/concepts/overview/working-with-objects/names/#uids\n+optional"
        }
      }
    },
    "v1OwnerReference": {
      "type": "object",
      "title": "OwnerReference contains enough information to let you identify an owning\nobject. An owning object must be in the same namespace as the dependent, or\nbe cluster-scoped, so there is no namespace field.\n+structType=atomic",
      "properties": {
        "apiVersion": {
          "description": "API version of the referent.",
          "type": "string"
        },
        "blockOwnerDeletion": {
          "type": "boolean",
          "title": "If true, AND if the owner has the \"foregroundDeletion\" finalizer, then\nthe owner cannot be deleted from the key-value store until this\nreference is removed.\nSee https://kubernetes.io/docs/concepts/architecture/garbage-collection/#foreground-deletion\nfor how the garbage collector interacts with this field and enforces the foreground deletion.\nDefaults to false.\nTo set this field, a user needs \"delete\" permission of the owner,\notherwise 422 (Unprocessable Entity) will be returned.\n+optional"
        },
        "controller": {
          "type": "boolean",
          "title": "If true, this reference points to the managing controller.\n+optional"
        },
        "kind": {
          "type": "string",
          "title": "Kind of the referent.\nMore info: https://git.k8s.io/community/contributors/devel/sig-architecture/api-conventions.md#types-kinds"
        },
        "name": {
          "type": "string",
          "title": "Name of the referent.\nMore info: http://kubernetes.io/docs/user-guide/identifiers#names"
        },
        "uid": {
          "type": "string",
          "title": "UID of the referent.\nMore info: http://kubernetes.io/docs/user-guide/identifiers#uids"
        }
      }
    },
    "v1PortStatus": {
      "type": "object",
      "properties": {
        "error": {
          "type": "string",
          "title": "Error is to record the problem with the service port\nThe format of the error shall comply with the following rules:\n- built-in error values shall be specified in this file and those shall use\n  CamelCase names\n- cloud provider specific error values must have names that comply with the\n  format foo.example.com/CamelCase.\n---\nThe regex it matches is (dns1123SubdomainFmt/)?(qualifiedNameFmt)\n+optional\n+kubebuilder:validation:Required\n+kubebuilder:validation:Pattern=`^([a-z0-9]([-a-z0-9]*[a-z0-9])?(\\.[a-z0-9]([-a-z0-9]*[a-z0-9])?)*/)?(([A-Za-z0-9][-A-Za-z0-9_.]*)?[A-Za-z0-9])$`\n+kubebuilder:validation:MaxLength=316"
        },
        "port": {
          "type": "integer",
          "format": "int32",
          "title": "Port is the port number of the service port of which status is recorded here"
        },
        "protocol": {
          "type": "string",
          "title": "Protocol is the protocol of the service port of which status is recorded here\nThe supported values are: \"TCP\", \"UDP\", \"SCTP\""
        }
      }
    },
    "v1Time": {
      "description": "Time is a wrapper around time.Time which supports correct\nmarshaling to YAML and JSON.  Wrappers are provided for many\nof the factory methods that the time package offers.\n\n+protobuf.options.marshal=false\n+protobuf.as=Timestamp\n+protobuf.options.(gogoproto.goproto_stringer)=false",
      "type": "object",
      "properties": {
        "nanos": {
          "description": "Non-negative fractions of a second at nanosecond resolution. Negative\nsecond values with fractions must still have non-negative nanos values\nthat count forward in time. Must be from 0 to 999,999,999\ninclusive. This field may be limited in precision depending on context.",
          "type": "integer",
          "format": "int32"
        },
        "seconds": {
          "description": "Represents seconds of UTC time since Unix epoch\n1970-01-01T00:00:00Z. Must be from 0001-01-01T00:00:00Z to\n9999-12-31T23:59:59Z inclusive.",
          "type": "string",
          "format": "int64"
        }
      }
    },
    "v1alpha1AWSAuthConfig": {
      "type": "object",
      "title": "AWSAuthConfig is an AWS IAM authentication configuration",
      "properties": {
        "clusterName": {
          "type": "string",
          "title": "ClusterName contains AWS cluster name"
        },
        "roleARN": {
          "description": "RoleARN contains optional role ARN. If set then AWS IAM Authenticator assume a role to perform cluster operations instead of the default AWS credential provider chain.",
          "type": "string"
        }
      }
    },
    "v1alpha1AppProject": {
      "type": "object",
      "title": "AppProject provides a logical grouping of applications, providing controls for:\n* where the apps may deploy to (cluster whitelist)\n* what may be deployed (repository whitelist, resource whitelist/blacklist)\n* who can access these applications (roles, OIDC group claims bindings)\n* and what they can do (RBAC policies)\n* automation access to these roles (JWT tokens)\n+genclient\n+genclient:noStatus\n+k8s:deepcopy-gen:interfaces=k8s.io/apimachinery/pkg/runtime.Object\n+kubebuilder:resource:path=appprojects,shortName=appproj;appprojs",
      "properties": {
        "metadata": {
          "$ref": "#/definitions/v1ObjectMeta"
        },
        "spec": {
          "$ref": "#/definitions/v1alpha1AppProjectSpec"
        },
        "status": {
          "$ref": "#/definitions/v1alpha1AppProjectStatus"
        }
      }
    },
    "v1alpha1AppProjectList": {
      "type": "object",
      "title": "AppProjectList is list of AppProject resources\n+k8s:deepcopy-gen:interfaces=k8s.io/apimachinery/pkg/runtime.Object",
      "properties": {
        "items": {
          "type": "array",
          "items": {
            "$ref": "#/definitions/v1alpha1AppProject"
          }
        },
        "metadata": {
          "$ref": "#/definitions/v1ListMeta"
        }
      }
    },
    "v1alpha1AppProjectSpec": {
      "type": "object",
      "title": "AppProjectSpec is the specification of an AppProject",
      "properties": {
        "clusterResourceBlacklist": {
          "type": "array",
          "title": "ClusterResourceBlacklist contains list of blacklisted cluster level resources",
          "items": {
            "$ref": "#/definitions/v1GroupKind"
          }
        },
        "clusterResourceWhitelist": {
          "type": "array",
          "title": "ClusterResourceWhitelist contains list of whitelisted cluster level resources",
          "items": {
            "$ref": "#/definitions/v1GroupKind"
          }
        },
        "description": {
          "type": "string",
          "title": "Description contains optional project description"
        },
        "destinations": {
          "type": "array",
          "title": "Destinations contains list of destinations available for deployment",
          "items": {
            "$ref": "#/definitions/v1alpha1ApplicationDestination"
          }
        },
        "namespaceResourceBlacklist": {
          "type": "array",
          "title": "NamespaceResourceBlacklist contains list of blacklisted namespace level resources",
          "items": {
            "$ref": "#/definitions/v1GroupKind"
          }
        },
        "namespaceResourceWhitelist": {
          "type": "array",
          "title": "NamespaceResourceWhitelist contains list of whitelisted namespace level resources",
          "items": {
            "$ref": "#/definitions/v1GroupKind"
          }
        },
        "orphanedResources": {
          "$ref": "#/definitions/v1alpha1OrphanedResourcesMonitorSettings"
        },
        "permitOnlyProjectScopedClusters": {
          "type": "boolean",
          "title": "PermitOnlyProjectScopedClusters determines whether destinations can only reference clusters which are project-scoped"
        },
        "roles": {
          "type": "array",
          "title": "Roles are user defined RBAC roles associated with this project",
          "items": {
            "$ref": "#/definitions/v1alpha1ProjectRole"
          }
        },
        "signatureKeys": {
          "type": "array",
          "title": "SignatureKeys contains a list of PGP key IDs that commits in Git must be signed with in order to be allowed for sync",
          "items": {
            "$ref": "#/definitions/v1alpha1SignatureKey"
          }
        },
        "sourceNamespaces": {
          "type": "array",
          "title": "SourceNamespaces defines the namespaces application resources are allowed to be created in",
          "items": {
            "type": "string"
          }
        },
        "sourceRepos": {
          "type": "array",
          "title": "SourceRepos contains list of repository URLs which can be used for deployment",
          "items": {
            "type": "string"
          }
        },
        "syncWindows": {
          "type": "array",
          "title": "SyncWindows controls when syncs can be run for apps in this project",
          "items": {
            "$ref": "#/definitions/v1alpha1SyncWindow"
          }
        }
      }
    },
    "v1alpha1AppProjectStatus": {
      "type": "object",
      "title": "AppProjectStatus contains status information for AppProject CRs",
      "properties": {
        "jwtTokensByRole": {
          "type": "object",
          "title": "JWTTokensByRole contains a list of JWT tokens issued for a given role",
          "additionalProperties": {
            "$ref": "#/definitions/v1alpha1JWTTokens"
          }
        }
      }
    },
    "v1alpha1Application": {
      "type": "object",
      "title": "Application is a definition of Application resource.\n+genclient\n+genclient:noStatus\n+k8s:deepcopy-gen:interfaces=k8s.io/apimachinery/pkg/runtime.Object\n+kubebuilder:resource:path=applications,shortName=app;apps\n+kubebuilder:printcolumn:name=\"Sync Status\",type=string,JSONPath=`.status.sync.status`\n+kubebuilder:printcolumn:name=\"Health Status\",type=string,JSONPath=`.status.health.status`\n+kubebuilder:printcolumn:name=\"Revision\",type=string,JSONPath=`.status.sync.revision`,priority=10",
      "properties": {
        "metadata": {
          "$ref": "#/definitions/v1ObjectMeta"
        },
        "operation": {
          "$ref": "#/definitions/v1alpha1Operation"
        },
        "spec": {
          "$ref": "#/definitions/v1alpha1ApplicationSpec"
        },
        "status": {
          "$ref": "#/definitions/v1alpha1ApplicationStatus"
        }
      }
    },
    "v1alpha1ApplicationCondition": {
      "type": "object",
      "title": "ApplicationCondition contains details about an application condition, which is usually an error or warning",
      "properties": {
        "lastTransitionTime": {
          "$ref": "#/definitions/v1Time"
        },
        "message": {
          "type": "string",
          "title": "Message contains human-readable message indicating details about condition"
        },
        "type": {
          "type": "string",
          "title": "Type is an application condition type"
        }
      }
    },
    "v1alpha1ApplicationDestination": {
      "type": "object",
      "title": "ApplicationDestination holds information about the application's destination",
      "properties": {
        "name": {
          "type": "string",
          "title": "Name is an alternate way of specifying the target cluster by its symbolic name"
        },
        "namespace": {
          "type": "string",
          "title": "Namespace specifies the target namespace for the application's resources.\nThe namespace will only be set for namespace-scoped resources that have not set a value for .metadata.namespace"
        },
        "server": {
          "type": "string",
          "title": "Server specifies the URL of the target cluster and must be set to the Kubernetes control plane API"
        }
      }
    },
    "v1alpha1ApplicationList": {
      "type": "object",
      "title": "ApplicationList is list of Application resources\n+k8s:deepcopy-gen:interfaces=k8s.io/apimachinery/pkg/runtime.Object",
      "properties": {
        "items": {
          "type": "array",
          "items": {
            "$ref": "#/definitions/v1alpha1Application"
          }
        },
        "metadata": {
          "$ref": "#/definitions/v1ListMeta"
        }
      }
    },
    "v1alpha1ApplicationMatchExpression": {
      "type": "object",
      "properties": {
        "key": {
          "type": "string"
        },
        "operator": {
          "type": "string"
        },
        "values": {
          "type": "array",
          "items": {
            "type": "string"
          }
        }
      }
    },
    "v1alpha1ApplicationPreservedFields": {
      "type": "object",
      "properties": {
        "annotations": {
          "type": "array",
          "items": {
            "type": "string"
          }
        }
      }
    },
    "v1alpha1ApplicationSet": {
      "type": "object",
      "title": "ApplicationSet is a set of Application resources\n+genclient\n+genclient:noStatus\n+k8s:deepcopy-gen:interfaces=k8s.io/apimachinery/pkg/runtime.Object\n+kubebuilder:resource:path=applicationsets,shortName=appset;appsets\n+kubebuilder:subresource:status",
      "properties": {
        "metadata": {
          "$ref": "#/definitions/v1ObjectMeta"
        },
        "spec": {
          "$ref": "#/definitions/v1alpha1ApplicationSetSpec"
        },
        "status": {
          "$ref": "#/definitions/v1alpha1ApplicationSetStatus"
        }
      }
    },
    "v1alpha1ApplicationSetApplicationStatus": {
      "type": "object",
      "title": "ApplicationSetApplicationStatus contains details about each Application managed by the ApplicationSet",
      "properties": {
        "application": {
          "type": "string",
          "title": "Application contains the name of the Application resource"
        },
        "lastTransitionTime": {
          "$ref": "#/definitions/v1Time"
        },
        "message": {
          "type": "string",
          "title": "Message contains human-readable message indicating details about the status"
        },
        "status": {
          "type": "string",
          "title": "Status contains the AppSet's perceived status of the managed Application resource: (Waiting, Pending, Progressing, Healthy)"
        },
        "step": {
          "type": "string",
          "title": "Step tracks which step this Application should be updated in"
        }
      }
    },
    "v1alpha1ApplicationSetCondition": {
      "type": "object",
      "title": "ApplicationSetCondition contains details about an applicationset condition, which is usally an error or warning",
      "properties": {
        "lastTransitionTime": {
          "$ref": "#/definitions/v1Time"
        },
        "message": {
          "type": "string",
          "title": "Message contains human-readable message indicating details about condition"
        },
        "reason": {
          "type": "string",
          "title": "Single word camelcase representing the reason for the status eg ErrorOccurred"
        },
        "status": {
          "type": "string",
          "title": "True/False/Unknown"
        },
        "type": {
          "type": "string",
          "title": "Type is an applicationset condition type"
        }
      }
    },
    "v1alpha1ApplicationSetGenerator": {
      "description": "ApplicationSetGenerator represents a generator at the top level of an ApplicationSet.",
      "type": "object",
      "properties": {
        "clusterDecisionResource": {
          "$ref": "#/definitions/v1alpha1DuckTypeGenerator"
        },
        "clusters": {
          "$ref": "#/definitions/v1alpha1ClusterGenerator"
        },
        "git": {
          "$ref": "#/definitions/v1alpha1GitGenerator"
        },
        "list": {
          "$ref": "#/definitions/v1alpha1ListGenerator"
        },
        "matrix": {
          "$ref": "#/definitions/v1alpha1MatrixGenerator"
        },
        "merge": {
          "$ref": "#/definitions/v1alpha1MergeGenerator"
        },
        "plugin": {
          "$ref": "#/definitions/v1alpha1PluginGenerator"
        },
        "pullRequest": {
          "$ref": "#/definitions/v1alpha1PullRequestGenerator"
        },
        "scmProvider": {
          "$ref": "#/definitions/v1alpha1SCMProviderGenerator"
        },
        "selector": {
          "$ref": "#/definitions/v1LabelSelector"
        }
      }
    },
    "v1alpha1ApplicationSetList": {
      "type": "object",
      "title": "ApplicationSetList contains a list of ApplicationSet\n+k8s:deepcopy-gen:interfaces=k8s.io/apimachinery/pkg/runtime.Object\n+kubebuilder:object:root=true",
      "properties": {
        "items": {
          "type": "array",
          "items": {
            "$ref": "#/definitions/v1alpha1ApplicationSet"
          }
        },
        "metadata": {
          "$ref": "#/definitions/v1ListMeta"
        }
      }
    },
    "v1alpha1ApplicationSetNestedGenerator": {
      "description": "ApplicationSetNestedGenerator represents a generator nested within a combination-type generator (MatrixGenerator or\nMergeGenerator).",
      "type": "object",
      "properties": {
        "clusterDecisionResource": {
          "$ref": "#/definitions/v1alpha1DuckTypeGenerator"
        },
        "clusters": {
          "$ref": "#/definitions/v1alpha1ClusterGenerator"
        },
        "git": {
          "$ref": "#/definitions/v1alpha1GitGenerator"
        },
        "list": {
          "$ref": "#/definitions/v1alpha1ListGenerator"
        },
        "matrix": {
          "$ref": "#/definitions/v1JSON"
        },
        "merge": {
          "$ref": "#/definitions/v1JSON"
        },
        "plugin": {
          "$ref": "#/definitions/v1alpha1PluginGenerator"
        },
        "pullRequest": {
          "$ref": "#/definitions/v1alpha1PullRequestGenerator"
        },
        "scmProvider": {
          "$ref": "#/definitions/v1alpha1SCMProviderGenerator"
        },
        "selector": {
          "$ref": "#/definitions/v1LabelSelector"
        }
      }
    },
    "v1alpha1ApplicationSetRolloutStep": {
      "type": "object",
      "properties": {
        "matchExpressions": {
          "type": "array",
          "items": {
            "$ref": "#/definitions/v1alpha1ApplicationMatchExpression"
          }
        },
        "maxUpdate": {
          "$ref": "#/definitions/intstrIntOrString"
        }
      }
    },
    "v1alpha1ApplicationSetRolloutStrategy": {
      "type": "object",
      "properties": {
        "steps": {
          "type": "array",
          "items": {
            "$ref": "#/definitions/v1alpha1ApplicationSetRolloutStep"
          }
        }
      }
    },
    "v1alpha1ApplicationSetSpec": {
      "description": "ApplicationSetSpec represents a class of application set state.",
      "type": "object",
      "properties": {
        "applyNestedSelectors": {
          "type": "boolean",
          "title": "ApplyNestedSelectors enables selectors defined within the generators of two level-nested matrix or merge generators"
        },
        "generators": {
          "type": "array",
          "items": {
            "$ref": "#/definitions/v1alpha1ApplicationSetGenerator"
          }
        },
        "goTemplate": {
          "type": "boolean"
        },
        "goTemplateOptions": {
          "type": "array",
          "items": {
            "type": "string"
          }
        },
        "preservedFields": {
          "$ref": "#/definitions/v1alpha1ApplicationPreservedFields"
        },
        "strategy": {
          "$ref": "#/definitions/v1alpha1ApplicationSetStrategy"
        },
        "syncPolicy": {
          "$ref": "#/definitions/v1alpha1ApplicationSetSyncPolicy"
        },
        "template": {
          "$ref": "#/definitions/v1alpha1ApplicationSetTemplate"
        }
      }
    },
    "v1alpha1ApplicationSetStatus": {
      "type": "object",
      "title": "ApplicationSetStatus defines the observed state of ApplicationSet",
      "properties": {
        "applicationStatus": {
          "type": "array",
          "items": {
            "$ref": "#/definitions/v1alpha1ApplicationSetApplicationStatus"
          }
        },
        "conditions": {
          "type": "array",
          "title": "INSERT ADDITIONAL STATUS FIELD - define observed state of cluster\nImportant: Run \"make\" to regenerate code after modifying this file",
          "items": {
            "$ref": "#/definitions/v1alpha1ApplicationSetCondition"
          }
        }
      }
    },
    "v1alpha1ApplicationSetStrategy": {
      "description": "ApplicationSetStrategy configures how generated Applications are updated in sequence.",
      "type": "object",
      "properties": {
        "rollingSync": {
          "$ref": "#/definitions/v1alpha1ApplicationSetRolloutStrategy"
        },
        "type": {
          "type": "string"
        }
      }
    },
    "v1alpha1ApplicationSetSyncPolicy": {
      "description": "ApplicationSetSyncPolicy configures how generated Applications will relate to their\nApplicationSet.",
      "type": "object",
      "properties": {
        "applicationsSync": {
          "type": "string",
          "title": "ApplicationsSync represents the policy applied on the generated applications. Possible values are create-only, create-update, create-delete, sync\n+kubebuilder:validation:Optional\n+kubebuilder:validation:Enum=create-only;create-update;create-delete;sync"
        },
        "preserveResourcesOnDeletion": {
          "description": "PreserveResourcesOnDeletion will preserve resources on deletion. If PreserveResourcesOnDeletion is set to true, these Applications will not be deleted.",
          "type": "boolean"
        }
      }
    },
    "v1alpha1ApplicationSetTemplate": {
      "type": "object",
      "title": "ApplicationSetTemplate represents argocd ApplicationSpec",
      "properties": {
        "metadata": {
          "$ref": "#/definitions/v1alpha1ApplicationSetTemplateMeta"
        },
        "spec": {
          "$ref": "#/definitions/v1alpha1ApplicationSpec"
        }
      }
    },
    "v1alpha1ApplicationSetTemplateMeta": {
      "type": "object",
      "title": "ApplicationSetTemplateMeta represents the Argo CD application fields that may\nbe used for Applications generated from the ApplicationSet (based on metav1.ObjectMeta)",
      "properties": {
        "annotations": {
          "type": "object",
          "additionalProperties": {
            "type": "string"
          }
        },
        "finalizers": {
          "type": "array",
          "items": {
            "type": "string"
          }
        },
        "labels": {
          "type": "object",
          "additionalProperties": {
            "type": "string"
          }
        },
        "name": {
          "type": "string"
        },
        "namespace": {
          "type": "string"
        }
      }
    },
    "v1alpha1ApplicationSource": {
      "type": "object",
      "title": "ApplicationSource contains all required information about the source of an application",
      "properties": {
        "chart": {
          "description": "Chart is a Helm chart name, and must be specified for applications sourced from a Helm repo.",
          "type": "string"
        },
        "directory": {
          "$ref": "#/definitions/v1alpha1ApplicationSourceDirectory"
        },
        "helm": {
          "$ref": "#/definitions/v1alpha1ApplicationSourceHelm"
        },
        "kustomize": {
          "$ref": "#/definitions/v1alpha1ApplicationSourceKustomize"
        },
        "path": {
          "description": "Path is a directory path within the Git repository, and is only valid for applications sourced from Git.",
          "type": "string"
        },
        "plugin": {
          "$ref": "#/definitions/v1alpha1ApplicationSourcePlugin"
        },
        "ref": {
          "description": "Ref is reference to another source within sources field. This field will not be used if used with a `source` tag.",
          "type": "string"
        },
        "repoURL": {
          "type": "string",
          "title": "RepoURL is the URL to the repository (Git or Helm) that contains the application manifests"
        },
        "targetRevision": {
          "description": "TargetRevision defines the revision of the source to sync the application to.\nIn case of Git, this can be commit, tag, or branch. If omitted, will equal to HEAD.\nIn case of Helm, this is a semver tag for the Chart's version.",
          "type": "string"
        }
      }
    },
    "v1alpha1ApplicationSourceDirectory": {
      "type": "object",
      "title": "ApplicationSourceDirectory holds options for applications of type plain YAML or Jsonnet",
      "properties": {
        "exclude": {
          "type": "string",
          "title": "Exclude contains a glob pattern to match paths against that should be explicitly excluded from being used during manifest generation"
        },
        "include": {
          "type": "string",
          "title": "Include contains a glob pattern to match paths against that should be explicitly included during manifest generation"
        },
        "jsonnet": {
          "$ref": "#/definitions/v1alpha1ApplicationSourceJsonnet"
        },
        "recurse": {
          "type": "boolean",
          "title": "Recurse specifies whether to scan a directory recursively for manifests"
        }
      }
    },
    "v1alpha1ApplicationSourceHelm": {
      "type": "object",
      "title": "ApplicationSourceHelm holds helm specific options",
      "properties": {
        "fileParameters": {
          "type": "array",
          "title": "FileParameters are file parameters to the helm template",
          "items": {
            "$ref": "#/definitions/v1alpha1HelmFileParameter"
          }
        },
        "ignoreMissingValueFiles": {
          "type": "boolean",
          "title": "IgnoreMissingValueFiles prevents helm template from failing when valueFiles do not exist locally by not appending them to helm template --values"
        },
        "parameters": {
          "type": "array",
          "title": "Parameters is a list of Helm parameters which are passed to the helm template command upon manifest generation",
          "items": {
            "$ref": "#/definitions/v1alpha1HelmParameter"
          }
        },
        "passCredentials": {
          "type": "boolean",
          "title": "PassCredentials pass credentials to all domains (Helm's --pass-credentials)"
        },
        "releaseName": {
          "type": "string",
          "title": "ReleaseName is the Helm release name to use. If omitted it will use the application name"
        },
        "skipCrds": {
          "type": "boolean",
          "title": "SkipCrds skips custom resource definition installation step (Helm's --skip-crds)"
        },
        "valueFiles": {
          "type": "array",
          "title": "ValuesFiles is a list of Helm value files to use when generating a template",
          "items": {
            "type": "string"
          }
        },
        "values": {
          "type": "string",
          "title": "Values specifies Helm values to be passed to helm template, typically defined as a block. ValuesObject takes precedence over Values, so use one or the other.\n+patchStrategy=replace"
        },
        "valuesObject": {
          "$ref": "#/definitions/runtimeRawExtension"
        },
        "version": {
          "type": "string",
          "title": "Version is the Helm version to use for templating (\"3\")"
        }
      }
    },
    "v1alpha1ApplicationSourceJsonnet": {
      "type": "object",
      "title": "ApplicationSourceJsonnet holds options specific to applications of type Jsonnet",
      "properties": {
        "extVars": {
          "type": "array",
          "title": "ExtVars is a list of Jsonnet External Variables",
          "items": {
            "$ref": "#/definitions/v1alpha1JsonnetVar"
          }
        },
        "libs": {
          "type": "array",
          "title": "Additional library search dirs",
          "items": {
            "type": "string"
          }
        },
        "tlas": {
          "type": "array",
          "title": "TLAS is a list of Jsonnet Top-level Arguments",
          "items": {
            "$ref": "#/definitions/v1alpha1JsonnetVar"
          }
        }
      }
    },
    "v1alpha1ApplicationSourceKustomize": {
      "type": "object",
      "title": "ApplicationSourceKustomize holds options specific to an Application source specific to Kustomize",
      "properties": {
        "commonAnnotations": {
          "type": "object",
          "title": "CommonAnnotations is a list of additional annotations to add to rendered manifests",
          "additionalProperties": {
            "type": "string"
          }
        },
        "commonAnnotationsEnvsubst": {
          "type": "boolean",
          "title": "CommonAnnotationsEnvsubst specifies whether to apply env variables substitution for annotation values"
        },
        "commonLabels": {
          "type": "object",
          "title": "CommonLabels is a list of additional labels to add to rendered manifests",
          "additionalProperties": {
            "type": "string"
          }
        },
        "forceCommonAnnotations": {
          "type": "boolean",
          "title": "ForceCommonAnnotations specifies whether to force applying common annotations to resources for Kustomize apps"
        },
        "forceCommonLabels": {
          "type": "boolean",
          "title": "ForceCommonLabels specifies whether to force applying common labels to resources for Kustomize apps"
        },
        "images": {
          "type": "array",
          "title": "Images is a list of Kustomize image override specifications",
          "items": {
            "type": "string"
          }
        },
        "namePrefix": {
          "type": "string",
          "title": "NamePrefix is a prefix appended to resources for Kustomize apps"
        },
        "nameSuffix": {
          "type": "string",
          "title": "NameSuffix is a suffix appended to resources for Kustomize apps"
        },
        "namespace": {
          "type": "string",
          "title": "Namespace sets the namespace that Kustomize adds to all resources"
        },
        "replicas": {
          "type": "array",
          "title": "Replicas is a list of Kustomize Replicas override specifications",
          "items": {
            "$ref": "#/definitions/v1alpha1KustomizeReplica"
          }
        },
        "version": {
          "type": "string",
          "title": "Version controls which version of Kustomize to use for rendering manifests"
        }
      }
    },
    "v1alpha1ApplicationSourcePlugin": {
      "type": "object",
      "title": "ApplicationSourcePlugin holds options specific to config management plugins",
      "properties": {
        "env": {
          "type": "array",
          "items": {
            "$ref": "#/definitions/applicationv1alpha1EnvEntry"
          }
        },
        "name": {
          "type": "string"
        },
        "parameters": {
          "type": "array",
          "items": {
            "$ref": "#/definitions/v1alpha1ApplicationSourcePluginParameter"
          }
        }
      }
    },
    "v1alpha1ApplicationSourcePluginParameter": {
      "type": "object",
      "properties": {
        "array": {
          "description": "Array is the value of an array type parameter.",
          "type": "array",
          "items": {
            "type": "string"
          }
        },
        "map": {
          "description": "Map is the value of a map type parameter.",
          "type": "object",
          "additionalProperties": {
            "type": "string"
          }
        },
        "name": {
          "description": "Name is the name identifying a parameter.",
          "type": "string"
        },
        "string": {
          "description": "String_ is the value of a string type parameter.",
          "type": "string"
        }
      }
    },
    "v1alpha1ApplicationSpec": {
      "description": "ApplicationSpec represents desired application state. Contains link to repository with application definition and additional parameters link definition revision.",
      "type": "object",
      "properties": {
        "destination": {
          "$ref": "#/definitions/v1alpha1ApplicationDestination"
        },
        "ignoreDifferences": {
          "type": "array",
          "title": "IgnoreDifferences is a list of resources and their fields which should be ignored during comparison",
          "items": {
            "$ref": "#/definitions/v1alpha1ResourceIgnoreDifferences"
          }
        },
        "info": {
          "type": "array",
          "title": "Info contains a list of information (URLs, email addresses, and plain text) that relates to the application",
          "items": {
            "$ref": "#/definitions/v1alpha1Info"
          }
        },
        "project": {
          "description": "Project is a reference to the project this application belongs to.\nThe empty string means that application belongs to the 'default' project.",
          "type": "string"
        },
        "revisionHistoryLimit": {
          "description": "RevisionHistoryLimit limits the number of items kept in the application's revision history, which is used for informational purposes as well as for rollbacks to previous versions.\nThis should only be changed in exceptional circumstances.\nSetting to zero will store no history. This will reduce storage used.\nIncreasing will increase the space used to store the history, so we do not recommend increasing it.\nDefault is 10.",
          "type": "string",
          "format": "int64"
        },
        "source": {
          "$ref": "#/definitions/v1alpha1ApplicationSource"
        },
        "sources": {
          "type": "array",
          "title": "Sources is a reference to the location of the application's manifests or chart",
          "items": {
            "$ref": "#/definitions/v1alpha1ApplicationSource"
          }
        },
        "syncPolicy": {
          "$ref": "#/definitions/v1alpha1SyncPolicy"
        }
      }
    },
    "v1alpha1ApplicationStatus": {
      "type": "object",
      "title": "ApplicationStatus contains status information for the application",
      "properties": {
        "conditions": {
          "type": "array",
          "title": "Conditions is a list of currently observed application conditions",
          "items": {
            "$ref": "#/definitions/v1alpha1ApplicationCondition"
          }
        },
        "controllerNamespace": {
          "type": "string",
          "title": "ControllerNamespace indicates the namespace in which the application controller is located"
        },
        "health": {
          "$ref": "#/definitions/v1alpha1HealthStatus"
        },
        "history": {
          "type": "array",
          "title": "History contains information about the application's sync history",
          "items": {
            "$ref": "#/definitions/v1alpha1RevisionHistory"
          }
        },
        "observedAt": {
          "$ref": "#/definitions/v1Time"
        },
        "operationState": {
          "$ref": "#/definitions/v1alpha1OperationState"
        },
        "reconciledAt": {
          "$ref": "#/definitions/v1Time"
        },
        "resourceHealthSource": {
          "type": "string",
          "title": "ResourceHealthSource indicates where the resource health status is stored: inline if not set or appTree"
        },
        "resources": {
          "type": "array",
          "title": "Resources is a list of Kubernetes resources managed by this application",
          "items": {
            "$ref": "#/definitions/v1alpha1ResourceStatus"
          }
        },
        "sourceType": {
          "type": "string",
          "title": "SourceType specifies the type of this application"
        },
        "sourceTypes": {
          "type": "array",
          "title": "SourceTypes specifies the type of the sources included in the application",
          "items": {
            "type": "string"
          }
        },
        "summary": {
          "$ref": "#/definitions/v1alpha1ApplicationSummary"
        },
        "sync": {
          "$ref": "#/definitions/v1alpha1SyncStatus"
        }
      }
    },
    "v1alpha1ApplicationSummary": {
      "type": "object",
      "title": "ApplicationSummary contains information about URLs and container images used by an application",
      "properties": {
        "externalURLs": {
          "description": "ExternalURLs holds all external URLs of application child resources.",
          "type": "array",
          "items": {
            "type": "string"
          }
        },
        "images": {
          "description": "Images holds all images of application child resources.",
          "type": "array",
          "items": {
            "type": "string"
          }
        }
      }
    },
    "v1alpha1ApplicationTree": {
      "type": "object",
      "title": "ApplicationTree holds nodes which belongs to the application\nTODO: describe purpose of this type",
      "properties": {
        "hosts": {
          "type": "array",
          "title": "Hosts holds list of Kubernetes nodes that run application related pods",
          "items": {
            "$ref": "#/definitions/v1alpha1HostInfo"
          }
        },
        "nodes": {
          "description": "Nodes contains list of nodes which either directly managed by the application and children of directly managed nodes.",
          "type": "array",
          "items": {
            "$ref": "#/definitions/v1alpha1ResourceNode"
          }
        },
        "orphanedNodes": {
          "description": "OrphanedNodes contains if or orphaned nodes: nodes which are not managed by the app but in the same namespace. List is populated only if orphaned resources enabled in app project.",
          "type": "array",
          "items": {
            "$ref": "#/definitions/v1alpha1ResourceNode"
          }
        }
      }
    },
    "v1alpha1ApplicationWatchEvent": {
      "description": "ApplicationWatchEvent contains information about application change.",
      "type": "object",
      "properties": {
        "application": {
          "$ref": "#/definitions/v1alpha1Application"
        },
        "type": {
          "type": "string"
        }
      }
    },
    "v1alpha1Backoff": {
      "type": "object",
      "title": "Backoff is the backoff strategy to use on subsequent retries for failing syncs",
      "properties": {
        "duration": {
          "type": "string",
          "title": "Duration is the amount to back off. Default unit is seconds, but could also be a duration (e.g. \"2m\", \"1h\")"
        },
        "factor": {
          "type": "string",
          "format": "int64",
          "title": "Factor is a factor to multiply the base duration after each failed retry"
        },
        "maxDuration": {
          "type": "string",
          "title": "MaxDuration is the maximum amount of time allowed for the backoff strategy"
        }
      }
    },
    "v1alpha1BasicAuthBitbucketServer": {
      "description": "BasicAuthBitbucketServer defines the username/(password or personal access token) for Basic auth.",
      "type": "object",
      "properties": {
        "passwordRef": {
          "$ref": "#/definitions/v1alpha1SecretRef"
        },
        "username": {
          "type": "string",
          "title": "Username for Basic auth"
        }
      }
    },
    "v1alpha1BearerTokenBitbucketCloud": {
      "description": "BearerTokenBitbucketCloud defines the Bearer token for BitBucket AppToken auth.",
      "type": "object",
      "properties": {
        "tokenRef": {
          "$ref": "#/definitions/v1alpha1SecretRef"
        }
      }
    },
    "v1alpha1ChartDetails": {
      "type": "object",
      "title": "ChartDetails contains helm chart metadata for a specific version",
      "properties": {
        "description": {
          "type": "string"
        },
        "home": {
          "type": "string",
          "title": "The URL of this projects home page, e.g. \"http://example.com\""
        },
        "maintainers": {
          "type": "array",
          "title": "List of maintainer details, name and email, e.g. [\"John Doe <john_doe@my-company.com>\"]",
          "items": {
            "type": "string"
          }
        }
      }
    },
    "v1alpha1Cluster": {
      "type": "object",
      "title": "Cluster is the definition of a cluster resource",
      "properties": {
        "annotations": {
          "type": "object",
          "title": "Annotations for cluster secret metadata",
          "additionalProperties": {
            "type": "string"
          }
        },
        "clusterResources": {
          "description": "Indicates if cluster level resources should be managed. This setting is used only if cluster is connected in a namespaced mode.",
          "type": "boolean"
        },
        "config": {
          "$ref": "#/definitions/v1alpha1ClusterConfig"
        },
        "connectionState": {
          "$ref": "#/definitions/v1alpha1ConnectionState"
        },
        "info": {
          "$ref": "#/definitions/v1alpha1ClusterInfo"
        },
        "labels": {
          "type": "object",
          "title": "Labels for cluster secret metadata",
          "additionalProperties": {
            "type": "string"
          }
        },
        "name": {
          "type": "string",
          "title": "Name of the cluster. If omitted, will use the server address"
        },
        "namespaces": {
          "description": "Holds list of namespaces which are accessible in that cluster. Cluster level resources will be ignored if namespace list is not empty.",
          "type": "array",
          "items": {
            "type": "string"
          }
        },
        "project": {
          "type": "string",
          "title": "Reference between project and cluster that allow you automatically to be added as item inside Destinations project entity"
        },
        "refreshRequestedAt": {
          "$ref": "#/definitions/v1Time"
        },
        "server": {
          "type": "string",
          "title": "Server is the API server URL of the Kubernetes cluster"
        },
        "serverVersion": {
          "type": "string",
          "title": "DEPRECATED: use Info.ServerVersion field instead.\nThe server version"
        },
        "shard": {
          "description": "Shard contains optional shard number. Calculated on the fly by the application controller if not specified.",
          "type": "string",
          "format": "int64"
        }
      }
    },
    "v1alpha1ClusterCacheInfo": {
      "type": "object",
      "title": "ClusterCacheInfo contains information about the cluster cache",
      "properties": {
        "apisCount": {
          "type": "string",
          "format": "int64",
          "title": "APIsCount holds number of observed Kubernetes API count"
        },
        "lastCacheSyncTime": {
          "$ref": "#/definitions/v1Time"
        },
        "resourcesCount": {
          "type": "string",
          "format": "int64",
          "title": "ResourcesCount holds number of observed Kubernetes resources"
        }
      }
    },
    "v1alpha1ClusterConfig": {
      "description": "ClusterConfig is the configuration attributes. This structure is subset of the go-client\nrest.Config with annotations added for marshalling.",
      "type": "object",
      "properties": {
        "awsAuthConfig": {
          "$ref": "#/definitions/v1alpha1AWSAuthConfig"
        },
        "bearerToken": {
          "description": "Server requires Bearer authentication. This client will not attempt to use\nrefresh tokens for an OAuth2 flow.\nTODO: demonstrate an OAuth2 compatible client.",
          "type": "string"
        },
        "execProviderConfig": {
          "$ref": "#/definitions/v1alpha1ExecProviderConfig"
        },
        "password": {
          "type": "string"
        },
        "tlsClientConfig": {
          "$ref": "#/definitions/v1alpha1TLSClientConfig"
        },
        "username": {
          "type": "string",
          "title": "Server requires Basic authentication"
        }
      }
    },
    "v1alpha1ClusterGenerator": {
      "description": "ClusterGenerator defines a generator to match against clusters registered with ArgoCD.",
      "type": "object",
      "properties": {
        "selector": {
          "$ref": "#/definitions/v1LabelSelector"
        },
        "template": {
          "$ref": "#/definitions/v1alpha1ApplicationSetTemplate"
        },
        "values": {
          "type": "object",
          "title": "Values contains key/value pairs which are passed directly as parameters to the template",
          "additionalProperties": {
            "type": "string"
          }
        }
      }
    },
    "v1alpha1ClusterInfo": {
      "type": "object",
      "title": "ClusterInfo contains information about the cluster",
      "properties": {
        "apiVersions": {
          "type": "array",
          "title": "APIVersions contains list of API versions supported by the cluster",
          "items": {
            "type": "string"
          }
        },
        "applicationsCount": {
          "type": "string",
          "format": "int64",
          "title": "ApplicationsCount is the number of applications managed by Argo CD on the cluster"
        },
        "cacheInfo": {
          "$ref": "#/definitions/v1alpha1ClusterCacheInfo"
        },
        "connectionState": {
          "$ref": "#/definitions/v1alpha1ConnectionState"
        },
        "serverVersion": {
          "type": "string",
          "title": "ServerVersion contains information about the Kubernetes version of the cluster"
        }
      }
    },
    "v1alpha1ClusterList": {
      "description": "ClusterList is a collection of Clusters.",
      "type": "object",
      "properties": {
        "items": {
          "type": "array",
          "items": {
            "$ref": "#/definitions/v1alpha1Cluster"
          }
        },
        "metadata": {
          "$ref": "#/definitions/v1ListMeta"
        }
      }
    },
    "v1alpha1Command": {
      "type": "object",
      "title": "Command holds binary path and arguments list",
      "properties": {
        "args": {
          "type": "array",
          "items": {
            "type": "string"
          }
        },
        "command": {
          "type": "array",
          "items": {
            "type": "string"
          }
        }
      }
    },
    "v1alpha1ComparedTo": {
      "type": "object",
      "title": "ComparedTo contains application source and target which was used for resources comparison",
      "properties": {
        "destination": {
          "$ref": "#/definitions/v1alpha1ApplicationDestination"
        },
        "source": {
          "$ref": "#/definitions/v1alpha1ApplicationSource"
        },
        "sources": {
          "type": "array",
          "title": "Sources is a reference to the application's multiple sources used for comparison",
          "items": {
            "$ref": "#/definitions/v1alpha1ApplicationSource"
          }
        }
      }
    },
    "v1alpha1ConfigManagementPlugin": {
      "type": "object",
      "title": "ConfigManagementPlugin contains config management plugin configuration",
      "properties": {
        "generate": {
          "$ref": "#/definitions/v1alpha1Command"
        },
        "init": {
          "$ref": "#/definitions/v1alpha1Command"
        },
        "lockRepo": {
          "type": "boolean"
        },
        "name": {
          "type": "string"
        }
      }
    },
    "v1alpha1ConnectionState": {
      "type": "object",
      "title": "ConnectionState contains information about remote resource connection state, currently used for clusters and repositories",
      "properties": {
        "attemptedAt": {
          "$ref": "#/definitions/v1Time"
        },
        "message": {
          "type": "string",
          "title": "Message contains human readable information about the connection status"
        },
        "status": {
          "type": "string",
          "title": "Status contains the current status indicator for the connection"
        }
      }
    },
    "v1alpha1DuckTypeGenerator": {
      "description": "DuckType defines a generator to match against clusters registered with ArgoCD.",
      "type": "object",
      "properties": {
        "configMapRef": {
          "type": "string",
          "title": "ConfigMapRef is a ConfigMap with the duck type definitions needed to retrieve the data\n             this includes apiVersion(group/version), kind, matchKey and validation settings\nName is the resource name of the kind, group and version, defined in the ConfigMapRef\nRequeueAfterSeconds is how long before the duckType will be rechecked for a change"
        },
        "labelSelector": {
          "$ref": "#/definitions/v1LabelSelector"
        },
        "name": {
          "type": "string"
        },
        "requeueAfterSeconds": {
          "type": "string",
          "format": "int64"
        },
        "template": {
          "$ref": "#/definitions/v1alpha1ApplicationSetTemplate"
        },
        "values": {
          "type": "object",
          "title": "Values contains key/value pairs which are passed directly as parameters to the template",
          "additionalProperties": {
            "type": "string"
          }
        }
      }
    },
    "v1alpha1ExecProviderConfig": {
      "type": "object",
      "title": "ExecProviderConfig is config used to call an external command to perform cluster authentication\nSee: https://godoc.org/k8s.io/client-go/tools/clientcmd/api#ExecConfig",
      "properties": {
        "apiVersion": {
          "type": "string",
          "title": "Preferred input version of the ExecInfo"
        },
        "args": {
          "type": "array",
          "title": "Arguments to pass to the command when executing it",
          "items": {
            "type": "string"
          }
        },
        "command": {
          "type": "string",
          "title": "Command to execute"
        },
        "env": {
          "type": "object",
          "title": "Env defines additional environment variables to expose to the process",
          "additionalProperties": {
            "type": "string"
          }
        },
        "installHint": {
          "type": "string",
          "title": "This text is shown to the user when the executable doesn't seem to be present"
        }
      }
    },
    "v1alpha1GitDirectoryGeneratorItem": {
      "type": "object",
      "properties": {
        "exclude": {
          "type": "boolean"
        },
        "path": {
          "type": "string"
        }
      }
    },
    "v1alpha1GitFileGeneratorItem": {
      "type": "object",
      "properties": {
        "path": {
          "type": "string"
        }
      }
    },
    "v1alpha1GitGenerator": {
      "type": "object",
      "properties": {
        "directories": {
          "type": "array",
          "items": {
            "$ref": "#/definitions/v1alpha1GitDirectoryGeneratorItem"
          }
        },
        "files": {
          "type": "array",
          "items": {
            "$ref": "#/definitions/v1alpha1GitFileGeneratorItem"
          }
        },
        "pathParamPrefix": {
          "type": "string"
        },
        "repoURL": {
          "type": "string"
        },
        "requeueAfterSeconds": {
          "type": "string",
          "format": "int64"
        },
        "revision": {
          "type": "string"
        },
        "template": {
          "$ref": "#/definitions/v1alpha1ApplicationSetTemplate"
        },
        "values": {
          "type": "object",
          "title": "Values contains key/value pairs which are passed directly as parameters to the template",
          "additionalProperties": {
            "type": "string"
          }
        }
      }
    },
    "v1alpha1GnuPGPublicKey": {
      "type": "object",
      "title": "GnuPGPublicKey is a representation of a GnuPG public key",
      "properties": {
        "fingerprint": {
          "type": "string",
          "title": "Fingerprint is the fingerprint of the key"
        },
        "keyData": {
          "type": "string",
          "title": "KeyData holds the raw key data, in base64 encoded format"
        },
        "keyID": {
          "type": "string",
          "title": "KeyID specifies the key ID, in hexadecimal string format"
        },
        "owner": {
          "type": "string",
          "title": "Owner holds the owner identification, e.g. a name and e-mail address"
        },
        "subType": {
          "type": "string",
          "title": "SubType holds the key's sub type (e.g. rsa4096)"
        },
        "trust": {
          "type": "string",
          "title": "Trust holds the level of trust assigned to this key"
        }
      }
    },
    "v1alpha1GnuPGPublicKeyList": {
      "type": "object",
      "title": "GnuPGPublicKeyList is a collection of GnuPGPublicKey objects",
      "properties": {
        "items": {
          "type": "array",
          "items": {
            "$ref": "#/definitions/v1alpha1GnuPGPublicKey"
          }
        },
        "metadata": {
          "$ref": "#/definitions/v1ListMeta"
        }
      }
    },
    "v1alpha1HealthStatus": {
      "type": "object",
      "title": "HealthStatus contains information about the currently observed health state of an application or resource",
      "properties": {
        "message": {
          "type": "string",
          "title": "Message is a human-readable informational message describing the health status"
        },
        "status": {
          "type": "string",
          "title": "Status holds the status code of the application or resource"
        }
      }
    },
    "v1alpha1HelmFileParameter": {
      "type": "object",
      "title": "HelmFileParameter is a file parameter that's passed to helm template during manifest generation",
      "properties": {
        "name": {
          "type": "string",
          "title": "Name is the name of the Helm parameter"
        },
        "path": {
          "type": "string",
          "title": "Path is the path to the file containing the values for the Helm parameter"
        }
      }
    },
    "v1alpha1HelmParameter": {
      "type": "object",
      "title": "HelmParameter is a parameter that's passed to helm template during manifest generation",
      "properties": {
        "forceString": {
          "type": "boolean",
          "title": "ForceString determines whether to tell Helm to interpret booleans and numbers as strings"
        },
        "name": {
          "type": "string",
          "title": "Name is the name of the Helm parameter"
        },
        "value": {
          "type": "string",
          "title": "Value is the value for the Helm parameter"
        }
      }
    },
    "v1alpha1HostInfo": {
      "type": "object",
      "title": "HostInfo holds host name and resources metrics\nTODO: describe purpose of this type\nTODO: describe members of this type",
      "properties": {
        "name": {
          "type": "string"
        },
        "resourcesInfo": {
          "type": "array",
          "items": {
            "$ref": "#/definitions/v1alpha1HostResourceInfo"
          }
        },
        "systemInfo": {
          "$ref": "#/definitions/v1NodeSystemInfo"
        }
      }
    },
    "v1alpha1HostResourceInfo": {
      "type": "object",
      "title": "TODO: describe this type",
      "properties": {
        "capacity": {
          "type": "string",
          "format": "int64"
        },
        "requestedByApp": {
          "type": "string",
          "format": "int64"
        },
        "requestedByNeighbors": {
          "type": "string",
          "format": "int64"
        },
        "resourceName": {
          "type": "string"
        }
      }
    },
    "v1alpha1Info": {
      "type": "object",
      "properties": {
        "name": {
          "type": "string"
        },
        "value": {
          "type": "string"
        }
      }
    },
    "v1alpha1InfoItem": {
      "type": "object",
      "title": "InfoItem contains arbitrary, human readable information about an application",
      "properties": {
        "name": {
          "description": "Name is a human readable title for this piece of information.",
          "type": "string"
        },
        "value": {
          "description": "Value is human readable content.",
          "type": "string"
        }
      }
    },
    "v1alpha1JWTToken": {
      "type": "object",
      "title": "JWTToken holds the issuedAt and expiresAt values of a token",
      "properties": {
        "exp": {
          "type": "string",
          "format": "int64"
        },
        "iat": {
          "type": "string",
          "format": "int64"
        },
        "id": {
          "type": "string"
        }
      }
    },
    "v1alpha1JWTTokens": {
      "type": "object",
      "title": "JWTTokens represents a list of JWT tokens",
      "properties": {
        "items": {
          "type": "array",
          "items": {
            "$ref": "#/definitions/v1alpha1JWTToken"
          }
        }
      }
    },
    "v1alpha1JsonnetVar": {
      "type": "object",
      "title": "JsonnetVar represents a variable to be passed to jsonnet during manifest generation",
      "properties": {
        "code": {
          "type": "boolean"
        },
        "name": {
          "type": "string"
        },
        "value": {
          "type": "string"
        }
      }
    },
    "v1alpha1KnownTypeField": {
      "type": "object",
      "title": "KnownTypeField contains mapping between CRD field and known Kubernetes type.\nThis is mainly used for unit conversion in unknown resources (e.g. 0.1 == 100mi)\nTODO: Describe the members of this type",
      "properties": {
        "field": {
          "type": "string"
        },
        "type": {
          "type": "string"
        }
      }
    },
    "v1alpha1KustomizeOptions": {
      "type": "object",
      "title": "KustomizeOptions are options for kustomize to use when building manifests",
      "properties": {
        "binaryPath": {
          "type": "string",
          "title": "BinaryPath holds optional path to kustomize binary"
        },
        "buildOptions": {
          "type": "string",
          "title": "BuildOptions is a string of build parameters to use when calling `kustomize build`"
        }
      }
    },
    "v1alpha1KustomizeReplica": {
      "type": "object",
      "properties": {
        "count": {
          "$ref": "#/definitions/intstrIntOrString"
        },
        "name": {
          "type": "string",
          "title": "Name of Deployment or StatefulSet"
        }
      }
    },
    "v1alpha1ListGenerator": {
      "type": "object",
      "title": "ListGenerator include items info",
      "properties": {
        "elements": {
          "type": "array",
          "items": {
            "$ref": "#/definitions/v1JSON"
          }
        },
        "elementsYaml": {
          "type": "string"
        },
        "template": {
          "$ref": "#/definitions/v1alpha1ApplicationSetTemplate"
        }
      }
    },
    "v1alpha1ManagedNamespaceMetadata": {
      "type": "object",
      "properties": {
        "annotations": {
          "type": "object",
          "additionalProperties": {
            "type": "string"
          }
        },
        "labels": {
          "type": "object",
          "additionalProperties": {
            "type": "string"
          }
        }
      }
    },
    "v1alpha1MatrixGenerator": {
      "description": "MatrixGenerator generates the cartesian product of two sets of parameters. The parameters are defined by two nested\ngenerators.",
      "type": "object",
      "properties": {
        "generators": {
          "type": "array",
          "items": {
            "$ref": "#/definitions/v1alpha1ApplicationSetNestedGenerator"
          }
        },
        "template": {
          "$ref": "#/definitions/v1alpha1ApplicationSetTemplate"
        }
      }
    },
    "v1alpha1MergeGenerator": {
      "description": "MergeGenerator merges the output of two or more generators. Where the values for all specified merge keys are equal\nbetween two sets of generated parameters, the parameter sets will be merged with the parameters from the latter\ngenerator taking precedence. Parameter sets with merge keys not present in the base generator's params will be\nignored.\nFor example, if the first generator produced [{a: '1', b: '2'}, {c: '1', d: '1'}] and the second generator produced\n[{'a': 'override'}], the united parameters for merge keys = ['a'] would be\n[{a: 'override', b: '1'}, {c: '1', d: '1'}].\n\nMergeGenerator supports template overriding. If a MergeGenerator is one of multiple top-level generators, its\ntemplate will be merged with the top-level generator before the parameters are applied.",
      "type": "object",
      "properties": {
        "generators": {
          "type": "array",
          "items": {
            "$ref": "#/definitions/v1alpha1ApplicationSetNestedGenerator"
          }
        },
        "mergeKeys": {
          "type": "array",
          "items": {
            "type": "string"
          }
        },
        "template": {
          "$ref": "#/definitions/v1alpha1ApplicationSetTemplate"
        }
      }
    },
    "v1alpha1Operation": {
      "type": "object",
      "title": "Operation contains information about a requested or running operation",
      "properties": {
        "info": {
          "type": "array",
          "title": "Info is a list of informational items for this operation",
          "items": {
            "$ref": "#/definitions/v1alpha1Info"
          }
        },
        "initiatedBy": {
          "$ref": "#/definitions/v1alpha1OperationInitiator"
        },
        "retry": {
          "$ref": "#/definitions/v1alpha1RetryStrategy"
        },
        "sync": {
          "$ref": "#/definitions/v1alpha1SyncOperation"
        }
      }
    },
    "v1alpha1OperationInitiator": {
      "type": "object",
      "title": "OperationInitiator contains information about the initiator of an operation",
      "properties": {
        "automated": {
          "description": "Automated is set to true if operation was initiated automatically by the application controller.",
          "type": "boolean"
        },
        "username": {
          "type": "string",
          "title": "Username contains the name of a user who started operation"
        }
      }
    },
    "v1alpha1OperationState": {
      "type": "object",
      "title": "OperationState contains information about state of a running operation",
      "properties": {
        "finishedAt": {
          "$ref": "#/definitions/v1Time"
        },
        "message": {
          "description": "Message holds any pertinent messages when attempting to perform operation (typically errors).",
          "type": "string"
        },
        "operation": {
          "$ref": "#/definitions/v1alpha1Operation"
        },
        "phase": {
          "type": "string",
          "title": "Phase is the current phase of the operation"
        },
        "retryCount": {
          "type": "string",
          "format": "int64",
          "title": "RetryCount contains time of operation retries"
        },
        "startedAt": {
          "$ref": "#/definitions/v1Time"
        },
        "syncResult": {
          "$ref": "#/definitions/v1alpha1SyncOperationResult"
        }
      }
    },
    "v1alpha1OrphanedResourceKey": {
      "type": "object",
      "title": "OrphanedResourceKey is a reference to a resource to be ignored from",
      "properties": {
        "group": {
          "type": "string"
        },
        "kind": {
          "type": "string"
        },
        "name": {
          "type": "string"
        }
      }
    },
    "v1alpha1OrphanedResourcesMonitorSettings": {
      "type": "object",
      "title": "OrphanedResourcesMonitorSettings holds settings of orphaned resources monitoring",
      "properties": {
        "ignore": {
          "type": "array",
          "title": "Ignore contains a list of resources that are to be excluded from orphaned resources monitoring",
          "items": {
            "$ref": "#/definitions/v1alpha1OrphanedResourceKey"
          }
        },
        "warn": {
          "type": "boolean",
          "title": "Warn indicates if warning condition should be created for apps which have orphaned resources"
        }
      }
    },
    "v1alpha1OverrideIgnoreDiff": {
      "type": "object",
      "title": "OverrideIgnoreDiff contains configurations about how fields should be ignored during diffs between\nthe desired state and live state",
      "properties": {
        "jSONPointers": {
          "type": "array",
          "title": "JSONPointers is a JSON path list following the format defined in RFC4627 (https://datatracker.ietf.org/doc/html/rfc6902#section-3)",
          "items": {
            "type": "string"
          }
        },
        "jqPathExpressions": {
          "type": "array",
          "title": "JQPathExpressions is a JQ path list that will be evaludated during the diff process",
          "items": {
            "type": "string"
          }
        },
        "managedFieldsManagers": {
          "type": "array",
          "title": "ManagedFieldsManagers is a list of trusted managers. Fields mutated by those managers will take precedence over the\ndesired state defined in the SCM and won't be displayed in diffs",
          "items": {
            "type": "string"
          }
        }
      }
    },
    "v1alpha1PluginConfigMapRef": {
      "type": "object",
      "properties": {
        "name": {
          "type": "string",
          "title": "Name of the ConfigMap"
        }
      }
    },
    "v1alpha1PluginGenerator": {
      "description": "PluginGenerator defines connection info specific to Plugin.",
      "type": "object",
      "properties": {
        "configMapRef": {
          "$ref": "#/definitions/v1alpha1PluginConfigMapRef"
        },
        "input": {
          "$ref": "#/definitions/v1alpha1PluginInput"
        },
        "requeueAfterSeconds": {
          "description": "RequeueAfterSeconds determines how long the ApplicationSet controller will wait before reconciling the ApplicationSet again.",
          "type": "string",
          "format": "int64"
        },
        "template": {
          "$ref": "#/definitions/v1alpha1ApplicationSetTemplate"
        },
        "values": {
          "description": "Values contains key/value pairs which are passed directly as parameters to the template. These values will not be\nsent as parameters to the plugin.",
          "type": "object",
          "additionalProperties": {
            "type": "string"
          }
        }
      }
    },
    "v1alpha1PluginInput": {
      "type": "object",
      "properties": {
        "parameters": {
          "description": "Parameters contains the information to pass to the plugin. It is a map. The keys must be strings, and the\nvalues can be any type.",
          "type": "object",
          "additionalProperties": {
            "$ref": "#/definitions/v1JSON"
          }
        }
      }
    },
    "v1alpha1ProjectRole": {
      "type": "object",
      "title": "ProjectRole represents a role that has access to a project",
      "properties": {
        "description": {
          "type": "string",
          "title": "Description is a description of the role"
        },
        "groups": {
          "type": "array",
          "title": "Groups are a list of OIDC group claims bound to this role",
          "items": {
            "type": "string"
          }
        },
        "jwtTokens": {
          "type": "array",
          "title": "JWTTokens are a list of generated JWT tokens bound to this role",
          "items": {
            "$ref": "#/definitions/v1alpha1JWTToken"
          }
        },
        "name": {
          "type": "string",
          "title": "Name is a name for this role"
        },
        "policies": {
          "type": "array",
          "title": "Policies Stores a list of casbin formatted strings that define access policies for the role in the project",
          "items": {
            "type": "string"
          }
        }
      }
    },
    "v1alpha1PullRequestGenerator": {
      "description": "PullRequestGenerator defines a generator that scrapes a PullRequest API to find candidate pull requests.",
      "type": "object",
      "properties": {
<<<<<<< HEAD
        "azuredevops": {
          "$ref": "#/definitions/v1alpha1PullRequestGeneratorAzureDevOps"
=======
        "bitbucket": {
          "$ref": "#/definitions/v1alpha1PullRequestGeneratorBitbucket"
>>>>>>> 6f8aa417
        },
        "bitbucketServer": {
          "$ref": "#/definitions/v1alpha1PullRequestGeneratorBitbucketServer"
        },
        "filters": {
          "description": "Filters for which pull requests should be considered.",
          "type": "array",
          "items": {
            "$ref": "#/definitions/v1alpha1PullRequestGeneratorFilter"
          }
        },
        "gitea": {
          "$ref": "#/definitions/v1alpha1PullRequestGeneratorGitea"
        },
        "github": {
          "$ref": "#/definitions/v1alpha1PullRequestGeneratorGithub"
        },
        "gitlab": {
          "$ref": "#/definitions/v1alpha1PullRequestGeneratorGitLab"
        },
        "requeueAfterSeconds": {
          "description": "Standard parameters.",
          "type": "string",
          "format": "int64"
        },
        "template": {
          "$ref": "#/definitions/v1alpha1ApplicationSetTemplate"
        }
      }
    },
<<<<<<< HEAD
    "v1alpha1PullRequestGeneratorAzureDevOps": {
      "description": "PullRequestGeneratorAzureDevOps defines connection info specific to AzureDevOps.",
      "type": "object",
      "properties": {
        "api": {
          "description": "The Azure DevOps API URL to talk to. If blank, use https://dev.azure.com/.",
          "type": "string"
        },
        "labels": {
          "type": "array",
          "title": "Labels is used to filter the PRs that you want to target",
          "items": {
            "type": "string"
          }
        },
        "organization": {
          "description": "Azure DevOps org to scan. Required.",
          "type": "string"
        },
        "project": {
          "description": "Azure DevOps project name to scan. Required.",
          "type": "string"
        },
        "repo": {
          "description": "Azure DevOps repo name to scan. Required.",
          "type": "string"
        },
        "tokenRef": {
          "$ref": "#/definitions/v1alpha1SecretRef"
=======
    "v1alpha1PullRequestGeneratorBitbucket": {
      "description": "PullRequestGeneratorBitbucket defines connection info specific to Bitbucket.",
      "type": "object",
      "properties": {
        "api": {
          "description": "The Bitbucket REST API URL to talk to. If blank, uses https://api.bitbucket.org/2.0.",
          "type": "string"
        },
        "basicAuth": {
          "$ref": "#/definitions/v1alpha1BasicAuthBitbucketServer"
        },
        "bearerToken": {
          "$ref": "#/definitions/v1alpha1BearerTokenBitbucketCloud"
        },
        "owner": {
          "description": "Workspace to scan. Required.",
          "type": "string"
        },
        "repo": {
          "description": "Repo name to scan. Required.",
          "type": "string"
>>>>>>> 6f8aa417
        }
      }
    },
    "v1alpha1PullRequestGeneratorBitbucketServer": {
      "description": "PullRequestGeneratorBitbucketServer defines connection info specific to BitbucketServer.",
      "type": "object",
      "properties": {
        "api": {
          "description": "The Bitbucket REST API URL to talk to e.g. https://bitbucket.org/rest Required.",
          "type": "string"
        },
        "basicAuth": {
          "$ref": "#/definitions/v1alpha1BasicAuthBitbucketServer"
        },
        "project": {
          "description": "Project to scan. Required.",
          "type": "string"
        },
        "repo": {
          "description": "Repo name to scan. Required.",
          "type": "string"
        }
      }
    },
    "v1alpha1PullRequestGeneratorFilter": {
      "description": "PullRequestGeneratorFilter is a single pull request filter.\nIf multiple filter types are set on a single struct, they will be AND'd together. All filters must\npass for a pull request to be included.",
      "type": "object",
      "properties": {
        "branchMatch": {
          "type": "string"
        },
        "targetBranchMatch": {
          "type": "string"
        }
      }
    },
    "v1alpha1PullRequestGeneratorGitLab": {
      "description": "PullRequestGeneratorGitLab defines connection info specific to GitLab.",
      "type": "object",
      "properties": {
        "api": {
          "description": "The GitLab API URL to talk to. If blank, uses https://gitlab.com/.",
          "type": "string"
        },
        "labels": {
          "type": "array",
          "title": "Labels is used to filter the MRs that you want to target",
          "items": {
            "type": "string"
          }
        },
        "project": {
          "description": "GitLab project to scan. Required.",
          "type": "string"
        },
        "pullRequestState": {
          "type": "string",
          "title": "PullRequestState is an additional MRs filter to get only those with a certain state. Default: \"\" (all states)"
        },
        "tokenRef": {
          "$ref": "#/definitions/v1alpha1SecretRef"
        }
      }
    },
    "v1alpha1PullRequestGeneratorGitea": {
      "description": "PullRequestGeneratorGitea defines connection info specific to Gitea.",
      "type": "object",
      "properties": {
        "api": {
          "type": "string",
          "title": "The Gitea API URL to talk to. Required"
        },
        "insecure": {
          "description": "Allow insecure tls, for self-signed certificates; default: false.",
          "type": "boolean"
        },
        "owner": {
          "description": "Gitea org or user to scan. Required.",
          "type": "string"
        },
        "repo": {
          "description": "Gitea repo name to scan. Required.",
          "type": "string"
        },
        "tokenRef": {
          "$ref": "#/definitions/v1alpha1SecretRef"
        }
      }
    },
    "v1alpha1PullRequestGeneratorGithub": {
      "description": "PullRequestGenerator defines connection info specific to GitHub.",
      "type": "object",
      "properties": {
        "api": {
          "description": "The GitHub API URL to talk to. If blank, use https://api.github.com/.",
          "type": "string"
        },
        "appSecretName": {
          "description": "AppSecretName is a reference to a GitHub App repo-creds secret with permission to access pull requests.",
          "type": "string"
        },
        "labels": {
          "type": "array",
          "title": "Labels is used to filter the PRs that you want to target",
          "items": {
            "type": "string"
          }
        },
        "owner": {
          "description": "GitHub org or user to scan. Required.",
          "type": "string"
        },
        "repo": {
          "description": "GitHub repo name to scan. Required.",
          "type": "string"
        },
        "tokenRef": {
          "$ref": "#/definitions/v1alpha1SecretRef"
        }
      }
    },
    "v1alpha1RepoCreds": {
      "type": "object",
      "title": "RepoCreds holds the definition for repository credentials",
      "properties": {
        "enableOCI": {
          "type": "boolean",
          "title": "EnableOCI specifies whether helm-oci support should be enabled for this repo"
        },
        "forceHttpBasicAuth": {
          "type": "boolean",
          "title": "ForceHttpBasicAuth specifies whether Argo CD should attempt to force basic auth for HTTP connections"
        },
        "gcpServiceAccountKey": {
          "type": "string",
          "title": "GCPServiceAccountKey specifies the service account key in JSON format to be used for getting credentials to Google Cloud Source repos"
        },
        "githubAppEnterpriseBaseUrl": {
          "type": "string",
          "title": "GithubAppEnterpriseBaseURL specifies the GitHub API URL for GitHub app authentication. If empty will default to https://api.github.com"
        },
        "githubAppID": {
          "type": "string",
          "format": "int64",
          "title": "GithubAppId specifies the Github App ID of the app used to access the repo for GitHub app authentication"
        },
        "githubAppInstallationID": {
          "type": "string",
          "format": "int64",
          "title": "GithubAppInstallationId specifies the ID of the installed GitHub App for GitHub app authentication"
        },
        "githubAppPrivateKey": {
          "type": "string",
          "title": "GithubAppPrivateKey specifies the private key PEM data for authentication via GitHub app"
        },
        "password": {
          "type": "string",
          "title": "Password for authenticating at the repo server"
        },
        "proxy": {
          "type": "string",
          "title": "Proxy specifies the HTTP/HTTPS proxy used to access repos at the repo server"
        },
        "sshPrivateKey": {
          "type": "string",
          "title": "SSHPrivateKey contains the private key data for authenticating at the repo server using SSH (only Git repos)"
        },
        "tlsClientCertData": {
          "type": "string",
          "title": "TLSClientCertData specifies the TLS client cert data for authenticating at the repo server"
        },
        "tlsClientCertKey": {
          "type": "string",
          "title": "TLSClientCertKey specifies the TLS client cert key for authenticating at the repo server"
        },
        "type": {
          "description": "Type specifies the type of the repoCreds. Can be either \"git\" or \"helm. \"git\" is assumed if empty or absent.",
          "type": "string"
        },
        "url": {
          "type": "string",
          "title": "URL is the URL that this credentials matches to"
        },
        "username": {
          "type": "string",
          "title": "Username for authenticating at the repo server"
        }
      }
    },
    "v1alpha1RepoCredsList": {
      "description": "RepositoryList is a collection of Repositories.",
      "type": "object",
      "properties": {
        "items": {
          "type": "array",
          "items": {
            "$ref": "#/definitions/v1alpha1RepoCreds"
          }
        },
        "metadata": {
          "$ref": "#/definitions/v1ListMeta"
        }
      }
    },
    "v1alpha1Repository": {
      "type": "object",
      "title": "Repository is a repository holding application configurations",
      "properties": {
        "connectionState": {
          "$ref": "#/definitions/v1alpha1ConnectionState"
        },
        "enableLfs": {
          "description": "EnableLFS specifies whether git-lfs support should be enabled for this repo. Only valid for Git repositories.",
          "type": "boolean"
        },
        "enableOCI": {
          "type": "boolean",
          "title": "EnableOCI specifies whether helm-oci support should be enabled for this repo"
        },
        "forceHttpBasicAuth": {
          "type": "boolean",
          "title": "ForceHttpBasicAuth specifies whether Argo CD should attempt to force basic auth for HTTP connections"
        },
        "gcpServiceAccountKey": {
          "type": "string",
          "title": "GCPServiceAccountKey specifies the service account key in JSON format to be used for getting credentials to Google Cloud Source repos"
        },
        "githubAppEnterpriseBaseUrl": {
          "type": "string",
          "title": "GithubAppEnterpriseBaseURL specifies the base URL of GitHub Enterprise installation. If empty will default to https://api.github.com"
        },
        "githubAppID": {
          "type": "string",
          "format": "int64",
          "title": "GithubAppId specifies the ID of the GitHub app used to access the repo"
        },
        "githubAppInstallationID": {
          "type": "string",
          "format": "int64",
          "title": "GithubAppInstallationId specifies the installation ID of the GitHub App used to access the repo"
        },
        "githubAppPrivateKey": {
          "type": "string",
          "title": "Github App Private Key PEM data"
        },
        "inheritedCreds": {
          "type": "boolean",
          "title": "Whether credentials were inherited from a credential set"
        },
        "insecure": {
          "type": "boolean",
          "title": "Insecure specifies whether the connection to the repository ignores any errors when verifying TLS certificates or SSH host keys"
        },
        "insecureIgnoreHostKey": {
          "type": "boolean",
          "title": "InsecureIgnoreHostKey should not be used anymore, Insecure is favoured\nUsed only for Git repos"
        },
        "name": {
          "type": "string",
          "title": "Name specifies a name to be used for this repo. Only used with Helm repos"
        },
        "password": {
          "type": "string",
          "title": "Password contains the password or PAT used for authenticating at the remote repository"
        },
        "project": {
          "type": "string",
          "title": "Reference between project and repository that allow you automatically to be added as item inside SourceRepos project entity"
        },
        "proxy": {
          "type": "string",
          "title": "Proxy specifies the HTTP/HTTPS proxy used to access the repo"
        },
        "repo": {
          "type": "string",
          "title": "Repo contains the URL to the remote repository"
        },
        "sshPrivateKey": {
          "description": "SSHPrivateKey contains the PEM data for authenticating at the repo server. Only used with Git repos.",
          "type": "string"
        },
        "tlsClientCertData": {
          "type": "string",
          "title": "TLSClientCertData contains a certificate in PEM format for authenticating at the repo server"
        },
        "tlsClientCertKey": {
          "type": "string",
          "title": "TLSClientCertKey contains a private key in PEM format for authenticating at the repo server"
        },
        "type": {
          "description": "Type specifies the type of the repo. Can be either \"git\" or \"helm. \"git\" is assumed if empty or absent.",
          "type": "string"
        },
        "username": {
          "type": "string",
          "title": "Username contains the user name used for authenticating at the remote repository"
        }
      }
    },
    "v1alpha1RepositoryCertificate": {
      "type": "object",
      "title": "A RepositoryCertificate is either SSH known hosts entry or TLS certificate",
      "properties": {
        "certData": {
          "type": "string",
          "format": "byte",
          "title": "CertData contains the actual certificate data, dependent on the certificate type"
        },
        "certInfo": {
          "type": "string",
          "title": "CertInfo will hold additional certificate info, depdendent on the certificate type (e.g. SSH fingerprint, X509 CommonName)"
        },
        "certSubType": {
          "type": "string",
          "title": "CertSubType specifies the sub type of the cert, i.e. \"ssh-rsa\""
        },
        "certType": {
          "type": "string",
          "title": "CertType specifies the type of the certificate - currently one of \"https\" or \"ssh\""
        },
        "serverName": {
          "type": "string",
          "title": "ServerName specifies the DNS name of the server this certificate is intended for"
        }
      }
    },
    "v1alpha1RepositoryCertificateList": {
      "type": "object",
      "title": "RepositoryCertificateList is a collection of RepositoryCertificates",
      "properties": {
        "items": {
          "type": "array",
          "title": "List of certificates to be processed",
          "items": {
            "$ref": "#/definitions/v1alpha1RepositoryCertificate"
          }
        },
        "metadata": {
          "$ref": "#/definitions/v1ListMeta"
        }
      }
    },
    "v1alpha1RepositoryList": {
      "description": "RepositoryList is a collection of Repositories.",
      "type": "object",
      "properties": {
        "items": {
          "type": "array",
          "items": {
            "$ref": "#/definitions/v1alpha1Repository"
          }
        },
        "metadata": {
          "$ref": "#/definitions/v1ListMeta"
        }
      }
    },
    "v1alpha1ResourceAction": {
      "type": "object",
      "title": "TODO: describe this type\nTODO: describe members of this type",
      "properties": {
        "disabled": {
          "type": "boolean"
        },
        "name": {
          "type": "string"
        },
        "params": {
          "type": "array",
          "items": {
            "$ref": "#/definitions/v1alpha1ResourceActionParam"
          }
        }
      }
    },
    "v1alpha1ResourceActionParam": {
      "type": "object",
      "title": "TODO: describe this type\nTODO: describe members of this type",
      "properties": {
        "default": {
          "type": "string"
        },
        "name": {
          "type": "string"
        },
        "type": {
          "type": "string"
        },
        "value": {
          "type": "string"
        }
      }
    },
    "v1alpha1ResourceDiff": {
      "type": "object",
      "title": "ResourceDiff holds the diff of a live and target resource object\nTODO: describe members of this type",
      "properties": {
        "diff": {
          "type": "string",
          "title": "Diff contains the JSON patch between target and live resource\nDeprecated: use NormalizedLiveState and PredictedLiveState to render the difference"
        },
        "group": {
          "type": "string"
        },
        "hook": {
          "type": "boolean"
        },
        "kind": {
          "type": "string"
        },
        "liveState": {
          "type": "string",
          "title": "TargetState contains the JSON live resource manifest"
        },
        "modified": {
          "type": "boolean"
        },
        "name": {
          "type": "string"
        },
        "namespace": {
          "type": "string"
        },
        "normalizedLiveState": {
          "type": "string",
          "title": "NormalizedLiveState contains JSON serialized live resource state with applied normalizations"
        },
        "predictedLiveState": {
          "type": "string",
          "title": "PredictedLiveState contains JSON serialized resource state that is calculated based on normalized and target resource state"
        },
        "resourceVersion": {
          "type": "string"
        },
        "targetState": {
          "type": "string",
          "title": "TargetState contains the JSON serialized resource manifest defined in the Git/Helm"
        }
      }
    },
    "v1alpha1ResourceIgnoreDifferences": {
      "description": "ResourceIgnoreDifferences contains resource filter and list of json paths which should be ignored during comparison with live state.",
      "type": "object",
      "properties": {
        "group": {
          "type": "string"
        },
        "jqPathExpressions": {
          "type": "array",
          "items": {
            "type": "string"
          }
        },
        "jsonPointers": {
          "type": "array",
          "items": {
            "type": "string"
          }
        },
        "kind": {
          "type": "string"
        },
        "managedFieldsManagers": {
          "type": "array",
          "title": "ManagedFieldsManagers is a list of trusted managers. Fields mutated by those managers will take precedence over the\ndesired state defined in the SCM and won't be displayed in diffs",
          "items": {
            "type": "string"
          }
        },
        "name": {
          "type": "string"
        },
        "namespace": {
          "type": "string"
        }
      }
    },
    "v1alpha1ResourceNetworkingInfo": {
      "type": "object",
      "title": "ResourceNetworkingInfo holds networking resource related information\nTODO: describe members of this type",
      "properties": {
        "externalURLs": {
          "description": "ExternalURLs holds list of URLs which should be available externally. List is populated for ingress resources using rules hostnames.",
          "type": "array",
          "items": {
            "type": "string"
          }
        },
        "ingress": {
          "type": "array",
          "items": {
            "$ref": "#/definitions/v1LoadBalancerIngress"
          }
        },
        "labels": {
          "type": "object",
          "additionalProperties": {
            "type": "string"
          }
        },
        "targetLabels": {
          "type": "object",
          "additionalProperties": {
            "type": "string"
          }
        },
        "targetRefs": {
          "type": "array",
          "items": {
            "$ref": "#/definitions/v1alpha1ResourceRef"
          }
        }
      }
    },
    "v1alpha1ResourceNode": {
      "type": "object",
      "title": "ResourceNode contains information about live resource and its children\nTODO: describe members of this type",
      "properties": {
        "createdAt": {
          "$ref": "#/definitions/v1Time"
        },
        "health": {
          "$ref": "#/definitions/v1alpha1HealthStatus"
        },
        "images": {
          "type": "array",
          "items": {
            "type": "string"
          }
        },
        "info": {
          "type": "array",
          "items": {
            "$ref": "#/definitions/v1alpha1InfoItem"
          }
        },
        "networkingInfo": {
          "$ref": "#/definitions/v1alpha1ResourceNetworkingInfo"
        },
        "parentRefs": {
          "type": "array",
          "items": {
            "$ref": "#/definitions/v1alpha1ResourceRef"
          }
        },
        "resourceRef": {
          "$ref": "#/definitions/v1alpha1ResourceRef"
        },
        "resourceVersion": {
          "type": "string"
        }
      }
    },
    "v1alpha1ResourceOverride": {
      "type": "object",
      "title": "ResourceOverride holds configuration to customize resource diffing and health assessment\nTODO: describe the members of this type",
      "properties": {
        "actions": {
          "type": "string"
        },
        "healthLua": {
          "type": "string"
        },
        "ignoreDifferences": {
          "$ref": "#/definitions/v1alpha1OverrideIgnoreDiff"
        },
        "ignoreResourceUpdates": {
          "$ref": "#/definitions/v1alpha1OverrideIgnoreDiff"
        },
        "knownTypeFields": {
          "type": "array",
          "items": {
            "$ref": "#/definitions/v1alpha1KnownTypeField"
          }
        },
        "useOpenLibs": {
          "type": "boolean"
        }
      }
    },
    "v1alpha1ResourceRef": {
      "type": "object",
      "title": "ResourceRef includes fields which uniquely identify a resource",
      "properties": {
        "group": {
          "type": "string"
        },
        "kind": {
          "type": "string"
        },
        "name": {
          "type": "string"
        },
        "namespace": {
          "type": "string"
        },
        "uid": {
          "type": "string"
        },
        "version": {
          "type": "string"
        }
      }
    },
    "v1alpha1ResourceResult": {
      "type": "object",
      "title": "ResourceResult holds the operation result details of a specific resource",
      "properties": {
        "group": {
          "type": "string",
          "title": "Group specifies the API group of the resource"
        },
        "hookPhase": {
          "description": "HookPhase contains the state of any operation associated with this resource OR hook\nThis can also contain values for non-hook resources.",
          "type": "string"
        },
        "hookType": {
          "type": "string",
          "title": "HookType specifies the type of the hook. Empty for non-hook resources"
        },
        "kind": {
          "type": "string",
          "title": "Kind specifies the API kind of the resource"
        },
        "message": {
          "type": "string",
          "title": "Message contains an informational or error message for the last sync OR operation"
        },
        "name": {
          "type": "string",
          "title": "Name specifies the name of the resource"
        },
        "namespace": {
          "type": "string",
          "title": "Namespace specifies the target namespace of the resource"
        },
        "status": {
          "type": "string",
          "title": "Status holds the final result of the sync. Will be empty if the resources is yet to be applied/pruned and is always zero-value for hooks"
        },
        "syncPhase": {
          "type": "string",
          "title": "SyncPhase indicates the particular phase of the sync that this result was acquired in"
        },
        "version": {
          "type": "string",
          "title": "Version specifies the API version of the resource"
        }
      }
    },
    "v1alpha1ResourceStatus": {
      "type": "object",
      "title": "ResourceStatus holds the current sync and health status of a resource\nTODO: describe members of this type",
      "properties": {
        "group": {
          "type": "string"
        },
        "health": {
          "$ref": "#/definitions/v1alpha1HealthStatus"
        },
        "hook": {
          "type": "boolean"
        },
        "kind": {
          "type": "string"
        },
        "name": {
          "type": "string"
        },
        "namespace": {
          "type": "string"
        },
        "requiresPruning": {
          "type": "boolean"
        },
        "status": {
          "type": "string"
        },
        "syncWave": {
          "type": "string",
          "format": "int64"
        },
        "version": {
          "type": "string"
        }
      }
    },
    "v1alpha1RetryStrategy": {
      "type": "object",
      "title": "RetryStrategy contains information about the strategy to apply when a sync failed",
      "properties": {
        "backoff": {
          "$ref": "#/definitions/v1alpha1Backoff"
        },
        "limit": {
          "description": "Limit is the maximum number of attempts for retrying a failed sync. If set to 0, no retries will be performed.",
          "type": "string",
          "format": "int64"
        }
      }
    },
    "v1alpha1RevisionHistory": {
      "type": "object",
      "title": "RevisionHistory contains history information about a previous sync",
      "properties": {
        "deployStartedAt": {
          "$ref": "#/definitions/v1Time"
        },
        "deployedAt": {
          "$ref": "#/definitions/v1Time"
        },
        "id": {
          "type": "string",
          "format": "int64",
          "title": "ID is an auto incrementing identifier of the RevisionHistory"
        },
        "revision": {
          "type": "string",
          "title": "Revision holds the revision the sync was performed against"
        },
        "revisions": {
          "type": "array",
          "title": "Revisions holds the revision of each source in sources field the sync was performed against",
          "items": {
            "type": "string"
          }
        },
        "source": {
          "$ref": "#/definitions/v1alpha1ApplicationSource"
        },
        "sources": {
          "type": "array",
          "title": "Sources is a reference to the application sources used for the sync operation",
          "items": {
            "$ref": "#/definitions/v1alpha1ApplicationSource"
          }
        }
      }
    },
    "v1alpha1RevisionMetadata": {
      "type": "object",
      "title": "RevisionMetadata contains metadata for a specific revision in a Git repository",
      "properties": {
        "author": {
          "type": "string",
          "title": "who authored this revision,\ntypically their name and email, e.g. \"John Doe <john_doe@my-company.com>\",\nbut might not match this example"
        },
        "date": {
          "$ref": "#/definitions/v1Time"
        },
        "message": {
          "description": "Message contains the message associated with the revision, most likely the commit message.",
          "type": "string"
        },
        "signatureInfo": {
          "description": "SignatureInfo contains a hint on the signer if the revision was signed with GPG, and signature verification is enabled.",
          "type": "string"
        },
        "tags": {
          "type": "array",
          "title": "Tags specifies any tags currently attached to the revision\nFloating tags can move from one revision to another",
          "items": {
            "type": "string"
          }
        }
      }
    },
    "v1alpha1SCMProviderGenerator": {
      "description": "SCMProviderGenerator defines a generator that scrapes a SCMaaS API to find candidate repos.",
      "type": "object",
      "properties": {
        "awsCodeCommit": {
          "$ref": "#/definitions/v1alpha1SCMProviderGeneratorAWSCodeCommit"
        },
        "azureDevOps": {
          "$ref": "#/definitions/v1alpha1SCMProviderGeneratorAzureDevOps"
        },
        "bitbucket": {
          "$ref": "#/definitions/v1alpha1SCMProviderGeneratorBitbucket"
        },
        "bitbucketServer": {
          "$ref": "#/definitions/v1alpha1SCMProviderGeneratorBitbucketServer"
        },
        "cloneProtocol": {
          "description": "Which protocol to use for the SCM URL. Default is provider-specific but ssh if possible. Not all providers\nnecessarily support all protocols.",
          "type": "string"
        },
        "filters": {
          "description": "Filters for which repos should be considered.",
          "type": "array",
          "items": {
            "$ref": "#/definitions/v1alpha1SCMProviderGeneratorFilter"
          }
        },
        "gitea": {
          "$ref": "#/definitions/v1alpha1SCMProviderGeneratorGitea"
        },
        "github": {
          "$ref": "#/definitions/v1alpha1SCMProviderGeneratorGithub"
        },
        "gitlab": {
          "$ref": "#/definitions/v1alpha1SCMProviderGeneratorGitlab"
        },
        "requeueAfterSeconds": {
          "description": "Standard parameters.",
          "type": "string",
          "format": "int64"
        },
        "template": {
          "$ref": "#/definitions/v1alpha1ApplicationSetTemplate"
        },
        "values": {
          "type": "object",
          "title": "Values contains key/value pairs which are passed directly as parameters to the template",
          "additionalProperties": {
            "type": "string"
          }
        }
      }
    },
    "v1alpha1SCMProviderGeneratorAWSCodeCommit": {
      "description": "SCMProviderGeneratorAWSCodeCommit defines connection info specific to AWS CodeCommit.",
      "type": "object",
      "properties": {
        "allBranches": {
          "description": "Scan all branches instead of just the default branch.",
          "type": "boolean"
        },
        "region": {
          "description": "Region provides the AWS region to discover repos.\nif not provided, AppSet controller will infer the current region from environment.",
          "type": "string"
        },
        "role": {
          "description": "Role provides the AWS IAM role to assume, for cross-account repo discovery\nif not provided, AppSet controller will use its pod/node identity to discover.",
          "type": "string"
        },
        "tagFilters": {
          "type": "array",
          "title": "TagFilters provides the tag filter(s) for repo discovery",
          "items": {
            "$ref": "#/definitions/v1alpha1TagFilter"
          }
        }
      }
    },
    "v1alpha1SCMProviderGeneratorAzureDevOps": {
      "description": "SCMProviderGeneratorAzureDevOps defines connection info specific to Azure DevOps.",
      "type": "object",
      "properties": {
        "accessTokenRef": {
          "$ref": "#/definitions/v1alpha1SecretRef"
        },
        "allBranches": {
          "description": "Scan all branches instead of just the default branch.",
          "type": "boolean"
        },
        "api": {
          "description": "The URL to Azure DevOps. If blank, use https://dev.azure.com.",
          "type": "string"
        },
        "organization": {
          "description": "Azure Devops organization. Required. E.g. \"my-organization\".",
          "type": "string"
        },
        "teamProject": {
          "description": "Azure Devops team project. Required. E.g. \"my-team\".",
          "type": "string"
        }
      }
    },
    "v1alpha1SCMProviderGeneratorBitbucket": {
      "description": "SCMProviderGeneratorBitbucket defines connection info specific to Bitbucket Cloud (API version 2).",
      "type": "object",
      "properties": {
        "allBranches": {
          "description": "Scan all branches instead of just the main branch.",
          "type": "boolean"
        },
        "appPasswordRef": {
          "$ref": "#/definitions/v1alpha1SecretRef"
        },
        "owner": {
          "description": "Bitbucket workspace to scan. Required.",
          "type": "string"
        },
        "user": {
          "type": "string",
          "title": "Bitbucket user to use when authenticating.  Should have a \"member\" role to be able to read all repositories and branches.  Required"
        }
      }
    },
    "v1alpha1SCMProviderGeneratorBitbucketServer": {
      "description": "SCMProviderGeneratorBitbucketServer defines connection info specific to Bitbucket Server.",
      "type": "object",
      "properties": {
        "allBranches": {
          "description": "Scan all branches instead of just the default branch.",
          "type": "boolean"
        },
        "api": {
          "description": "The Bitbucket Server REST API URL to talk to. Required.",
          "type": "string"
        },
        "basicAuth": {
          "$ref": "#/definitions/v1alpha1BasicAuthBitbucketServer"
        },
        "project": {
          "description": "Project to scan. Required.",
          "type": "string"
        }
      }
    },
    "v1alpha1SCMProviderGeneratorFilter": {
      "description": "SCMProviderGeneratorFilter is a single repository filter.\nIf multiple filter types are set on a single struct, they will be AND'd together. All filters must\npass for a repo to be included.",
      "type": "object",
      "properties": {
        "branchMatch": {
          "description": "A regex which must match the branch name.",
          "type": "string"
        },
        "labelMatch": {
          "description": "A regex which must match at least one label.",
          "type": "string"
        },
        "pathsDoNotExist": {
          "description": "An array of paths, all of which must not exist.",
          "type": "array",
          "items": {
            "type": "string"
          }
        },
        "pathsExist": {
          "description": "An array of paths, all of which must exist.",
          "type": "array",
          "items": {
            "type": "string"
          }
        },
        "repositoryMatch": {
          "description": "A regex for repo names.",
          "type": "string"
        }
      }
    },
    "v1alpha1SCMProviderGeneratorGitea": {
      "description": "SCMProviderGeneratorGitea defines a connection info specific to Gitea.",
      "type": "object",
      "properties": {
        "allBranches": {
          "description": "Scan all branches instead of just the default branch.",
          "type": "boolean"
        },
        "api": {
          "description": "The Gitea URL to talk to. For example https://gitea.mydomain.com/.",
          "type": "string"
        },
        "insecure": {
          "type": "boolean",
          "title": "Allow self-signed TLS / Certificates; default: false"
        },
        "owner": {
          "description": "Gitea organization or user to scan. Required.",
          "type": "string"
        },
        "tokenRef": {
          "$ref": "#/definitions/v1alpha1SecretRef"
        }
      }
    },
    "v1alpha1SCMProviderGeneratorGithub": {
      "description": "SCMProviderGeneratorGithub defines connection info specific to GitHub.",
      "type": "object",
      "properties": {
        "allBranches": {
          "description": "Scan all branches instead of just the default branch.",
          "type": "boolean"
        },
        "api": {
          "description": "The GitHub API URL to talk to. If blank, use https://api.github.com/.",
          "type": "string"
        },
        "appSecretName": {
          "description": "AppSecretName is a reference to a GitHub App repo-creds secret.",
          "type": "string"
        },
        "organization": {
          "description": "GitHub org to scan. Required.",
          "type": "string"
        },
        "tokenRef": {
          "$ref": "#/definitions/v1alpha1SecretRef"
        }
      }
    },
    "v1alpha1SCMProviderGeneratorGitlab": {
      "description": "SCMProviderGeneratorGitlab defines connection info specific to Gitlab.",
      "type": "object",
      "properties": {
        "allBranches": {
          "description": "Scan all branches instead of just the default branch.",
          "type": "boolean"
        },
        "api": {
          "description": "The Gitlab API URL to talk to.",
          "type": "string"
        },
        "group": {
          "description": "Gitlab group to scan. Required.  You can use either the project id (recommended) or the full namespaced path.",
          "type": "string"
        },
        "includeSubgroups": {
          "type": "boolean",
          "title": "Recurse through subgroups (true) or scan only the base group (false).  Defaults to \"false\""
        },
        "tokenRef": {
          "$ref": "#/definitions/v1alpha1SecretRef"
        }
      }
    },
    "v1alpha1SecretRef": {
      "description": "Utility struct for a reference to a secret key.",
      "type": "object",
      "properties": {
        "key": {
          "type": "string"
        },
        "secretName": {
          "type": "string"
        }
      }
    },
    "v1alpha1SignatureKey": {
      "type": "object",
      "title": "SignatureKey is the specification of a key required to verify commit signatures with",
      "properties": {
        "keyID": {
          "type": "string",
          "title": "The ID of the key in hexadecimal notation"
        }
      }
    },
    "v1alpha1SyncOperation": {
      "description": "SyncOperation contains details about a sync operation.",
      "type": "object",
      "properties": {
        "dryRun": {
          "type": "boolean",
          "title": "DryRun specifies to perform a `kubectl apply --dry-run` without actually performing the sync"
        },
        "manifests": {
          "type": "array",
          "title": "Manifests is an optional field that overrides sync source with a local directory for development",
          "items": {
            "type": "string"
          }
        },
        "prune": {
          "type": "boolean",
          "title": "Prune specifies to delete resources from the cluster that are no longer tracked in git"
        },
        "resources": {
          "type": "array",
          "title": "Resources describes which resources shall be part of the sync",
          "items": {
            "$ref": "#/definitions/v1alpha1SyncOperationResource"
          }
        },
        "revision": {
          "description": "Revision is the revision (Git) or chart version (Helm) which to sync the application to\nIf omitted, will use the revision specified in app spec.",
          "type": "string"
        },
        "revisions": {
          "description": "Revisions is the list of revision (Git) or chart version (Helm) which to sync each source in sources field for the application to\nIf omitted, will use the revision specified in app spec.",
          "type": "array",
          "items": {
            "type": "string"
          }
        },
        "source": {
          "$ref": "#/definitions/v1alpha1ApplicationSource"
        },
        "sources": {
          "type": "array",
          "title": "Sources overrides the source definition set in the application.\nThis is typically set in a Rollback operation and is nil during a Sync operation",
          "items": {
            "$ref": "#/definitions/v1alpha1ApplicationSource"
          }
        },
        "syncOptions": {
          "type": "array",
          "title": "SyncOptions provide per-sync sync-options, e.g. Validate=false",
          "items": {
            "type": "string"
          }
        },
        "syncStrategy": {
          "$ref": "#/definitions/v1alpha1SyncStrategy"
        }
      }
    },
    "v1alpha1SyncOperationResource": {
      "description": "SyncOperationResource contains resources to sync.",
      "type": "object",
      "properties": {
        "group": {
          "type": "string"
        },
        "kind": {
          "type": "string"
        },
        "name": {
          "type": "string"
        },
        "namespace": {
          "type": "string"
        }
      }
    },
    "v1alpha1SyncOperationResult": {
      "type": "object",
      "title": "SyncOperationResult represent result of sync operation",
      "properties": {
        "managedNamespaceMetadata": {
          "$ref": "#/definitions/v1alpha1ManagedNamespaceMetadata"
        },
        "resources": {
          "type": "array",
          "title": "Resources contains a list of sync result items for each individual resource in a sync operation",
          "items": {
            "$ref": "#/definitions/v1alpha1ResourceResult"
          }
        },
        "revision": {
          "type": "string",
          "title": "Revision holds the revision this sync operation was performed to"
        },
        "revisions": {
          "type": "array",
          "title": "Revisions holds the revision this sync operation was performed for respective indexed source in sources field",
          "items": {
            "type": "string"
          }
        },
        "source": {
          "$ref": "#/definitions/v1alpha1ApplicationSource"
        },
        "sources": {
          "type": "array",
          "title": "Source records the application source information of the sync, used for comparing auto-sync",
          "items": {
            "$ref": "#/definitions/v1alpha1ApplicationSource"
          }
        }
      }
    },
    "v1alpha1SyncPolicy": {
      "type": "object",
      "title": "SyncPolicy controls when a sync will be performed in response to updates in git",
      "properties": {
        "automated": {
          "$ref": "#/definitions/v1alpha1SyncPolicyAutomated"
        },
        "managedNamespaceMetadata": {
          "$ref": "#/definitions/v1alpha1ManagedNamespaceMetadata"
        },
        "retry": {
          "$ref": "#/definitions/v1alpha1RetryStrategy"
        },
        "syncOptions": {
          "type": "array",
          "title": "Options allow you to specify whole app sync-options",
          "items": {
            "type": "string"
          }
        }
      }
    },
    "v1alpha1SyncPolicyAutomated": {
      "type": "object",
      "title": "SyncPolicyAutomated controls the behavior of an automated sync",
      "properties": {
        "allowEmpty": {
          "type": "boolean",
          "title": "AllowEmpty allows apps have zero live resources (default: false)"
        },
        "prune": {
          "type": "boolean",
          "title": "Prune specifies whether to delete resources from the cluster that are not found in the sources anymore as part of automated sync (default: false)"
        },
        "selfHeal": {
          "type": "boolean",
          "title": "SelfHeal specifies whether to revert resources back to their desired state upon modification in the cluster (default: false)"
        }
      }
    },
    "v1alpha1SyncStatus": {
      "type": "object",
      "title": "SyncStatus contains information about the currently observed live and desired states of an application",
      "properties": {
        "comparedTo": {
          "$ref": "#/definitions/v1alpha1ComparedTo"
        },
        "revision": {
          "type": "string",
          "title": "Revision contains information about the revision the comparison has been performed to"
        },
        "revisions": {
          "type": "array",
          "title": "Revisions contains information about the revisions of multiple sources the comparison has been performed to",
          "items": {
            "type": "string"
          }
        },
        "status": {
          "type": "string",
          "title": "Status is the sync state of the comparison"
        }
      }
    },
    "v1alpha1SyncStrategy": {
      "type": "object",
      "title": "SyncStrategy controls the manner in which a sync is performed",
      "properties": {
        "apply": {
          "$ref": "#/definitions/v1alpha1SyncStrategyApply"
        },
        "hook": {
          "$ref": "#/definitions/v1alpha1SyncStrategyHook"
        }
      }
    },
    "v1alpha1SyncStrategyApply": {
      "type": "object",
      "title": "SyncStrategyApply uses `kubectl apply` to perform the apply",
      "properties": {
        "force": {
          "description": "Force indicates whether or not to supply the --force flag to `kubectl apply`.\nThe --force flag deletes and re-create the resource, when PATCH encounters conflict and has\nretried for 5 times.",
          "type": "boolean"
        }
      }
    },
    "v1alpha1SyncStrategyHook": {
      "description": "SyncStrategyHook will perform a sync using hooks annotations.\nIf no hook annotation is specified falls back to `kubectl apply`.",
      "type": "object",
      "properties": {
        "syncStrategyApply": {
          "$ref": "#/definitions/v1alpha1SyncStrategyApply"
        }
      }
    },
    "v1alpha1SyncWindow": {
      "type": "object",
      "title": "SyncWindow contains the kind, time, duration and attributes that are used to assign the syncWindows to apps",
      "properties": {
        "applications": {
          "type": "array",
          "title": "Applications contains a list of applications that the window will apply to",
          "items": {
            "type": "string"
          }
        },
        "clusters": {
          "type": "array",
          "title": "Clusters contains a list of clusters that the window will apply to",
          "items": {
            "type": "string"
          }
        },
        "duration": {
          "type": "string",
          "title": "Duration is the amount of time the sync window will be open"
        },
        "kind": {
          "type": "string",
          "title": "Kind defines if the window allows or blocks syncs"
        },
        "manualSync": {
          "type": "boolean",
          "title": "ManualSync enables manual syncs when they would otherwise be blocked"
        },
        "namespaces": {
          "type": "array",
          "title": "Namespaces contains a list of namespaces that the window will apply to",
          "items": {
            "type": "string"
          }
        },
        "schedule": {
          "type": "string",
          "title": "Schedule is the time the window will begin, specified in cron format"
        },
        "timeZone": {
          "type": "string",
          "title": "TimeZone of the sync that will be applied to the schedule"
        }
      }
    },
    "v1alpha1TLSClientConfig": {
      "type": "object",
      "title": "TLSClientConfig contains settings to enable transport layer security",
      "properties": {
        "caData": {
          "type": "string",
          "format": "byte",
          "title": "CAData holds PEM-encoded bytes (typically read from a root certificates bundle).\nCAData takes precedence over CAFile"
        },
        "certData": {
          "type": "string",
          "format": "byte",
          "title": "CertData holds PEM-encoded bytes (typically read from a client certificate file).\nCertData takes precedence over CertFile"
        },
        "insecure": {
          "description": "Insecure specifies that the server should be accessed without verifying the TLS certificate. For testing only.",
          "type": "boolean"
        },
        "keyData": {
          "type": "string",
          "format": "byte",
          "title": "KeyData holds PEM-encoded bytes (typically read from a client certificate key file).\nKeyData takes precedence over KeyFile"
        },
        "serverName": {
          "description": "ServerName is passed to the server for SNI and is used in the client to check server\ncertificates against. If ServerName is empty, the hostname used to contact the\nserver is used.",
          "type": "string"
        }
      }
    },
    "v1alpha1TagFilter": {
      "type": "object",
      "properties": {
        "key": {
          "type": "string"
        },
        "value": {
          "type": "string"
        }
      }
    },
    "versionVersionMessage": {
      "type": "object",
      "title": "VersionMessage represents version of the Argo CD API server",
      "properties": {
        "BuildDate": {
          "type": "string"
        },
        "Compiler": {
          "type": "string"
        },
        "ExtraBuildInfo": {
          "type": "string"
        },
        "GitCommit": {
          "type": "string"
        },
        "GitTag": {
          "type": "string"
        },
        "GitTreeState": {
          "type": "string"
        },
        "GoVersion": {
          "type": "string"
        },
        "HelmVersion": {
          "type": "string"
        },
        "JsonnetVersion": {
          "type": "string"
        },
        "KubectlVersion": {
          "type": "string"
        },
        "KustomizeVersion": {
          "type": "string"
        },
        "Platform": {
          "type": "string"
        },
        "Version": {
          "type": "string"
        }
      }
    }
  }
}<|MERGE_RESOLUTION|>--- conflicted
+++ resolved
@@ -7438,13 +7438,11 @@
       "description": "PullRequestGenerator defines a generator that scrapes a PullRequest API to find candidate pull requests.",
       "type": "object",
       "properties": {
-<<<<<<< HEAD
         "azuredevops": {
           "$ref": "#/definitions/v1alpha1PullRequestGeneratorAzureDevOps"
-=======
+        },
         "bitbucket": {
           "$ref": "#/definitions/v1alpha1PullRequestGeneratorBitbucket"
->>>>>>> 6f8aa417
         },
         "bitbucketServer": {
           "$ref": "#/definitions/v1alpha1PullRequestGeneratorBitbucketServer"
@@ -7475,7 +7473,6 @@
         }
       }
     },
-<<<<<<< HEAD
     "v1alpha1PullRequestGeneratorAzureDevOps": {
       "description": "PullRequestGeneratorAzureDevOps defines connection info specific to AzureDevOps.",
       "type": "object",
@@ -7505,7 +7502,9 @@
         },
         "tokenRef": {
           "$ref": "#/definitions/v1alpha1SecretRef"
-=======
+        }
+      }
+    },
     "v1alpha1PullRequestGeneratorBitbucket": {
       "description": "PullRequestGeneratorBitbucket defines connection info specific to Bitbucket.",
       "type": "object",
@@ -7527,7 +7526,6 @@
         "repo": {
           "description": "Repo name to scan. Required.",
           "type": "string"
->>>>>>> 6f8aa417
         }
       }
     },
