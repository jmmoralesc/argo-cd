{
  "consumes": [
    "application/json"
  ],
  "produces": [
    "application/json"
  ],
  "schemes": [
    "http",
    "https"
  ],
  "swagger": "2.0",
  "info": {
    "description": "Description of all APIs",
    "title": "Consolidate Services",
    "version": "version not set"
  },
  "paths": {
    "/api/v1/account": {
      "get": {
        "tags": [
          "AccountService"
        ],
        "operationId": "ListAccounts",
        "responses": {
          "200": {
            "description": "A successful response.",
            "schema": {
              "$ref": "#/definitions/accountAccountsList"
            }
          }
        }
      }
    },
    "/api/v1/account/can-i/{resource}/{action}/{subresource}": {
      "get": {
        "tags": [
          "AccountService"
        ],
        "operationId": "CanI",
        "parameters": [
          {
            "type": "string",
            "name": "resource",
            "in": "path",
            "required": true
          },
          {
            "type": "string",
            "name": "action",
            "in": "path",
            "required": true
          },
          {
            "type": "string",
            "name": "subresource",
            "in": "path",
            "required": true
          }
        ],
        "responses": {
          "200": {
            "description": "A successful response.",
            "schema": {
              "$ref": "#/definitions/accountCanIResponse"
            }
          }
        }
      }
    },
    "/api/v1/account/password": {
      "put": {
        "tags": [
          "AccountService"
        ],
        "summary": "UpdatePassword updates an account's password to a new value",
        "operationId": "UpdatePassword",
        "parameters": [
          {
            "name": "body",
            "in": "body",
            "required": true,
            "schema": {
              "$ref": "#/definitions/accountUpdatePasswordRequest"
            }
          }
        ],
        "responses": {
          "200": {
            "description": "A successful response.",
            "schema": {
              "$ref": "#/definitions/accountUpdatePasswordResponse"
            }
          }
        }
      }
    },
    "/api/v1/account/{name}": {
      "get": {
        "tags": [
          "AccountService"
        ],
        "operationId": "GetAccount",
        "parameters": [
          {
            "type": "string",
            "name": "name",
            "in": "path",
            "required": true
          }
        ],
        "responses": {
          "200": {
            "description": "A successful response.",
            "schema": {
              "$ref": "#/definitions/accountAccount"
            }
          }
        }
      }
    },
    "/api/v1/account/{name}/token": {
      "post": {
        "tags": [
          "AccountService"
        ],
<<<<<<< HEAD
        "operationId": "CreateTokenMixin7",
=======
        "operationId": "CreateToken",
>>>>>>> 89ebf5a9
        "parameters": [
          {
            "type": "string",
            "name": "name",
            "in": "path",
            "required": true
          },
          {
            "name": "body",
            "in": "body",
            "required": true,
            "schema": {
              "$ref": "#/definitions/accountCreateTokenRequest"
            }
          }
        ],
        "responses": {
          "200": {
            "description": "A successful response.",
            "schema": {
              "$ref": "#/definitions/accountCreateTokenResponse"
            }
          }
        }
      }
    },
    "/api/v1/account/{name}/token/{id}": {
      "delete": {
        "tags": [
          "AccountService"
        ],
<<<<<<< HEAD
        "operationId": "DeleteTokenMixin7",
=======
        "operationId": "DeleteToken",
>>>>>>> 89ebf5a9
        "parameters": [
          {
            "type": "string",
            "name": "name",
            "in": "path",
            "required": true
          },
          {
            "type": "string",
            "name": "id",
            "in": "path",
            "required": true
          }
        ],
        "responses": {
          "200": {
            "description": "A successful response.",
            "schema": {
              "$ref": "#/definitions/accountEmptyResponse"
            }
          }
        }
      }
    },
    "/api/v1/applications": {
      "get": {
        "tags": [
          "ApplicationService"
        ],
        "summary": "List returns list of applications",
<<<<<<< HEAD
        "operationId": "ListMixin10",
=======
        "operationId": "List",
>>>>>>> 89ebf5a9
        "parameters": [
          {
            "type": "string",
            "description": "the application's name.",
            "name": "name",
            "in": "query"
          },
          {
            "type": "string",
            "description": "forces application reconciliation if set to true.",
            "name": "refresh",
            "in": "query"
          },
          {
            "type": "array",
            "items": {
              "type": "string"
            },
            "collectionFormat": "multi",
            "description": "the project names to restrict returned list applications.",
            "name": "project",
            "in": "query"
          },
          {
            "type": "string",
            "description": "when specified with a watch call, shows changes that occur after that particular version of a resource.",
            "name": "resourceVersion",
            "in": "query"
          },
          {
            "type": "string",
            "description": "the selector to to restrict returned list to applications only with matched labels.",
            "name": "selector",
            "in": "query"
          }
        ],
        "responses": {
          "200": {
            "description": "A successful response.",
            "schema": {
              "$ref": "#/definitions/v1alpha1ApplicationList"
            }
          }
        }
      },
      "post": {
        "tags": [
          "ApplicationService"
        ],
        "summary": "Create creates an application",
<<<<<<< HEAD
        "operationId": "CreateMixin10",
=======
        "operationId": "Create",
>>>>>>> 89ebf5a9
        "parameters": [
          {
            "name": "body",
            "in": "body",
            "required": true,
            "schema": {
              "$ref": "#/definitions/v1alpha1Application"
            }
          }
        ],
        "responses": {
          "200": {
            "description": "A successful response.",
            "schema": {
              "$ref": "#/definitions/v1alpha1Application"
            }
          }
        }
      }
    },
    "/api/v1/applications/{application.metadata.name}": {
      "put": {
        "tags": [
          "ApplicationService"
        ],
        "summary": "Update updates an application",
<<<<<<< HEAD
        "operationId": "UpdateMixin10",
=======
        "operationId": "Update",
>>>>>>> 89ebf5a9
        "parameters": [
          {
            "type": "string",
            "description": "Name must be unique within a namespace. Is required when creating resources, although\nsome resources may allow a client to request the generation of an appropriate name\nautomatically. Name is primarily intended for creation idempotence and configuration\ndefinition.\nCannot be updated.\nMore info: http://kubernetes.io/docs/user-guide/identifiers#names\n+optional",
            "name": "application.metadata.name",
            "in": "path",
            "required": true
          },
          {
            "name": "body",
            "in": "body",
            "required": true,
            "schema": {
              "$ref": "#/definitions/v1alpha1Application"
            }
          }
        ],
        "responses": {
          "200": {
            "description": "A successful response.",
            "schema": {
              "$ref": "#/definitions/v1alpha1Application"
            }
          }
        }
      }
    },
    "/api/v1/applications/{applicationName}/managed-resources": {
      "get": {
        "tags": [
          "ApplicationService"
        ],
        "operationId": "ManagedResources",
        "parameters": [
          {
            "type": "string",
            "name": "applicationName",
            "in": "path",
            "required": true
          },
          {
            "type": "string",
            "name": "namespace",
            "in": "query"
          },
          {
            "type": "string",
            "name": "name",
            "in": "query"
          },
          {
            "type": "string",
            "name": "version",
            "in": "query"
          },
          {
            "type": "string",
            "name": "group",
            "in": "query"
          },
          {
            "type": "string",
            "name": "kind",
            "in": "query"
          }
        ],
        "responses": {
          "200": {
            "description": "A successful response.",
            "schema": {
              "$ref": "#/definitions/applicationManagedResourcesResponse"
            }
          }
        }
      }
    },
    "/api/v1/applications/{applicationName}/resource-tree": {
      "get": {
        "tags": [
          "ApplicationService"
        ],
        "operationId": "ResourceTree",
        "parameters": [
          {
            "type": "string",
            "name": "applicationName",
            "in": "path",
            "required": true
          },
          {
            "type": "string",
            "name": "namespace",
            "in": "query"
          },
          {
            "type": "string",
            "name": "name",
            "in": "query"
          },
          {
            "type": "string",
            "name": "version",
            "in": "query"
          },
          {
            "type": "string",
            "name": "group",
            "in": "query"
          },
          {
            "type": "string",
            "name": "kind",
            "in": "query"
          }
        ],
        "responses": {
          "200": {
            "description": "A successful response.",
            "schema": {
              "$ref": "#/definitions/v1alpha1ApplicationTree"
            }
          }
        }
      }
    },
    "/api/v1/applications/{name}": {
      "get": {
        "tags": [
          "ApplicationService"
        ],
        "summary": "Get returns an application by name",
<<<<<<< HEAD
        "operationId": "GetMixin10",
=======
        "operationId": "Get",
>>>>>>> 89ebf5a9
        "parameters": [
          {
            "type": "string",
            "description": "the application's name",
            "name": "name",
            "in": "path",
            "required": true
          },
          {
            "type": "string",
            "description": "forces application reconciliation if set to true.",
            "name": "refresh",
            "in": "query"
          },
          {
            "type": "array",
            "items": {
              "type": "string"
            },
            "collectionFormat": "multi",
            "description": "the project names to restrict returned list applications.",
            "name": "project",
            "in": "query"
          },
          {
            "type": "string",
            "description": "when specified with a watch call, shows changes that occur after that particular version of a resource.",
            "name": "resourceVersion",
            "in": "query"
          },
          {
            "type": "string",
            "description": "the selector to to restrict returned list to applications only with matched labels.",
            "name": "selector",
            "in": "query"
          }
        ],
        "responses": {
          "200": {
            "description": "A successful response.",
            "schema": {
              "$ref": "#/definitions/v1alpha1Application"
            }
          }
        }
      },
      "delete": {
        "tags": [
          "ApplicationService"
        ],
        "summary": "Delete deletes an application",
<<<<<<< HEAD
        "operationId": "DeleteMixin10",
=======
        "operationId": "Delete",
>>>>>>> 89ebf5a9
        "parameters": [
          {
            "type": "string",
            "name": "name",
            "in": "path",
            "required": true
          },
          {
            "type": "boolean",
            "format": "boolean",
            "name": "cascade",
            "in": "query"
          }
        ],
        "responses": {
          "200": {
            "description": "A successful response.",
            "schema": {
              "$ref": "#/definitions/applicationApplicationResponse"
            }
          }
        }
      },
      "patch": {
        "tags": [
          "ApplicationService"
        ],
        "summary": "Patch patch an application",
        "operationId": "Patch",
        "parameters": [
          {
            "type": "string",
            "name": "name",
            "in": "path",
            "required": true
          },
          {
            "name": "body",
            "in": "body",
            "required": true,
            "schema": {
              "$ref": "#/definitions/applicationApplicationPatchRequest"
            }
          }
        ],
        "responses": {
          "200": {
            "description": "A successful response.",
            "schema": {
              "$ref": "#/definitions/v1alpha1Application"
            }
          }
        }
      }
    },
    "/api/v1/applications/{name}/events": {
      "get": {
        "tags": [
          "ApplicationService"
        ],
        "summary": "ListResourceEvents returns a list of event resources",
        "operationId": "ListResourceEvents",
        "parameters": [
          {
            "type": "string",
            "name": "name",
            "in": "path",
            "required": true
          },
          {
            "type": "string",
            "name": "resourceNamespace",
            "in": "query"
          },
          {
            "type": "string",
            "name": "resourceName",
            "in": "query"
          },
          {
            "type": "string",
            "name": "resourceUID",
            "in": "query"
          }
        ],
        "responses": {
          "200": {
            "description": "A successful response.",
            "schema": {
              "$ref": "#/definitions/v1EventList"
            }
          }
        }
      }
    },
    "/api/v1/applications/{name}/manifests": {
      "get": {
        "tags": [
          "ApplicationService"
        ],
        "summary": "GetManifests returns application manifests",
        "operationId": "GetManifests",
        "parameters": [
          {
            "type": "string",
            "name": "name",
            "in": "path",
            "required": true
          },
          {
            "type": "string",
            "name": "revision",
            "in": "query"
          }
        ],
        "responses": {
          "200": {
            "description": "A successful response.",
            "schema": {
              "$ref": "#/definitions/repositoryManifestResponse"
            }
          }
        }
      }
    },
    "/api/v1/applications/{name}/operation": {
      "delete": {
        "tags": [
          "ApplicationService"
        ],
        "summary": "TerminateOperation terminates the currently running operation",
        "operationId": "TerminateOperation",
        "parameters": [
          {
            "type": "string",
            "name": "name",
            "in": "path",
            "required": true
          }
        ],
        "responses": {
          "200": {
            "description": "A successful response.",
            "schema": {
              "$ref": "#/definitions/applicationOperationTerminateResponse"
            }
          }
        }
      }
    },
    "/api/v1/applications/{name}/pods/{podName}/logs": {
      "get": {
        "tags": [
          "ApplicationService"
        ],
        "summary": "PodLogs returns stream of log entries for the specified pod. Pod",
        "operationId": "PodLogs",
        "parameters": [
          {
            "type": "string",
            "name": "name",
            "in": "path",
            "required": true
          },
          {
            "type": "string",
            "name": "podName",
            "in": "path",
            "required": true
          },
          {
            "type": "string",
            "name": "namespace",
            "in": "query"
          },
          {
            "type": "string",
            "name": "container",
            "in": "query"
          },
          {
            "type": "string",
            "format": "int64",
            "name": "sinceSeconds",
            "in": "query"
          },
          {
            "type": "string",
            "format": "int64",
            "description": "Represents seconds of UTC time since Unix epoch\n1970-01-01T00:00:00Z. Must be from 0001-01-01T00:00:00Z to\n9999-12-31T23:59:59Z inclusive.",
            "name": "sinceTime.seconds",
            "in": "query"
          },
          {
            "type": "integer",
            "format": "int32",
            "description": "Non-negative fractions of a second at nanosecond resolution. Negative\nsecond values with fractions must still have non-negative nanos values\nthat count forward in time. Must be from 0 to 999,999,999\ninclusive. This field may be limited in precision depending on context.",
            "name": "sinceTime.nanos",
            "in": "query"
          },
          {
            "type": "string",
            "format": "int64",
            "name": "tailLines",
            "in": "query"
          },
          {
            "type": "boolean",
            "format": "boolean",
            "name": "follow",
            "in": "query"
          }
        ],
        "responses": {
          "200": {
            "description": "A successful response.(streaming responses)",
            "schema": {
              "$ref": "#/x-stream-definitions/applicationLogEntry"
            }
          }
        }
      }
    },
    "/api/v1/applications/{name}/resource": {
      "get": {
        "tags": [
          "ApplicationService"
        ],
        "summary": "GetResource returns single application resource",
        "operationId": "GetResource",
        "parameters": [
          {
            "type": "string",
            "name": "name",
            "in": "path",
            "required": true
          },
          {
            "type": "string",
            "name": "namespace",
            "in": "query"
          },
          {
            "type": "string",
            "name": "resourceName",
            "in": "query"
          },
          {
            "type": "string",
            "name": "version",
            "in": "query"
          },
          {
            "type": "string",
            "name": "group",
            "in": "query"
          },
          {
            "type": "string",
            "name": "kind",
            "in": "query"
          }
        ],
        "responses": {
          "200": {
            "description": "A successful response.",
            "schema": {
              "$ref": "#/definitions/applicationApplicationResourceResponse"
            }
          }
        }
      },
      "post": {
        "tags": [
          "ApplicationService"
        ],
        "summary": "PatchResource patch single application resource",
        "operationId": "PatchResource",
        "parameters": [
          {
            "type": "string",
            "name": "name",
            "in": "path",
            "required": true
          },
          {
            "name": "body",
            "in": "body",
            "required": true,
            "schema": {
              "type": "string"
            }
          }
        ],
        "responses": {
          "200": {
            "description": "A successful response.",
            "schema": {
              "$ref": "#/definitions/applicationApplicationResourceResponse"
            }
          }
        }
      },
      "delete": {
        "tags": [
          "ApplicationService"
        ],
        "summary": "DeleteResource deletes a single application resource",
        "operationId": "DeleteResource",
        "parameters": [
          {
            "type": "string",
            "name": "name",
            "in": "path",
            "required": true
          },
          {
            "type": "string",
            "name": "namespace",
            "in": "query"
          },
          {
            "type": "string",
            "name": "resourceName",
            "in": "query"
          },
          {
            "type": "string",
            "name": "version",
            "in": "query"
          },
          {
            "type": "string",
            "name": "group",
            "in": "query"
          },
          {
            "type": "string",
            "name": "kind",
            "in": "query"
          },
          {
            "type": "boolean",
            "format": "boolean",
            "name": "force",
            "in": "query"
          }
        ],
        "responses": {
          "200": {
            "description": "A successful response.",
            "schema": {
              "$ref": "#/definitions/applicationApplicationResponse"
            }
          }
        }
      }
    },
    "/api/v1/applications/{name}/resource/actions": {
      "get": {
        "tags": [
          "ApplicationService"
        ],
        "operationId": "ListResourceActions",
        "parameters": [
          {
            "type": "string",
            "name": "name",
            "in": "path",
            "required": true
          },
          {
            "type": "string",
            "name": "namespace",
            "in": "query"
          },
          {
            "type": "string",
            "name": "resourceName",
            "in": "query"
          },
          {
            "type": "string",
            "name": "version",
            "in": "query"
          },
          {
            "type": "string",
            "name": "group",
            "in": "query"
          },
          {
            "type": "string",
            "name": "kind",
            "in": "query"
          }
        ],
        "responses": {
          "200": {
            "description": "A successful response.",
            "schema": {
              "$ref": "#/definitions/applicationResourceActionsListResponse"
            }
          }
        }
      },
      "post": {
        "tags": [
          "ApplicationService"
        ],
        "operationId": "RunResourceAction",
        "parameters": [
          {
            "type": "string",
            "name": "name",
            "in": "path",
            "required": true
          },
          {
            "name": "body",
            "in": "body",
            "required": true,
            "schema": {
              "type": "string"
            }
          }
        ],
        "responses": {
          "200": {
            "description": "A successful response.",
            "schema": {
              "$ref": "#/definitions/applicationApplicationResponse"
            }
          }
        }
      }
    },
    "/api/v1/applications/{name}/revisions/{revision}/metadata": {
      "get": {
        "tags": [
          "ApplicationService"
        ],
        "summary": "Get the meta-data (author, date, tags, message) for a specific revision of the application",
        "operationId": "RevisionMetadata",
        "parameters": [
          {
            "type": "string",
            "description": "the application's name",
            "name": "name",
            "in": "path",
            "required": true
          },
          {
            "type": "string",
            "description": "the revision of the app",
            "name": "revision",
            "in": "path",
            "required": true
          }
        ],
        "responses": {
          "200": {
            "description": "A successful response.",
            "schema": {
              "$ref": "#/definitions/v1alpha1RevisionMetadata"
            }
          }
        }
      }
    },
    "/api/v1/applications/{name}/rollback": {
      "post": {
        "tags": [
          "ApplicationService"
        ],
        "summary": "Rollback syncs an application to its target state",
        "operationId": "Rollback",
        "parameters": [
          {
            "type": "string",
            "name": "name",
            "in": "path",
            "required": true
          },
          {
            "name": "body",
            "in": "body",
            "required": true,
            "schema": {
              "$ref": "#/definitions/applicationApplicationRollbackRequest"
            }
          }
        ],
        "responses": {
          "200": {
            "description": "A successful response.",
            "schema": {
              "$ref": "#/definitions/v1alpha1Application"
            }
          }
        }
      }
    },
    "/api/v1/applications/{name}/spec": {
      "put": {
        "tags": [
          "ApplicationService"
        ],
        "summary": "UpdateSpec updates an application spec",
        "operationId": "UpdateSpec",
        "parameters": [
          {
            "type": "string",
            "name": "name",
            "in": "path",
            "required": true
          },
          {
            "name": "body",
            "in": "body",
            "required": true,
            "schema": {
              "$ref": "#/definitions/v1alpha1ApplicationSpec"
            }
          }
        ],
        "responses": {
          "200": {
            "description": "A successful response.",
            "schema": {
              "$ref": "#/definitions/v1alpha1ApplicationSpec"
            }
          }
        }
      }
    },
    "/api/v1/applications/{name}/sync": {
      "post": {
        "tags": [
          "ApplicationService"
        ],
        "summary": "Sync syncs an application to its target state",
        "operationId": "Sync",
        "parameters": [
          {
            "type": "string",
            "name": "name",
            "in": "path",
            "required": true
          },
          {
            "name": "body",
            "in": "body",
            "required": true,
            "schema": {
              "$ref": "#/definitions/applicationApplicationSyncRequest"
            }
          }
        ],
        "responses": {
          "200": {
            "description": "A successful response.",
            "schema": {
              "$ref": "#/definitions/v1alpha1Application"
            }
          }
        }
      }
    },
    "/api/v1/applications/{name}/syncwindows": {
      "get": {
        "tags": [
          "ApplicationService"
        ],
        "summary": "Get returns an application by name",
        "operationId": "GetApplicationSyncWindows",
        "parameters": [
          {
            "type": "string",
            "name": "name",
            "in": "path",
            "required": true
          }
        ],
        "responses": {
          "200": {
            "description": "A successful response.",
            "schema": {
              "$ref": "#/definitions/applicationApplicationSyncWindowsResponse"
            }
          }
        }
      }
    },
    "/api/v1/certificates": {
      "get": {
        "tags": [
          "CertificateService"
        ],
        "summary": "List all available repository certificates",
        "operationId": "ListCertificates",
        "parameters": [
          {
            "type": "string",
            "description": "A file-glob pattern (not regular expression) the host name has to match.",
            "name": "hostNamePattern",
            "in": "query"
          },
          {
            "type": "string",
            "description": "The type of the certificate to match (ssh or https).",
            "name": "certType",
            "in": "query"
          },
          {
            "type": "string",
            "description": "The sub type of the certificate to match (protocol dependent, usually only used for ssh certs).",
            "name": "certSubType",
            "in": "query"
          }
        ],
        "responses": {
          "200": {
            "description": "A successful response.",
            "schema": {
              "$ref": "#/definitions/v1alpha1RepositoryCertificateList"
            }
          }
        }
      },
      "post": {
        "tags": [
          "CertificateService"
        ],
        "summary": "Creates repository certificates on the server",
        "operationId": "CreateCertificate",
        "parameters": [
          {
            "description": "List of certificates to be created",
            "name": "body",
            "in": "body",
            "required": true,
            "schema": {
              "$ref": "#/definitions/v1alpha1RepositoryCertificateList"
            }
          }
        ],
        "responses": {
          "200": {
            "description": "A successful response.",
            "schema": {
              "$ref": "#/definitions/v1alpha1RepositoryCertificateList"
            }
          }
        }
      },
      "delete": {
        "tags": [
          "CertificateService"
        ],
        "summary": "Delete the certificates that match the RepositoryCertificateQuery",
        "operationId": "DeleteCertificate",
        "parameters": [
          {
            "type": "string",
            "description": "A file-glob pattern (not regular expression) the host name has to match.",
            "name": "hostNamePattern",
            "in": "query"
          },
          {
            "type": "string",
            "description": "The type of the certificate to match (ssh or https).",
            "name": "certType",
            "in": "query"
          },
          {
            "type": "string",
            "description": "The sub type of the certificate to match (protocol dependent, usually only used for ssh certs).",
            "name": "certSubType",
            "in": "query"
          }
        ],
        "responses": {
          "200": {
            "description": "A successful response.",
            "schema": {
              "$ref": "#/definitions/v1alpha1RepositoryCertificateList"
            }
          }
        }
      }
    },
    "/api/v1/clusters": {
      "get": {
        "tags": [
          "ClusterService"
        ],
        "summary": "List returns list of clusters",
<<<<<<< HEAD
        "operationId": "ListMixin1",
=======
        "operationId": "ListMixin3",
>>>>>>> 89ebf5a9
        "parameters": [
          {
            "type": "string",
            "name": "server",
            "in": "query"
          },
          {
            "type": "string",
            "name": "name",
            "in": "query"
          }
        ],
        "responses": {
          "200": {
            "description": "A successful response.",
            "schema": {
              "$ref": "#/definitions/v1alpha1ClusterList"
            }
          }
        }
      },
      "post": {
        "tags": [
          "ClusterService"
        ],
        "summary": "Create creates a cluster",
<<<<<<< HEAD
        "operationId": "CreateMixin1",
=======
        "operationId": "CreateMixin3",
>>>>>>> 89ebf5a9
        "parameters": [
          {
            "name": "body",
            "in": "body",
            "required": true,
            "schema": {
              "$ref": "#/definitions/v1alpha1Cluster"
            }
          }
        ],
        "responses": {
          "200": {
            "description": "A successful response.",
            "schema": {
              "$ref": "#/definitions/v1alpha1Cluster"
            }
          }
        }
      }
    },
    "/api/v1/clusters/{cluster.server}": {
      "put": {
        "tags": [
          "ClusterService"
        ],
        "summary": "Update updates a cluster",
        "operationId": "UpdateMixin3",
        "parameters": [
          {
            "type": "string",
            "description": "Server is the API server URL of the Kubernetes cluster",
            "name": "cluster.server",
            "in": "path",
            "required": true
          },
          {
            "name": "body",
            "in": "body",
            "required": true,
            "schema": {
              "$ref": "#/definitions/v1alpha1Cluster"
            }
          }
        ],
        "responses": {
          "200": {
            "description": "A successful response.",
            "schema": {
              "$ref": "#/definitions/v1alpha1Cluster"
            }
          }
        }
      }
    },
    "/api/v1/clusters/{server}": {
      "get": {
        "tags": [
          "ClusterService"
        ],
        "summary": "Get returns a cluster by server address",
<<<<<<< HEAD
        "operationId": "GetMixin1",
=======
        "operationId": "GetMixin3",
>>>>>>> 89ebf5a9
        "parameters": [
          {
            "type": "string",
            "name": "server",
            "in": "path",
            "required": true
          },
          {
            "type": "string",
            "name": "name",
            "in": "query"
          }
        ],
        "responses": {
          "200": {
            "description": "A successful response.",
            "schema": {
              "$ref": "#/definitions/v1alpha1Cluster"
            }
          }
        }
      },
      "delete": {
        "tags": [
          "ClusterService"
        ],
        "summary": "Delete deletes a cluster",
<<<<<<< HEAD
        "operationId": "DeleteMixin1",
=======
        "operationId": "DeleteMixin3",
>>>>>>> 89ebf5a9
        "parameters": [
          {
            "type": "string",
            "name": "server",
            "in": "path",
            "required": true
          },
          {
            "type": "string",
            "name": "name",
            "in": "query"
          }
        ],
        "responses": {
          "200": {
            "description": "A successful response.",
            "schema": {
              "$ref": "#/definitions/clusterClusterResponse"
            }
          }
        }
      }
    },
    "/api/v1/clusters/{server}/invalidate-cache": {
      "post": {
        "tags": [
          "ClusterService"
        ],
        "summary": "InvalidateCache invalidates cluster cache",
        "operationId": "InvalidateCache",
        "parameters": [
          {
            "type": "string",
            "name": "server",
            "in": "path",
            "required": true
          }
        ],
        "responses": {
          "200": {
            "description": "A successful response.",
            "schema": {
              "$ref": "#/definitions/v1alpha1Cluster"
            }
          }
        }
      }
    },
    "/api/v1/clusters/{server}/rotate-auth": {
      "post": {
        "tags": [
          "ClusterService"
        ],
        "summary": "RotateAuth rotates the bearer token used for a cluster",
        "operationId": "RotateAuth",
        "parameters": [
          {
            "type": "string",
            "name": "server",
            "in": "path",
            "required": true
          }
        ],
        "responses": {
          "200": {
            "description": "A successful response.",
            "schema": {
              "$ref": "#/definitions/clusterClusterResponse"
            }
          }
        }
      }
    },
    "/api/v1/gpgkeys": {
      "get": {
        "tags": [
          "GPGKeyService"
        ],
        "summary": "List all available repository certificates",
<<<<<<< HEAD
        "operationId": "List",
=======
        "operationId": "ListMixin4",
>>>>>>> 89ebf5a9
        "parameters": [
          {
            "type": "string",
            "description": "The GPG key ID to query for.",
            "name": "keyID",
            "in": "query"
          }
        ],
        "responses": {
          "200": {
            "description": "A successful response.",
            "schema": {
              "$ref": "#/definitions/v1alpha1GnuPGPublicKeyList"
            }
          }
        }
      },
      "post": {
        "tags": [
          "GPGKeyService"
        ],
        "summary": "Create one or more GPG public keys in the server's configuration",
<<<<<<< HEAD
        "operationId": "Create",
=======
        "operationId": "CreateMixin4",
>>>>>>> 89ebf5a9
        "parameters": [
          {
            "description": "Raw key data of the GPG key(s) to create",
            "name": "body",
            "in": "body",
            "required": true,
            "schema": {
              "$ref": "#/definitions/v1alpha1GnuPGPublicKey"
            }
          }
        ],
        "responses": {
          "200": {
            "description": "A successful response.",
            "schema": {
              "$ref": "#/definitions/gpgkeyGnuPGPublicKeyCreateResponse"
            }
          }
        }
      },
      "delete": {
        "tags": [
          "GPGKeyService"
        ],
        "summary": "Delete specified GPG public key from the server's configuration",
<<<<<<< HEAD
        "operationId": "Delete",
=======
        "operationId": "DeleteMixin4",
>>>>>>> 89ebf5a9
        "parameters": [
          {
            "type": "string",
            "description": "The GPG key ID to query for.",
            "name": "keyID",
            "in": "query"
          }
        ],
        "responses": {
          "200": {
            "description": "A successful response.",
            "schema": {
              "$ref": "#/definitions/gpgkeyGnuPGPublicKeyResponse"
            }
          }
        }
      }
    },
    "/api/v1/gpgkeys/{keyID}": {
      "get": {
        "tags": [
          "GPGKeyService"
        ],
        "summary": "Get information about specified GPG public key from the server",
<<<<<<< HEAD
        "operationId": "Get",
=======
        "operationId": "GetMixin4",
>>>>>>> 89ebf5a9
        "parameters": [
          {
            "type": "string",
            "description": "The GPG key ID to query for",
            "name": "keyID",
            "in": "path",
            "required": true
          }
        ],
        "responses": {
          "200": {
            "description": "A successful response.",
            "schema": {
              "$ref": "#/definitions/v1alpha1GnuPGPublicKey"
            }
          }
        }
      }
    },
    "/api/v1/projects": {
      "get": {
        "tags": [
          "ProjectService"
        ],
        "summary": "List returns list of projects",
        "operationId": "ListMixin5",
        "parameters": [
          {
            "type": "string",
            "name": "name",
            "in": "query"
          }
        ],
        "responses": {
          "200": {
            "description": "A successful response.",
            "schema": {
              "$ref": "#/definitions/v1alpha1AppProjectList"
            }
          }
        }
      },
      "post": {
        "tags": [
          "ProjectService"
        ],
        "summary": "Create a new project.",
        "operationId": "CreateMixin5",
        "parameters": [
          {
            "name": "body",
            "in": "body",
            "required": true,
            "schema": {
              "$ref": "#/definitions/projectProjectCreateRequest"
            }
          }
        ],
        "responses": {
          "200": {
            "description": "A successful response.",
            "schema": {
              "$ref": "#/definitions/v1alpha1AppProject"
            }
          }
        }
      }
    },
    "/api/v1/projects/{name}": {
      "get": {
        "tags": [
          "ProjectService"
        ],
        "summary": "Get returns a project by name",
        "operationId": "GetMixin5",
        "parameters": [
          {
            "type": "string",
            "name": "name",
            "in": "path",
            "required": true
          }
        ],
        "responses": {
          "200": {
            "description": "A successful response.",
            "schema": {
              "$ref": "#/definitions/v1alpha1AppProject"
            }
          }
        }
      },
      "delete": {
        "tags": [
          "ProjectService"
        ],
        "summary": "Delete deletes a project",
        "operationId": "DeleteMixin5",
        "parameters": [
          {
            "type": "string",
            "name": "name",
            "in": "path",
            "required": true
          }
        ],
        "responses": {
          "200": {
            "description": "A successful response.",
            "schema": {
              "$ref": "#/definitions/projectEmptyResponse"
            }
          }
        }
      }
    },
    "/api/v1/projects/{name}/events": {
      "get": {
        "tags": [
          "ProjectService"
        ],
        "summary": "ListEvents returns a list of project events",
        "operationId": "ListEvents",
        "parameters": [
          {
            "type": "string",
            "name": "name",
            "in": "path",
            "required": true
          }
        ],
        "responses": {
          "200": {
            "description": "A successful response.",
            "schema": {
              "$ref": "#/definitions/v1EventList"
            }
          }
        }
      }
    },
    "/api/v1/projects/{name}/syncwindows": {
      "get": {
        "tags": [
          "ProjectService"
        ],
        "summary": "GetSchedulesState returns true if there are any active sync syncWindows",
        "operationId": "GetSyncWindowsState",
        "parameters": [
          {
            "type": "string",
            "name": "name",
            "in": "path",
            "required": true
          }
        ],
        "responses": {
          "200": {
            "description": "A successful response.",
            "schema": {
              "$ref": "#/definitions/projectSyncWindowsResponse"
            }
          }
        }
      }
    },
    "/api/v1/projects/{project.metadata.name}": {
      "put": {
        "tags": [
          "ProjectService"
        ],
        "summary": "Update updates a project",
        "operationId": "UpdateMixin5",
        "parameters": [
          {
            "type": "string",
            "description": "Name must be unique within a namespace. Is required when creating resources, although\nsome resources may allow a client to request the generation of an appropriate name\nautomatically. Name is primarily intended for creation idempotence and configuration\ndefinition.\nCannot be updated.\nMore info: http://kubernetes.io/docs/user-guide/identifiers#names\n+optional",
            "name": "project.metadata.name",
            "in": "path",
            "required": true
          },
          {
            "name": "body",
            "in": "body",
            "required": true,
            "schema": {
              "$ref": "#/definitions/projectProjectUpdateRequest"
            }
          }
        ],
        "responses": {
          "200": {
            "description": "A successful response.",
            "schema": {
              "$ref": "#/definitions/v1alpha1AppProject"
            }
          }
        }
      }
    },
    "/api/v1/projects/{project}/roles/{role}/token": {
      "post": {
        "tags": [
          "ProjectService"
        ],
        "summary": "Create a new project token.",
        "operationId": "CreateTokenMixin5",
        "parameters": [
          {
            "type": "string",
            "name": "project",
            "in": "path",
            "required": true
          },
          {
            "type": "string",
            "name": "role",
            "in": "path",
            "required": true
          },
          {
            "name": "body",
            "in": "body",
            "required": true,
            "schema": {
              "$ref": "#/definitions/projectProjectTokenCreateRequest"
            }
          }
        ],
        "responses": {
          "200": {
            "description": "A successful response.",
            "schema": {
              "$ref": "#/definitions/projectProjectTokenResponse"
            }
          }
        }
      }
    },
    "/api/v1/projects/{project}/roles/{role}/token/{iat}": {
      "delete": {
        "tags": [
          "ProjectService"
        ],
        "summary": "Delete a new project token.",
        "operationId": "DeleteTokenMixin5",
        "parameters": [
          {
            "type": "string",
            "name": "project",
            "in": "path",
            "required": true
          },
          {
            "type": "string",
            "name": "role",
            "in": "path",
            "required": true
          },
          {
            "type": "string",
            "format": "int64",
            "name": "iat",
            "in": "path",
            "required": true
          },
          {
            "type": "string",
            "name": "id",
            "in": "query"
          }
        ],
        "responses": {
          "200": {
            "description": "A successful response.",
            "schema": {
              "$ref": "#/definitions/projectEmptyResponse"
            }
          }
        }
      }
    },
    "/api/v1/repocreds": {
      "get": {
        "tags": [
          "RepoCredsService"
        ],
        "summary": "ListRepositoryCredentials gets a list of all configured repository credential sets",
        "operationId": "ListRepositoryCredentials",
        "parameters": [
          {
            "type": "string",
            "description": "Repo URL for query.",
            "name": "url",
            "in": "query"
          }
        ],
        "responses": {
          "200": {
            "description": "A successful response.",
            "schema": {
              "$ref": "#/definitions/v1alpha1RepoCredsList"
            }
          }
        }
      },
      "post": {
        "tags": [
          "RepoCredsService"
        ],
        "summary": "CreateRepositoryCredentials creates a new repository credential set",
        "operationId": "CreateRepositoryCredentials",
        "parameters": [
          {
            "description": "Repository definition",
            "name": "body",
            "in": "body",
            "required": true,
            "schema": {
              "$ref": "#/definitions/v1alpha1RepoCreds"
            }
          }
        ],
        "responses": {
          "200": {
            "description": "A successful response.",
            "schema": {
              "$ref": "#/definitions/v1alpha1RepoCreds"
            }
          }
        }
      }
    },
    "/api/v1/repocreds/{creds.url}": {
      "put": {
        "tags": [
          "RepoCredsService"
        ],
        "summary": "UpdateRepositoryCredentials updates a repository credential set",
        "operationId": "UpdateRepositoryCredentials",
        "parameters": [
          {
            "type": "string",
            "description": "URL is the URL that this credentials matches to",
            "name": "creds.url",
            "in": "path",
            "required": true
          },
          {
            "name": "body",
            "in": "body",
            "required": true,
            "schema": {
              "$ref": "#/definitions/v1alpha1RepoCreds"
            }
          }
        ],
        "responses": {
          "200": {
            "description": "A successful response.",
            "schema": {
              "$ref": "#/definitions/v1alpha1RepoCreds"
            }
          }
        }
      }
    },
    "/api/v1/repocreds/{url}": {
      "delete": {
        "tags": [
          "RepoCredsService"
        ],
        "summary": "DeleteRepositoryCredentials deletes a repository credential set from the configuration",
        "operationId": "DeleteRepositoryCredentials",
        "parameters": [
          {
            "type": "string",
            "name": "url",
            "in": "path",
            "required": true
          }
        ],
        "responses": {
          "200": {
            "description": "A successful response.",
            "schema": {
              "$ref": "#/definitions/repocredsRepoCredsResponse"
            }
          }
        }
      }
    },
    "/api/v1/repositories": {
      "get": {
        "tags": [
          "RepositoryService"
        ],
        "summary": "ListRepositories gets a list of all configured repositories",
        "operationId": "ListRepositories",
        "parameters": [
          {
            "type": "string",
            "description": "Repo URL for query.",
            "name": "repo",
            "in": "query"
          },
          {
            "type": "boolean",
            "format": "boolean",
            "description": "Whether to force a cache refresh on repo's connection state.",
            "name": "forceRefresh",
            "in": "query"
          }
        ],
        "responses": {
          "200": {
            "description": "A successful response.",
            "schema": {
              "$ref": "#/definitions/v1alpha1RepositoryList"
            }
          }
        }
      },
      "post": {
        "tags": [
          "RepositoryService"
        ],
        "summary": "CreateRepository creates a new repository configuration",
        "operationId": "CreateRepository",
        "parameters": [
          {
            "description": "Repository definition",
            "name": "body",
            "in": "body",
            "required": true,
            "schema": {
              "$ref": "#/definitions/v1alpha1Repository"
            }
          }
        ],
        "responses": {
          "200": {
            "description": "A successful response.",
            "schema": {
              "$ref": "#/definitions/v1alpha1Repository"
            }
          }
        }
      }
    },
    "/api/v1/repositories/{repo.repo}": {
      "put": {
        "tags": [
          "RepositoryService"
        ],
        "summary": "UpdateRepository updates a repository configuration",
        "operationId": "UpdateRepository",
        "parameters": [
          {
            "type": "string",
            "description": "URL of the repo",
            "name": "repo.repo",
            "in": "path",
            "required": true
          },
          {
            "name": "body",
            "in": "body",
            "required": true,
            "schema": {
              "$ref": "#/definitions/v1alpha1Repository"
            }
          }
        ],
        "responses": {
          "200": {
            "description": "A successful response.",
            "schema": {
              "$ref": "#/definitions/v1alpha1Repository"
            }
          }
        }
      }
    },
    "/api/v1/repositories/{repo}": {
      "get": {
        "tags": [
          "RepositoryService"
        ],
        "summary": "Get returns a repository or its credentials",
<<<<<<< HEAD
        "operationId": "GetMixin2",
=======
        "operationId": "GetMixin7",
>>>>>>> 89ebf5a9
        "parameters": [
          {
            "type": "string",
            "description": "Repo URL for query",
            "name": "repo",
            "in": "path",
            "required": true
          },
          {
            "type": "boolean",
            "format": "boolean",
            "description": "Whether to force a cache refresh on repo's connection state.",
            "name": "forceRefresh",
            "in": "query"
          }
        ],
        "responses": {
          "200": {
            "description": "A successful response.",
            "schema": {
              "$ref": "#/definitions/v1alpha1Repository"
            }
          }
        }
      },
      "delete": {
        "tags": [
          "RepositoryService"
        ],
        "summary": "DeleteRepository deletes a repository from the configuration",
        "operationId": "DeleteRepository",
        "parameters": [
          {
            "type": "string",
            "description": "Repo URL for query",
            "name": "repo",
            "in": "path",
            "required": true
          },
          {
            "type": "boolean",
            "format": "boolean",
            "description": "Whether to force a cache refresh on repo's connection state.",
            "name": "forceRefresh",
            "in": "query"
          }
        ],
        "responses": {
          "200": {
            "description": "A successful response.",
            "schema": {
              "$ref": "#/definitions/repositoryRepoResponse"
            }
          }
        }
      }
    },
    "/api/v1/repositories/{repo}/apps": {
      "get": {
        "tags": [
          "RepositoryService"
        ],
        "summary": "ListApps returns list of apps in the repo",
        "operationId": "ListApps",
        "parameters": [
          {
            "type": "string",
            "name": "repo",
            "in": "path",
            "required": true
          },
          {
            "type": "string",
            "name": "revision",
            "in": "query"
          }
        ],
        "responses": {
          "200": {
            "description": "A successful response.",
            "schema": {
              "$ref": "#/definitions/repositoryRepoAppsResponse"
            }
          }
        }
      }
    },
    "/api/v1/repositories/{repo}/helmcharts": {
      "get": {
        "tags": [
          "RepositoryService"
        ],
        "operationId": "GetHelmCharts",
        "parameters": [
          {
            "type": "string",
            "description": "Repo URL for query",
            "name": "repo",
            "in": "path",
            "required": true
          },
          {
            "type": "boolean",
            "format": "boolean",
            "description": "Whether to force a cache refresh on repo's connection state.",
            "name": "forceRefresh",
            "in": "query"
          }
        ],
        "responses": {
          "200": {
            "description": "A successful response.",
            "schema": {
              "$ref": "#/definitions/repositoryHelmChartsResponse"
            }
          }
        }
      }
    },
    "/api/v1/repositories/{repo}/validate": {
      "post": {
        "tags": [
          "RepositoryService"
        ],
        "summary": "ValidateAccess validates access to a repository with given parameters",
        "operationId": "ValidateAccess",
        "parameters": [
          {
            "type": "string",
            "description": "The URL to the repo",
            "name": "repo",
            "in": "path",
            "required": true
          },
          {
            "description": "The URL to the repo",
            "name": "body",
            "in": "body",
            "required": true,
            "schema": {
              "type": "string"
            }
          }
        ],
        "responses": {
          "200": {
            "description": "A successful response.",
            "schema": {
              "$ref": "#/definitions/repositoryRepoResponse"
            }
          }
        }
      }
    },
    "/api/v1/repositories/{source.repoURL}/appdetails": {
      "post": {
        "tags": [
          "RepositoryService"
        ],
        "summary": "GetAppDetails returns application details by given path",
        "operationId": "GetAppDetails",
        "parameters": [
          {
            "type": "string",
            "description": "RepoURL is the repository URL of the application manifests",
            "name": "source.repoURL",
            "in": "path",
            "required": true
          },
          {
            "name": "body",
            "in": "body",
            "required": true,
            "schema": {
              "$ref": "#/definitions/repositoryRepoAppDetailsQuery"
            }
          }
        ],
        "responses": {
          "200": {
            "description": "A successful response.",
            "schema": {
              "$ref": "#/definitions/repositoryRepoAppDetailsResponse"
            }
          }
        }
      }
    },
    "/api/v1/session": {
      "post": {
        "tags": [
          "SessionService"
        ],
        "summary": "Create a new JWT for authentication and set a cookie if using HTTP.",
        "operationId": "CreateMixin8",
        "parameters": [
          {
            "name": "body",
            "in": "body",
            "required": true,
            "schema": {
              "$ref": "#/definitions/sessionSessionCreateRequest"
            }
          }
        ],
        "responses": {
          "200": {
            "description": "A successful response.",
            "schema": {
              "$ref": "#/definitions/sessionSessionResponse"
            }
          }
        }
      },
      "delete": {
        "tags": [
          "SessionService"
        ],
        "summary": "Delete an existing JWT cookie if using HTTP.",
        "operationId": "DeleteMixin8",
        "responses": {
          "200": {
            "description": "A successful response.",
            "schema": {
              "$ref": "#/definitions/sessionSessionResponse"
            }
          }
        }
      }
    },
    "/api/v1/session/userinfo": {
      "get": {
        "tags": [
          "SessionService"
        ],
        "summary": "Get the current user's info",
        "operationId": "GetUserInfo",
        "responses": {
          "200": {
            "description": "A successful response.",
            "schema": {
              "$ref": "#/definitions/sessionGetUserInfoResponse"
            }
          }
        }
      }
    },
    "/api/v1/settings": {
      "get": {
        "tags": [
          "SettingsService"
        ],
        "summary": "Get returns Argo CD settings",
<<<<<<< HEAD
        "operationId": "GetMixin4",
=======
        "operationId": "GetMixin10",
>>>>>>> 89ebf5a9
        "responses": {
          "200": {
            "description": "A successful response.",
            "schema": {
              "$ref": "#/definitions/clusterSettings"
            }
          }
        }
      }
    },
    "/api/v1/stream/applications": {
      "get": {
        "tags": [
          "ApplicationService"
        ],
        "summary": "Watch returns stream of application change events.",
        "operationId": "Watch",
        "parameters": [
          {
            "type": "string",
            "description": "the application's name.",
            "name": "name",
            "in": "query"
          },
          {
            "type": "string",
            "description": "forces application reconciliation if set to true.",
            "name": "refresh",
            "in": "query"
          },
          {
            "type": "array",
            "items": {
              "type": "string"
            },
            "collectionFormat": "multi",
            "description": "the project names to restrict returned list applications.",
            "name": "project",
            "in": "query"
          },
          {
            "type": "string",
            "description": "when specified with a watch call, shows changes that occur after that particular version of a resource.",
            "name": "resourceVersion",
            "in": "query"
          },
          {
            "type": "string",
            "description": "the selector to to restrict returned list to applications only with matched labels.",
            "name": "selector",
            "in": "query"
          }
        ],
        "responses": {
          "200": {
            "description": "A successful response.(streaming responses)",
            "schema": {
              "$ref": "#/x-stream-definitions/v1alpha1ApplicationWatchEvent"
            }
          }
        }
      }
    },
    "/api/v1/stream/applications/{applicationName}/resource-tree": {
      "get": {
        "tags": [
          "ApplicationService"
        ],
        "summary": "Watch returns stream of application resource tree",
        "operationId": "WatchResourceTree",
        "parameters": [
          {
            "type": "string",
            "name": "applicationName",
            "in": "path",
            "required": true
          },
          {
            "type": "string",
            "name": "namespace",
            "in": "query"
          },
          {
            "type": "string",
            "name": "name",
            "in": "query"
          },
          {
            "type": "string",
            "name": "version",
            "in": "query"
          },
          {
            "type": "string",
            "name": "group",
            "in": "query"
          },
          {
            "type": "string",
            "name": "kind",
            "in": "query"
          }
        ],
        "responses": {
          "200": {
            "description": "A successful response.(streaming responses)",
            "schema": {
              "$ref": "#/x-stream-definitions/v1alpha1ApplicationTree"
            }
          }
        }
      }
    },
    "/api/version": {
      "get": {
        "tags": [
          "VersionService"
        ],
        "summary": "Version returns version information of the API server",
        "operationId": "Version",
        "responses": {
          "200": {
            "description": "A successful response.",
            "schema": {
              "$ref": "#/definitions/versionVersionMessage"
            }
          }
        }
      }
    }
  },
  "definitions": {
    "accountAccount": {
      "type": "object",
      "properties": {
        "capabilities": {
          "type": "array",
          "items": {
            "type": "string"
          }
        },
        "enabled": {
          "type": "boolean",
          "format": "boolean"
        },
        "name": {
          "type": "string"
        },
        "tokens": {
          "type": "array",
          "items": {
            "$ref": "#/definitions/accountToken"
          }
        }
      }
    },
    "accountAccountsList": {
      "type": "object",
      "properties": {
        "items": {
          "type": "array",
          "items": {
            "$ref": "#/definitions/accountAccount"
          }
        }
      }
    },
    "accountCanIResponse": {
      "type": "object",
      "properties": {
        "value": {
          "type": "string"
        }
      }
    },
    "accountCreateTokenRequest": {
      "type": "object",
      "properties": {
        "expiresIn": {
          "type": "string",
          "format": "int64",
          "title": "expiresIn represents a duration in seconds"
        },
        "id": {
          "type": "string"
        },
        "name": {
          "type": "string"
        }
      }
    },
    "accountCreateTokenResponse": {
      "type": "object",
      "properties": {
        "token": {
          "type": "string"
        }
      }
    },
    "accountEmptyResponse": {
      "type": "object"
    },
    "accountToken": {
      "type": "object",
      "properties": {
        "expiresAt": {
          "type": "string",
          "format": "int64"
        },
        "id": {
          "type": "string"
        },
        "issuedAt": {
          "type": "string",
          "format": "int64"
        }
      }
    },
    "accountUpdatePasswordRequest": {
      "type": "object",
      "properties": {
        "currentPassword": {
          "type": "string"
        },
        "name": {
          "type": "string"
        },
        "newPassword": {
          "type": "string"
        }
      }
    },
    "accountUpdatePasswordResponse": {
      "type": "object"
    },
    "applicationApplicationPatchRequest": {
      "type": "object",
      "title": "ApplicationPatchRequest is a request to patch an application",
      "properties": {
        "name": {
          "type": "string"
        },
        "patch": {
          "type": "string"
        },
        "patchType": {
          "type": "string"
        }
      }
    },
    "applicationApplicationResourceResponse": {
      "type": "object",
      "properties": {
        "manifest": {
          "type": "string"
        }
      }
    },
    "applicationApplicationResponse": {
      "type": "object"
    },
    "applicationApplicationRollbackRequest": {
      "type": "object",
      "properties": {
        "dryRun": {
          "type": "boolean",
          "format": "boolean"
        },
        "id": {
          "type": "string",
          "format": "int64"
        },
        "name": {
          "type": "string"
        },
        "prune": {
          "type": "boolean",
          "format": "boolean"
        }
      }
    },
    "applicationApplicationSyncRequest": {
      "type": "object",
      "title": "ApplicationSyncRequest is a request to apply the config state to live state",
      "properties": {
        "dryRun": {
          "type": "boolean",
          "format": "boolean"
        },
        "infos": {
          "type": "array",
          "items": {
            "$ref": "#/definitions/v1alpha1Info"
          }
        },
        "manifests": {
          "type": "array",
          "items": {
            "type": "string"
          }
        },
        "name": {
          "type": "string"
        },
        "prune": {
          "type": "boolean",
          "format": "boolean"
        },
        "resources": {
          "type": "array",
          "items": {
            "$ref": "#/definitions/v1alpha1SyncOperationResource"
          }
        },
        "retryStrategy": {
          "$ref": "#/definitions/v1alpha1RetryStrategy"
        },
        "revision": {
          "type": "string"
        },
        "strategy": {
          "$ref": "#/definitions/v1alpha1SyncStrategy"
        }
      }
    },
    "applicationApplicationSyncWindow": {
      "type": "object",
      "properties": {
        "duration": {
          "type": "string"
        },
        "kind": {
          "type": "string"
        },
        "manualSync": {
          "type": "boolean",
          "format": "boolean"
        },
        "schedule": {
          "type": "string"
        }
      }
    },
    "applicationApplicationSyncWindowsResponse": {
      "type": "object",
      "properties": {
        "activeWindows": {
          "type": "array",
          "items": {
            "$ref": "#/definitions/applicationApplicationSyncWindow"
          }
        },
        "assignedWindows": {
          "type": "array",
          "items": {
            "$ref": "#/definitions/applicationApplicationSyncWindow"
          }
        },
        "canSync": {
          "type": "boolean",
          "format": "boolean"
        }
      }
    },
    "applicationLogEntry": {
      "type": "object",
      "properties": {
        "content": {
          "type": "string"
        },
        "timeStamp": {
          "$ref": "#/definitions/v1Time"
        }
      }
    },
    "applicationManagedResourcesResponse": {
      "type": "object",
      "properties": {
        "items": {
          "type": "array",
          "items": {
            "$ref": "#/definitions/v1alpha1ResourceDiff"
          }
        }
      }
    },
    "applicationOperationTerminateResponse": {
      "type": "object"
    },
    "applicationResourceActionsListResponse": {
      "type": "object",
      "properties": {
        "actions": {
          "type": "array",
          "items": {
            "$ref": "#/definitions/v1alpha1ResourceAction"
          }
        }
      }
    },
    "clusterClusterResponse": {
      "type": "object"
    },
    "clusterConnector": {
      "type": "object",
      "properties": {
        "name": {
          "type": "string"
        },
        "type": {
          "type": "string"
        }
      }
    },
    "clusterDexConfig": {
      "type": "object",
      "properties": {
        "connectors": {
          "type": "array",
          "items": {
            "$ref": "#/definitions/clusterConnector"
          }
        }
      }
    },
    "clusterGoogleAnalyticsConfig": {
      "type": "object",
      "properties": {
        "anonymizeUsers": {
          "type": "boolean",
          "format": "boolean"
        },
        "trackingID": {
          "type": "string"
        }
      }
    },
    "clusterHelp": {
      "type": "object",
      "title": "Help settings",
      "properties": {
        "chatText": {
          "type": "string",
          "title": "the text for getting chat help, defaults to \"Chat now!\""
        },
        "chatUrl": {
          "type": "string",
          "title": "the URL for getting chat help, this will typically be your Slack channel for support"
        }
      }
    },
    "clusterOIDCConfig": {
      "type": "object",
      "properties": {
        "cliClientID": {
          "type": "string"
        },
        "clientID": {
          "type": "string"
        },
        "idTokenClaims": {
          "type": "object",
          "additionalProperties": {
            "$ref": "#/definitions/oidcClaim"
          }
        },
        "issuer": {
          "type": "string"
        },
        "name": {
          "type": "string"
        },
        "scopes": {
          "type": "array",
          "items": {
            "type": "string"
          }
        }
      }
    },
    "clusterPlugin": {
      "type": "object",
      "title": "Plugin settings",
      "properties": {
        "name": {
          "type": "string",
          "title": "the name of the plugin, e.g. \"kasane\""
        }
      }
    },
    "clusterSettings": {
      "type": "object",
      "properties": {
        "appLabelKey": {
          "type": "string"
        },
        "configManagementPlugins": {
          "type": "array",
          "items": {
            "$ref": "#/definitions/v1alpha1ConfigManagementPlugin"
          }
        },
        "dexConfig": {
          "$ref": "#/definitions/clusterDexConfig"
        },
        "googleAnalytics": {
          "$ref": "#/definitions/clusterGoogleAnalyticsConfig"
        },
        "help": {
          "$ref": "#/definitions/clusterHelp"
        },
        "kustomizeOptions": {
          "$ref": "#/definitions/v1alpha1KustomizeOptions"
        },
        "kustomizeVersions": {
          "type": "array",
          "items": {
            "type": "string"
          }
        },
        "oidcConfig": {
          "$ref": "#/definitions/clusterOIDCConfig"
        },
        "plugins": {
          "type": "array",
          "items": {
            "$ref": "#/definitions/clusterPlugin"
          }
        },
        "resourceOverrides": {
          "type": "object",
          "additionalProperties": {
            "$ref": "#/definitions/v1alpha1ResourceOverride"
          }
        },
        "statusBadgeEnabled": {
          "type": "boolean",
          "format": "boolean"
        },
        "uiCssURL": {
          "type": "string"
        },
        "url": {
          "type": "string"
        },
        "userLoginsDisabled": {
          "type": "boolean",
          "format": "boolean"
        }
      }
    },
    "gpgkeyGnuPGPublicKeyCreateResponse": {
      "type": "object",
      "title": "Response to a public key creation request",
      "properties": {
        "created": {
          "$ref": "#/definitions/v1alpha1GnuPGPublicKeyList"
        },
        "skipped": {
          "type": "array",
          "title": "List of key IDs that haven been skipped because they already exist on the server",
          "items": {
            "type": "string"
          }
        }
      }
    },
    "gpgkeyGnuPGPublicKeyResponse": {
      "type": "object",
      "title": "Generic (empty) response for GPG public key CRUD requests"
    },
    "oidcClaim": {
      "type": "object",
      "properties": {
        "essential": {
          "type": "boolean",
          "format": "boolean"
        },
        "value": {
          "type": "string"
        },
        "values": {
          "type": "array",
          "items": {
            "type": "string"
          }
        }
      }
    },
    "projectEmptyResponse": {
      "type": "object"
    },
    "projectProjectCreateRequest": {
      "description": "ProjectCreateRequest defines project creation parameters.",
      "type": "object",
      "properties": {
        "project": {
          "$ref": "#/definitions/v1alpha1AppProject"
        },
        "upsert": {
          "type": "boolean",
          "format": "boolean"
        }
      }
    },
    "projectProjectTokenCreateRequest": {
      "description": "ProjectTokenCreateRequest defines project token creation parameters.",
      "type": "object",
      "properties": {
        "description": {
          "type": "string"
        },
        "expiresIn": {
          "type": "string",
          "format": "int64",
          "title": "expiresIn represents a duration in seconds"
        },
        "id": {
          "type": "string"
        },
        "project": {
          "type": "string"
        },
        "role": {
          "type": "string"
        }
      }
    },
    "projectProjectTokenResponse": {
      "description": "ProjectTokenResponse wraps the created token or returns an empty string if deleted.",
      "type": "object",
      "properties": {
        "token": {
          "type": "string"
        }
      }
    },
    "projectProjectUpdateRequest": {
      "type": "object",
      "properties": {
        "project": {
          "$ref": "#/definitions/v1alpha1AppProject"
        }
      }
    },
    "projectSyncWindowsResponse": {
      "type": "object",
      "properties": {
        "windows": {
          "type": "array",
          "items": {
            "$ref": "#/definitions/v1alpha1SyncWindow"
          }
        }
      }
    },
    "protobufAny": {
      "type": "object",
      "properties": {
        "type_url": {
          "type": "string"
        },
        "value": {
          "type": "string",
          "format": "byte"
        }
      }
    },
    "repocredsRepoCredsResponse": {
      "type": "object",
      "title": "RepoCredsResponse is a response to most repository credentials requests"
    },
    "repositoryAppInfo": {
      "type": "object",
      "title": "AppInfo contains application type and app file path",
      "properties": {
        "path": {
          "type": "string"
        },
        "type": {
          "type": "string"
        }
      }
    },
    "repositoryDirectoryAppSpec": {
      "type": "object",
      "title": "DirectoryAppSpec contains directory"
    },
    "repositoryHelmAppSpec": {
      "type": "object",
      "title": "HelmAppSpec contains helm app name  in source repo",
      "properties": {
        "fileParameters": {
          "type": "array",
          "title": "helm file parameters",
          "items": {
            "$ref": "#/definitions/v1alpha1HelmFileParameter"
          }
        },
        "name": {
          "type": "string"
        },
        "parameters": {
          "type": "array",
          "title": "the output of `helm inspect values`",
          "items": {
            "$ref": "#/definitions/v1alpha1HelmParameter"
          }
        },
        "valueFiles": {
          "type": "array",
          "items": {
            "type": "string"
          }
        },
        "values": {
          "type": "string",
          "title": "the contents of values.yaml"
        }
      }
    },
    "repositoryHelmChart": {
      "type": "object",
      "properties": {
        "name": {
          "type": "string"
        },
        "versions": {
          "type": "array",
          "items": {
            "type": "string"
          }
        }
      }
    },
    "repositoryHelmChartsResponse": {
      "type": "object",
      "properties": {
        "items": {
          "type": "array",
          "items": {
            "$ref": "#/definitions/repositoryHelmChart"
          }
        }
      }
    },
    "repositoryKsonnetAppSpec": {
      "type": "object",
      "title": "KsonnetAppSpec contains Ksonnet app response\nThis roughly reflects: ksonnet/ksonnet/metadata/app/schema.go",
      "properties": {
        "environments": {
          "type": "object",
          "additionalProperties": {
            "$ref": "#/definitions/repositoryKsonnetEnvironment"
          }
        },
        "name": {
          "type": "string"
        },
        "parameters": {
          "type": "array",
          "items": {
            "$ref": "#/definitions/v1alpha1KsonnetParameter"
          }
        }
      }
    },
    "repositoryKsonnetEnvironment": {
      "type": "object",
      "properties": {
        "destination": {
          "$ref": "#/definitions/repositoryKsonnetEnvironmentDestination"
        },
        "k8sVersion": {
          "description": "KubernetesVersion is the kubernetes version the targeted cluster is running on.",
          "type": "string"
        },
        "name": {
          "type": "string",
          "title": "Name is the user defined name of an environment"
        }
      }
    },
    "repositoryKsonnetEnvironmentDestination": {
      "type": "object",
      "properties": {
        "namespace": {
          "type": "string",
          "title": "Namespace is the namespace of the Kubernetes server that targets should be deployed to"
        },
        "server": {
          "description": "Server is the Kubernetes server that the cluster is running on.",
          "type": "string"
        }
      }
    },
    "repositoryKustomizeAppSpec": {
      "type": "object",
      "title": "KustomizeAppSpec contains kustomize images",
      "properties": {
        "images": {
          "description": "images is a list of available images.",
          "type": "array",
          "items": {
            "type": "string"
          }
        }
      }
    },
    "repositoryManifestResponse": {
      "type": "object",
      "properties": {
        "manifests": {
          "type": "array",
          "items": {
            "type": "string"
          }
        },
        "namespace": {
          "type": "string"
        },
        "revision": {
          "type": "string",
          "title": "resolved revision"
        },
        "server": {
          "type": "string"
        },
        "sourceType": {
          "type": "string"
        },
        "verifyResult": {
          "type": "string",
          "title": "Raw response of git verify-commit operation (always the empty string for Helm)"
        }
      }
    },
    "repositoryRepoAppDetailsQuery": {
      "type": "object",
      "title": "RepoAppDetailsQuery contains query information for app details request",
      "properties": {
        "source": {
          "$ref": "#/definitions/v1alpha1ApplicationSource"
        }
      }
    },
    "repositoryRepoAppDetailsResponse": {
      "type": "object",
      "title": "RepoAppDetailsResponse application details",
      "properties": {
        "directory": {
          "$ref": "#/definitions/repositoryDirectoryAppSpec"
        },
        "helm": {
          "$ref": "#/definitions/repositoryHelmAppSpec"
        },
        "ksonnet": {
          "$ref": "#/definitions/repositoryKsonnetAppSpec"
        },
        "kustomize": {
          "$ref": "#/definitions/repositoryKustomizeAppSpec"
        },
        "type": {
          "type": "string"
        }
      }
    },
    "repositoryRepoAppsResponse": {
      "type": "object",
      "title": "RepoAppsResponse contains applications of specified repository",
      "properties": {
        "items": {
          "type": "array",
          "items": {
            "$ref": "#/definitions/repositoryAppInfo"
          }
        }
      }
    },
    "repositoryRepoResponse": {
      "type": "object"
    },
    "runtimeStreamError": {
      "type": "object",
      "properties": {
        "details": {
          "type": "array",
          "items": {
            "$ref": "#/definitions/protobufAny"
          }
        },
        "grpc_code": {
          "type": "integer",
          "format": "int32"
        },
        "http_code": {
          "type": "integer",
          "format": "int32"
        },
        "http_status": {
          "type": "string"
        },
        "message": {
          "type": "string"
        }
      }
    },
    "sessionGetUserInfoResponse": {
      "type": "object",
      "title": "The current user's userInfo info",
      "properties": {
        "groups": {
          "type": "array",
          "items": {
            "type": "string"
          }
        },
        "iss": {
          "type": "string"
        },
        "loggedIn": {
          "type": "boolean",
          "format": "boolean"
        },
        "username": {
          "type": "string"
        }
      }
    },
    "sessionSessionCreateRequest": {
      "description": "SessionCreateRequest is for logging in.",
      "type": "object",
      "properties": {
        "password": {
          "type": "string"
        },
        "token": {
          "type": "string"
        },
        "username": {
          "type": "string"
        }
      }
    },
    "sessionSessionResponse": {
      "description": "SessionResponse wraps the created token or returns an empty string if deleted.",
      "type": "object",
      "properties": {
        "token": {
          "type": "string"
        }
      }
    },
    "v1Event": {
      "description": "Event is a report of an event somewhere in the cluster.",
      "type": "object",
      "properties": {
        "action": {
          "type": "string",
          "title": "What action was taken/failed regarding to the Regarding object.\n+optional"
        },
        "count": {
          "type": "integer",
          "format": "int32",
          "title": "The number of times this event has occurred.\n+optional"
        },
        "eventTime": {
          "$ref": "#/definitions/v1MicroTime"
        },
        "firstTimestamp": {
          "$ref": "#/definitions/v1Time"
        },
        "involvedObject": {
          "$ref": "#/definitions/v1ObjectReference"
        },
        "lastTimestamp": {
          "$ref": "#/definitions/v1Time"
        },
        "message": {
          "type": "string",
          "title": "A human-readable description of the status of this operation.\nTODO: decide on maximum length.\n+optional"
        },
        "metadata": {
          "$ref": "#/definitions/v1ObjectMeta"
        },
        "reason": {
          "type": "string",
          "title": "This should be a short, machine understandable string that gives the reason\nfor the transition into the object's current status.\nTODO: provide exact specification for format.\n+optional"
        },
        "related": {
          "$ref": "#/definitions/v1ObjectReference"
        },
        "reportingComponent": {
          "type": "string",
          "title": "Name of the controller that emitted this Event, e.g. `kubernetes.io/kubelet`.\n+optional"
        },
        "reportingInstance": {
          "type": "string",
          "title": "ID of the controller instance, e.g. `kubelet-xyzf`.\n+optional"
        },
        "series": {
          "$ref": "#/definitions/v1EventSeries"
        },
        "source": {
          "$ref": "#/definitions/v1EventSource"
        },
        "type": {
          "type": "string",
          "title": "Type of this event (Normal, Warning), new types could be added in the future\n+optional"
        }
      }
    },
    "v1EventList": {
      "description": "EventList is a list of events.",
      "type": "object",
      "properties": {
        "items": {
          "type": "array",
          "title": "List of events",
          "items": {
            "$ref": "#/definitions/v1Event"
          }
        },
        "metadata": {
          "$ref": "#/definitions/v1ListMeta"
        }
      }
    },
    "v1EventSeries": {
      "description": "EventSeries contain information on series of events, i.e. thing that was/is happening\ncontinuously for some time.",
      "type": "object",
      "properties": {
        "count": {
          "type": "integer",
          "format": "int32",
          "title": "Number of occurrences in this series up to the last heartbeat time"
        },
        "lastObservedTime": {
          "$ref": "#/definitions/v1MicroTime"
        },
        "state": {
          "type": "string",
          "title": "State of this Series: Ongoing or Finished\nDeprecated. Planned removal for 1.18"
        }
      }
    },
    "v1EventSource": {
      "description": "EventSource contains information for an event.",
      "type": "object",
      "properties": {
        "component": {
          "type": "string",
          "title": "Component from which the event is generated.\n+optional"
        },
        "host": {
          "type": "string",
          "title": "Node name on which the event is generated.\n+optional"
        }
      }
    },
    "v1FieldsV1": {
      "description": "FieldsV1 stores a set of fields in a data structure like a Trie, in JSON format.\n\nEach key is either a '.' representing the field itself, and will always map to an empty set,\nor a string representing a sub-field or item. The string will follow one of these four formats:\n'f:<name>', where <name> is the name of a field in a struct, or key in a map\n'v:<value>', where <value> is the exact json formatted value of a list item\n'i:<index>', where <index> is position of a item in a list\n'k:<keys>', where <keys> is a map of  a list item's key fields to their unique values\nIf a key maps to an empty Fields value, the field that key represents is part of the set.\n\nThe exact format is defined in sigs.k8s.io/structured-merge-diff",
      "type": "object",
      "properties": {
        "Raw": {
          "description": "Raw is the underlying serialization of this object.",
          "type": "string",
          "format": "byte"
        }
      }
    },
    "v1GroupKind": {
      "description": "+protobuf.options.(gogoproto.goproto_stringer)=false",
      "type": "object",
      "title": "GroupKind specifies a Group and a Kind, but does not force a version.  This is useful for identifying\nconcepts during lookup stages without having partially valid types",
      "properties": {
        "group": {
          "type": "string"
        },
        "kind": {
          "type": "string"
        }
      }
    },
    "v1ListMeta": {
      "description": "ListMeta describes metadata that synthetic resources must have, including lists and\nvarious status objects. A resource may have only one of {ObjectMeta, ListMeta}.",
      "type": "object",
      "properties": {
        "continue": {
          "description": "continue may be set if the user set a limit on the number of items returned, and indicates that\nthe server has more data available. The value is opaque and may be used to issue another request\nto the endpoint that served this list to retrieve the next set of available objects. Continuing a\nconsistent list may not be possible if the server configuration has changed or more than a few\nminutes have passed. The resourceVersion field returned when using this continue value will be\nidentical to the value in the first response, unless you have received this token from an error\nmessage.",
          "type": "string"
        },
        "remainingItemCount": {
          "type": "string",
          "format": "int64",
          "title": "remainingItemCount is the number of subsequent items in the list which are not included in this\nlist response. If the list request contained label or field selectors, then the number of\nremaining items is unknown and the field will be left unset and omitted during serialization.\nIf the list is complete (either because it is not chunking or because this is the last chunk),\nthen there are no more remaining items and this field will be left unset and omitted during\nserialization.\nServers older than v1.15 do not set this field.\nThe intended use of the remainingItemCount is *estimating* the size of a collection. Clients\nshould not rely on the remainingItemCount to be set or to be exact.\n+optional"
        },
        "resourceVersion": {
          "type": "string",
          "title": "String that identifies the server's internal version of this object that\ncan be used by clients to determine when objects have changed.\nValue must be treated as opaque by clients and passed unmodified back to the server.\nPopulated by the system.\nRead-only.\nMore info: https://git.k8s.io/community/contributors/devel/sig-architecture/api-conventions.md#concurrency-control-and-consistency\n+optional"
        },
        "selfLink": {
          "description": "selfLink is a URL representing this object.\nPopulated by the system.\nRead-only.\n\nDEPRECATED\nKubernetes will stop propagating this field in 1.20 release and the field is planned\nto be removed in 1.21 release.\n+optional",
          "type": "string"
        }
      }
    },
    "v1LoadBalancerIngress": {
      "description": "LoadBalancerIngress represents the status of a load-balancer ingress point:\ntraffic intended for the service should be sent to an ingress point.",
      "type": "object",
      "properties": {
        "hostname": {
          "type": "string",
          "title": "Hostname is set for load-balancer ingress points that are DNS based\n(typically AWS load-balancers)\n+optional"
        },
        "ip": {
          "type": "string",
          "title": "IP is set for load-balancer ingress points that are IP based\n(typically GCE or OpenStack load-balancers)\n+optional"
        }
      }
    },
    "v1ManagedFieldsEntry": {
      "description": "ManagedFieldsEntry is a workflow-id, a FieldSet and the group version of the resource\nthat the fieldset applies to.",
      "type": "object",
      "properties": {
        "apiVersion": {
          "description": "APIVersion defines the version of this resource that this field set\napplies to. The format is \"group/version\" just like the top-level\nAPIVersion field. It is necessary to track the version of a field\nset because it cannot be automatically converted.",
          "type": "string"
        },
        "fieldsType": {
          "type": "string",
          "title": "FieldsType is the discriminator for the different fields format and version.\nThere is currently only one possible value: \"FieldsV1\""
        },
        "fieldsV1": {
          "$ref": "#/definitions/v1FieldsV1"
        },
        "manager": {
          "description": "Manager is an identifier of the workflow managing these fields.",
          "type": "string"
        },
        "operation": {
          "description": "Operation is the type of operation which lead to this ManagedFieldsEntry being created.\nThe only valid values for this field are 'Apply' and 'Update'.",
          "type": "string"
        },
        "time": {
          "$ref": "#/definitions/v1Time"
        }
      }
    },
    "v1MicroTime": {
      "description": "MicroTime is version of Time with microsecond level precision.\n\n+protobuf.options.marshal=false\n+protobuf.as=Timestamp\n+protobuf.options.(gogoproto.goproto_stringer)=false",
      "type": "object",
      "properties": {
        "nanos": {
          "description": "Non-negative fractions of a second at nanosecond resolution. Negative\nsecond values with fractions must still have non-negative nanos values\nthat count forward in time. Must be from 0 to 999,999,999\ninclusive. This field may be limited in precision depending on context.",
          "type": "integer",
          "format": "int32"
        },
        "seconds": {
          "description": "Represents seconds of UTC time since Unix epoch\n1970-01-01T00:00:00Z. Must be from 0001-01-01T00:00:00Z to\n9999-12-31T23:59:59Z inclusive.",
          "type": "string",
          "format": "int64"
        }
      }
    },
    "v1ObjectMeta": {
      "description": "ObjectMeta is metadata that all persisted resources must have, which includes all objects\nusers must create.",
      "type": "object",
      "properties": {
        "annotations": {
          "type": "object",
          "title": "Annotations is an unstructured key value map stored with a resource that may be\nset by external tools to store and retrieve arbitrary metadata. They are not\nqueryable and should be preserved when modifying objects.\nMore info: http://kubernetes.io/docs/user-guide/annotations\n+optional",
          "additionalProperties": {
            "type": "string"
          }
        },
        "clusterName": {
          "type": "string",
          "title": "The name of the cluster which the object belongs to.\nThis is used to distinguish resources with same name and namespace in different clusters.\nThis field is not set anywhere right now and apiserver is going to ignore it if set in create or update request.\n+optional"
        },
        "creationTimestamp": {
          "$ref": "#/definitions/v1Time"
        },
        "deletionGracePeriodSeconds": {
          "type": "string",
          "format": "int64",
          "title": "Number of seconds allowed for this object to gracefully terminate before\nit will be removed from the system. Only set when deletionTimestamp is also set.\nMay only be shortened.\nRead-only.\n+optional"
        },
        "deletionTimestamp": {
          "$ref": "#/definitions/v1Time"
        },
        "finalizers": {
          "type": "array",
          "title": "Must be empty before the object is deleted from the registry. Each entry\nis an identifier for the responsible component that will remove the entry\nfrom the list. If the deletionTimestamp of the object is non-nil, entries\nin this list can only be removed.\nFinalizers may be processed and removed in any order.  Order is NOT enforced\nbecause it introduces significant risk of stuck finalizers.\nfinalizers is a shared field, any actor with permission can reorder it.\nIf the finalizer list is processed in order, then this can lead to a situation\nin which the component responsible for the first finalizer in the list is\nwaiting for a signal (field value, external system, or other) produced by a\ncomponent responsible for a finalizer later in the list, resulting in a deadlock.\nWithout enforced ordering finalizers are free to order amongst themselves and\nare not vulnerable to ordering changes in the list.\n+optional\n+patchStrategy=merge",
          "items": {
            "type": "string"
          }
        },
        "generateName": {
          "description": "GenerateName is an optional prefix, used by the server, to generate a unique\nname ONLY IF the Name field has not been provided.\nIf this field is used, the name returned to the client will be different\nthan the name passed. This value will also be combined with a unique suffix.\nThe provided value has the same validation rules as the Name field,\nand may be truncated by the length of the suffix required to make the value\nunique on the server.\n\nIf this field is specified and the generated name exists, the server will\nNOT return a 409 - instead, it will either return 201 Created or 500 with Reason\nServerTimeout indicating a unique name could not be found in the time allotted, and the client\nshould retry (optionally after the time indicated in the Retry-After header).\n\nApplied only if Name is not specified.\nMore info: https://git.k8s.io/community/contributors/devel/sig-architecture/api-conventions.md#idempotency\n+optional",
          "type": "string"
        },
        "generation": {
          "type": "string",
          "format": "int64",
          "title": "A sequence number representing a specific generation of the desired state.\nPopulated by the system. Read-only.\n+optional"
        },
        "labels": {
          "type": "object",
          "title": "Map of string keys and values that can be used to organize and categorize\n(scope and select) objects. May match selectors of replication controllers\nand services.\nMore info: http://kubernetes.io/docs/user-guide/labels\n+optional",
          "additionalProperties": {
            "type": "string"
          }
        },
        "managedFields": {
          "description": "ManagedFields maps workflow-id and version to the set of fields\nthat are managed by that workflow. This is mostly for internal\nhousekeeping, and users typically shouldn't need to set or\nunderstand this field. A workflow can be the user's name, a\ncontroller's name, or the name of a specific apply path like\n\"ci-cd\". The set of fields is always in the version that the\nworkflow used when modifying the object.\n\n+optional",
          "type": "array",
          "items": {
            "$ref": "#/definitions/v1ManagedFieldsEntry"
          }
        },
        "name": {
          "type": "string",
          "title": "Name must be unique within a namespace. Is required when creating resources, although\nsome resources may allow a client to request the generation of an appropriate name\nautomatically. Name is primarily intended for creation idempotence and configuration\ndefinition.\nCannot be updated.\nMore info: http://kubernetes.io/docs/user-guide/identifiers#names\n+optional"
        },
        "namespace": {
          "description": "Namespace defines the space within each name must be unique. An empty namespace is\nequivalent to the \"default\" namespace, but \"default\" is the canonical representation.\nNot all objects are required to be scoped to a namespace - the value of this field for\nthose objects will be empty.\n\nMust be a DNS_LABEL.\nCannot be updated.\nMore info: http://kubernetes.io/docs/user-guide/namespaces\n+optional",
          "type": "string"
        },
        "ownerReferences": {
          "type": "array",
          "title": "List of objects depended by this object. If ALL objects in the list have\nbeen deleted, this object will be garbage collected. If this object is managed by a controller,\nthen an entry in this list will point to this controller, with the controller field set to true.\nThere cannot be more than one managing controller.\n+optional\n+patchMergeKey=uid\n+patchStrategy=merge",
          "items": {
            "$ref": "#/definitions/v1OwnerReference"
          }
        },
        "resourceVersion": {
          "description": "An opaque value that represents the internal version of this object that can\nbe used by clients to determine when objects have changed. May be used for optimistic\nconcurrency, change detection, and the watch operation on a resource or set of resources.\nClients must treat these values as opaque and passed unmodified back to the server.\nThey may only be valid for a particular resource or set of resources.\n\nPopulated by the system.\nRead-only.\nValue must be treated as opaque by clients and .\nMore info: https://git.k8s.io/community/contributors/devel/sig-architecture/api-conventions.md#concurrency-control-and-consistency\n+optional",
          "type": "string"
        },
        "selfLink": {
          "description": "SelfLink is a URL representing this object.\nPopulated by the system.\nRead-only.\n\nDEPRECATED\nKubernetes will stop propagating this field in 1.20 release and the field is planned\nto be removed in 1.21 release.\n+optional",
          "type": "string"
        },
        "uid": {
          "description": "UID is the unique in time and space value for this object. It is typically generated by\nthe server on successful creation of a resource and is not allowed to change on PUT\noperations.\n\nPopulated by the system.\nRead-only.\nMore info: http://kubernetes.io/docs/user-guide/identifiers#uids\n+optional",
          "type": "string"
        }
      }
    },
    "v1ObjectReference": {
      "type": "object",
      "title": "ObjectReference contains enough information to let you inspect or modify the referred object.\n---\nNew uses of this type are discouraged because of difficulty describing its usage when embedded in APIs.\n 1. Ignored fields.  It includes many fields which are not generally honored.  For instance, ResourceVersion and FieldPath are both very rarely valid in actual usage.\n 2. Invalid usage help.  It is impossible to add specific help for individual usage.  In most embedded usages, there are particular\n    restrictions like, \"must refer only to types A and B\" or \"UID not honored\" or \"name must be restricted\".\n    Those cannot be well described when embedded.\n 3. Inconsistent validation.  Because the usages are different, the validation rules are different by usage, which makes it hard for users to predict what will happen.\n 4. The fields are both imprecise and overly precise.  Kind is not a precise mapping to a URL. This can produce ambiguity\n    during interpretation and require a REST mapping.  In most cases, the dependency is on the group,resource tuple\n    and the version of the actual struct is irrelevant.\n 5. We cannot easily change it.  Because this type is embedded in many locations, updates to this type\n    will affect numerous schemas.  Don't make new APIs embed an underspecified API type they do not control.\nInstead of using this type, create a locally provided and used type that is well-focused on your reference.\nFor example, ServiceReferences for admission registration: https://github.com/kubernetes/api/blob/release-1.17/admissionregistration/v1/types.go#L533 .\n+k8s:deepcopy-gen:interfaces=k8s.io/apimachinery/pkg/runtime.Object",
      "properties": {
        "apiVersion": {
          "type": "string",
          "title": "API version of the referent.\n+optional"
        },
        "fieldPath": {
          "type": "string",
          "title": "If referring to a piece of an object instead of an entire object, this string\nshould contain a valid JSON/Go field access statement, such as desiredState.manifest.containers[2].\nFor example, if the object reference is to a container within a pod, this would take on a value like:\n\"spec.containers{name}\" (where \"name\" refers to the name of the container that triggered\nthe event) or if no container name is specified \"spec.containers[2]\" (container with\nindex 2 in this pod). This syntax is chosen only to have some well-defined way of\nreferencing a part of an object.\nTODO: this design is not final and this field is subject to change in the future.\n+optional"
        },
        "kind": {
          "type": "string",
          "title": "Kind of the referent.\nMore info: https://git.k8s.io/community/contributors/devel/sig-architecture/api-conventions.md#types-kinds\n+optional"
        },
        "name": {
          "type": "string",
          "title": "Name of the referent.\nMore info: https://kubernetes.io/docs/concepts/overview/working-with-objects/names/#names\n+optional"
        },
        "namespace": {
          "type": "string",
          "title": "Namespace of the referent.\nMore info: https://kubernetes.io/docs/concepts/overview/working-with-objects/namespaces/\n+optional"
        },
        "resourceVersion": {
          "type": "string",
          "title": "Specific resourceVersion to which this reference is made, if any.\nMore info: https://git.k8s.io/community/contributors/devel/sig-architecture/api-conventions.md#concurrency-control-and-consistency\n+optional"
        },
        "uid": {
          "type": "string",
          "title": "UID of the referent.\nMore info: https://kubernetes.io/docs/concepts/overview/working-with-objects/names/#uids\n+optional"
        }
      }
    },
    "v1OwnerReference": {
      "description": "OwnerReference contains enough information to let you identify an owning\nobject. An owning object must be in the same namespace as the dependent, or\nbe cluster-scoped, so there is no namespace field.",
      "type": "object",
      "properties": {
        "apiVersion": {
          "description": "API version of the referent.",
          "type": "string"
        },
        "blockOwnerDeletion": {
          "type": "boolean",
          "format": "boolean",
          "title": "If true, AND if the owner has the \"foregroundDeletion\" finalizer, then\nthe owner cannot be deleted from the key-value store until this\nreference is removed.\nDefaults to false.\nTo set this field, a user needs \"delete\" permission of the owner,\notherwise 422 (Unprocessable Entity) will be returned.\n+optional"
        },
        "controller": {
          "type": "boolean",
          "format": "boolean",
          "title": "If true, this reference points to the managing controller.\n+optional"
        },
        "kind": {
          "type": "string",
          "title": "Kind of the referent.\nMore info: https://git.k8s.io/community/contributors/devel/sig-architecture/api-conventions.md#types-kinds"
        },
        "name": {
          "type": "string",
          "title": "Name of the referent.\nMore info: http://kubernetes.io/docs/user-guide/identifiers#names"
        },
        "uid": {
          "type": "string",
          "title": "UID of the referent.\nMore info: http://kubernetes.io/docs/user-guide/identifiers#uids"
        }
      }
    },
    "v1Time": {
      "description": "Time is a wrapper around time.Time which supports correct\nmarshaling to YAML and JSON.  Wrappers are provided for many\nof the factory methods that the time package offers.\n\n+protobuf.options.marshal=false\n+protobuf.as=Timestamp\n+protobuf.options.(gogoproto.goproto_stringer)=false",
      "type": "object",
      "properties": {
        "nanos": {
          "description": "Non-negative fractions of a second at nanosecond resolution. Negative\nsecond values with fractions must still have non-negative nanos values\nthat count forward in time. Must be from 0 to 999,999,999\ninclusive. This field may be limited in precision depending on context.",
          "type": "integer",
          "format": "int32"
        },
        "seconds": {
          "description": "Represents seconds of UTC time since Unix epoch\n1970-01-01T00:00:00Z. Must be from 0001-01-01T00:00:00Z to\n9999-12-31T23:59:59Z inclusive.",
          "type": "string",
          "format": "int64"
        }
      }
    },
    "v1alpha1AWSAuthConfig": {
      "type": "object",
      "title": "AWSAuthConfig is an AWS IAM authentication configuration",
      "properties": {
        "clusterName": {
          "type": "string",
          "title": "ClusterName contains AWS cluster name"
        },
        "roleARN": {
          "description": "RoleARN contains optional role ARN. If set then AWS IAM Authenticator assume a role to perform cluster operations instead of the default AWS credential provider chain.",
          "type": "string"
        }
      }
    },
    "v1alpha1AppProject": {
      "type": "object",
      "title": "AppProject provides a logical grouping of applications, providing controls for:\n* where the apps may deploy to (cluster whitelist)\n* what may be deployed (repository whitelist, resource whitelist/blacklist)\n* who can access these applications (roles, OIDC group claims bindings)\n* and what they can do (RBAC policies)\n* automation access to these roles (JWT tokens)\n+genclient\n+genclient:noStatus\n+k8s:deepcopy-gen:interfaces=k8s.io/apimachinery/pkg/runtime.Object\n+kubebuilder:resource:path=appprojects,shortName=appproj;appprojs",
      "properties": {
        "metadata": {
          "$ref": "#/definitions/v1ObjectMeta"
        },
        "spec": {
          "$ref": "#/definitions/v1alpha1AppProjectSpec"
        },
        "status": {
          "$ref": "#/definitions/v1alpha1AppProjectStatus"
        }
      }
    },
    "v1alpha1AppProjectList": {
      "type": "object",
      "title": "AppProjectList is list of AppProject resources\n+k8s:deepcopy-gen:interfaces=k8s.io/apimachinery/pkg/runtime.Object",
      "properties": {
        "items": {
          "type": "array",
          "items": {
            "$ref": "#/definitions/v1alpha1AppProject"
          }
        },
        "metadata": {
          "$ref": "#/definitions/v1ListMeta"
        }
      }
    },
    "v1alpha1AppProjectSpec": {
      "type": "object",
      "title": "AppProjectSpec is the specification of an AppProject",
      "properties": {
        "clusterResourceBlacklist": {
          "type": "array",
          "title": "ClusterResourceBlacklist contains list of blacklisted cluster level resources",
          "items": {
            "$ref": "#/definitions/v1GroupKind"
          }
        },
        "clusterResourceWhitelist": {
          "type": "array",
          "title": "ClusterResourceWhitelist contains list of whitelisted cluster level resources",
          "items": {
            "$ref": "#/definitions/v1GroupKind"
          }
        },
        "description": {
          "type": "string",
          "title": "Description contains optional project description"
        },
        "destinations": {
          "type": "array",
          "title": "Destinations contains list of destinations available for deployment",
          "items": {
            "$ref": "#/definitions/v1alpha1ApplicationDestination"
          }
        },
        "namespaceResourceBlacklist": {
          "type": "array",
          "title": "NamespaceResourceBlacklist contains list of blacklisted namespace level resources",
          "items": {
            "$ref": "#/definitions/v1GroupKind"
          }
        },
        "namespaceResourceWhitelist": {
          "type": "array",
          "title": "NamespaceResourceWhitelist contains list of whitelisted namespace level resources",
          "items": {
            "$ref": "#/definitions/v1GroupKind"
          }
        },
        "orphanedResources": {
          "$ref": "#/definitions/v1alpha1OrphanedResourcesMonitorSettings"
        },
        "roles": {
          "type": "array",
          "title": "Roles are user defined RBAC roles associated with this project",
          "items": {
            "$ref": "#/definitions/v1alpha1ProjectRole"
          }
        },
        "signatureKeys": {
          "type": "array",
          "title": "List of PGP key IDs that commits to be synced to must be signed with",
          "items": {
            "$ref": "#/definitions/v1alpha1SignatureKey"
          }
        },
        "sourceRepos": {
          "type": "array",
          "title": "SourceRepos contains list of repository URLs which can be used for deployment",
          "items": {
            "type": "string"
          }
        },
        "syncWindows": {
          "type": "array",
          "title": "SyncWindows controls when syncs can be run for apps in this project",
          "items": {
            "$ref": "#/definitions/v1alpha1SyncWindow"
          }
        }
      }
    },
    "v1alpha1AppProjectStatus": {
      "type": "object",
      "title": "AppProjectStatus contains information about appproj",
      "properties": {
        "jwtTokensByRole": {
          "type": "object",
          "additionalProperties": {
            "$ref": "#/definitions/v1alpha1JWTTokens"
          }
        }
      }
    },
    "v1alpha1Application": {
      "type": "object",
      "title": "Application is a definition of Application resource.\n+genclient\n+genclient:noStatus\n+k8s:deepcopy-gen:interfaces=k8s.io/apimachinery/pkg/runtime.Object\n+kubebuilder:resource:path=applications,shortName=app;apps",
      "properties": {
        "metadata": {
          "$ref": "#/definitions/v1ObjectMeta"
        },
        "operation": {
          "$ref": "#/definitions/v1alpha1Operation"
        },
        "spec": {
          "$ref": "#/definitions/v1alpha1ApplicationSpec"
        },
        "status": {
          "$ref": "#/definitions/v1alpha1ApplicationStatus"
        }
      }
    },
    "v1alpha1ApplicationCondition": {
      "type": "object",
      "title": "ApplicationCondition contains details about current application condition",
      "properties": {
        "lastTransitionTime": {
          "$ref": "#/definitions/v1Time"
        },
        "message": {
          "type": "string",
          "title": "Message contains human-readable message indicating details about condition"
        },
        "type": {
          "type": "string",
          "title": "Type is an application condition type"
        }
      }
    },
    "v1alpha1ApplicationDestination": {
      "type": "object",
      "title": "ApplicationDestination contains deployment destination information",
      "properties": {
        "name": {
          "type": "string",
          "title": "Name of the destination cluster which can be used instead of server (url) field"
        },
        "namespace": {
          "type": "string",
          "title": "Namespace overrides the environment namespace value in the ksonnet app.yaml"
        },
        "server": {
          "type": "string",
          "title": "Server overrides the environment server value in the ksonnet app.yaml"
        }
      }
    },
    "v1alpha1ApplicationList": {
      "type": "object",
      "title": "ApplicationList is list of Application resources\n+k8s:deepcopy-gen:interfaces=k8s.io/apimachinery/pkg/runtime.Object",
      "properties": {
        "items": {
          "type": "array",
          "items": {
            "$ref": "#/definitions/v1alpha1Application"
          }
        },
        "metadata": {
          "$ref": "#/definitions/v1ListMeta"
        }
      }
    },
    "v1alpha1ApplicationSource": {
      "description": "ApplicationSource contains information about github repository, path within repository and target application environment.",
      "type": "object",
      "properties": {
        "chart": {
          "type": "string",
          "title": "Chart is a Helm chart name"
        },
        "directory": {
          "$ref": "#/definitions/v1alpha1ApplicationSourceDirectory"
        },
        "helm": {
          "$ref": "#/definitions/v1alpha1ApplicationSourceHelm"
        },
        "ksonnet": {
          "$ref": "#/definitions/v1alpha1ApplicationSourceKsonnet"
        },
        "kustomize": {
          "$ref": "#/definitions/v1alpha1ApplicationSourceKustomize"
        },
        "path": {
          "type": "string",
          "title": "Path is a directory path within the Git repository"
        },
        "plugin": {
          "$ref": "#/definitions/v1alpha1ApplicationSourcePlugin"
        },
        "repoURL": {
          "type": "string",
          "title": "RepoURL is the repository URL of the application manifests"
        },
        "targetRevision": {
          "type": "string",
          "title": "TargetRevision defines the commit, tag, or branch in which to sync the application to.\nIf omitted, will sync to HEAD"
        }
      }
    },
    "v1alpha1ApplicationSourceDirectory": {
      "type": "object",
      "properties": {
        "jsonnet": {
          "$ref": "#/definitions/v1alpha1ApplicationSourceJsonnet"
        },
        "recurse": {
          "type": "boolean",
          "format": "boolean"
        }
      }
    },
    "v1alpha1ApplicationSourceHelm": {
      "type": "object",
      "title": "ApplicationSourceHelm holds helm specific options",
      "properties": {
        "fileParameters": {
          "type": "array",
          "title": "FileParameters are file parameters to the helm template",
          "items": {
            "$ref": "#/definitions/v1alpha1HelmFileParameter"
          }
        },
        "parameters": {
          "type": "array",
          "title": "Parameters are parameters to the helm template",
          "items": {
            "$ref": "#/definitions/v1alpha1HelmParameter"
          }
        },
        "releaseName": {
          "type": "string",
          "title": "The Helm release name. If omitted it will use the application name"
        },
        "valueFiles": {
          "type": "array",
          "title": "ValuesFiles is a list of Helm value files to use when generating a template",
          "items": {
            "type": "string"
          }
        },
        "values": {
          "type": "string",
          "title": "Values is Helm values, typically defined as a block"
        },
        "version": {
          "type": "string",
          "title": "Version is the Helm version to use for templating with"
        }
      }
    },
    "v1alpha1ApplicationSourceJsonnet": {
      "type": "object",
      "title": "ApplicationSourceJsonnet holds jsonnet specific options",
      "properties": {
        "extVars": {
          "type": "array",
          "title": "ExtVars is a list of Jsonnet External Variables",
          "items": {
            "$ref": "#/definitions/v1alpha1JsonnetVar"
          }
        },
        "libs": {
          "type": "array",
          "title": "Additional library search dirs",
          "items": {
            "type": "string"
          }
        },
        "tlas": {
          "type": "array",
          "title": "TLAS is a list of Jsonnet Top-level Arguments",
          "items": {
            "$ref": "#/definitions/v1alpha1JsonnetVar"
          }
        }
      }
    },
    "v1alpha1ApplicationSourceKsonnet": {
      "type": "object",
      "title": "ApplicationSourceKsonnet holds ksonnet specific options",
      "properties": {
        "environment": {
          "type": "string",
          "title": "Environment is a ksonnet application environment name"
        },
        "parameters": {
          "type": "array",
          "title": "Parameters are a list of ksonnet component parameter override values",
          "items": {
            "$ref": "#/definitions/v1alpha1KsonnetParameter"
          }
        }
      }
    },
    "v1alpha1ApplicationSourceKustomize": {
      "type": "object",
      "title": "ApplicationSourceKustomize holds kustomize specific options",
      "properties": {
        "commonLabels": {
          "type": "object",
          "title": "CommonLabels adds additional kustomize commonLabels",
          "additionalProperties": {
            "type": "string"
          }
        },
        "images": {
          "type": "array",
          "title": "Images are kustomize image overrides",
          "items": {
            "type": "string"
          }
        },
        "namePrefix": {
          "type": "string",
          "title": "NamePrefix is a prefix appended to resources for kustomize apps"
        },
        "nameSuffix": {
          "type": "string",
          "title": "NameSuffix is a suffix appended to resources for kustomize apps"
        },
        "version": {
          "type": "string",
          "title": "Version contains optional Kustomize version"
        }
      }
    },
    "v1alpha1ApplicationSourcePlugin": {
      "type": "object",
      "title": "ApplicationSourcePlugin holds config management plugin specific options",
      "properties": {
        "env": {
          "type": "array",
          "items": {
            "$ref": "#/definitions/v1alpha1EnvEntry"
          }
        },
        "name": {
          "type": "string"
        }
      }
    },
    "v1alpha1ApplicationSpec": {
      "description": "ApplicationSpec represents desired application state. Contains link to repository with application definition and additional parameters link definition revision.",
      "type": "object",
      "properties": {
        "destination": {
          "$ref": "#/definitions/v1alpha1ApplicationDestination"
        },
        "ignoreDifferences": {
          "type": "array",
          "title": "IgnoreDifferences controls resources fields which should be ignored during comparison",
          "items": {
            "$ref": "#/definitions/v1alpha1ResourceIgnoreDifferences"
          }
        },
        "info": {
          "type": "array",
          "title": "Infos contains a list of useful information (URLs, email addresses, and plain text) that relates to the application",
          "items": {
            "$ref": "#/definitions/v1alpha1Info"
          }
        },
        "project": {
          "description": "Project is a application project name. Empty name means that application belongs to 'default' project.",
          "type": "string"
        },
        "revisionHistoryLimit": {
          "description": "This limits this number of items kept in the apps revision history.\nThis should only be changed in exceptional circumstances.\nSetting to zero will store no history. This will reduce storage used.\nIncreasing will increase the space used to store the history, so we do not recommend increasing it.\nDefault is 10.",
          "type": "string",
          "format": "int64"
        },
        "source": {
          "$ref": "#/definitions/v1alpha1ApplicationSource"
        },
        "syncPolicy": {
          "$ref": "#/definitions/v1alpha1SyncPolicy"
        }
      }
    },
    "v1alpha1ApplicationStatus": {
      "type": "object",
      "title": "ApplicationStatus contains information about application sync, health status",
      "properties": {
        "conditions": {
          "type": "array",
          "items": {
            "$ref": "#/definitions/v1alpha1ApplicationCondition"
          }
        },
        "health": {
          "$ref": "#/definitions/v1alpha1HealthStatus"
        },
        "history": {
          "type": "array",
          "items": {
            "$ref": "#/definitions/v1alpha1RevisionHistory"
          }
        },
        "observedAt": {
          "$ref": "#/definitions/v1Time"
        },
        "operationState": {
          "$ref": "#/definitions/v1alpha1OperationState"
        },
        "reconciledAt": {
          "$ref": "#/definitions/v1Time"
        },
        "resources": {
          "type": "array",
          "items": {
            "$ref": "#/definitions/v1alpha1ResourceStatus"
          }
        },
        "sourceType": {
          "type": "string"
        },
        "summary": {
          "$ref": "#/definitions/v1alpha1ApplicationSummary"
        },
        "sync": {
          "$ref": "#/definitions/v1alpha1SyncStatus"
        }
      }
    },
    "v1alpha1ApplicationSummary": {
      "type": "object",
      "properties": {
        "externalURLs": {
          "description": "ExternalURLs holds all external URLs of application child resources.",
          "type": "array",
          "items": {
            "type": "string"
          }
        },
        "images": {
          "description": "Images holds all images of application child resources.",
          "type": "array",
          "items": {
            "type": "string"
          }
        }
      }
    },
    "v1alpha1ApplicationTree": {
      "type": "object",
      "title": "ApplicationTree holds nodes which belongs to the application",
      "properties": {
        "nodes": {
          "description": "Nodes contains list of nodes which either directly managed by the application and children of directly managed nodes.",
          "type": "array",
          "items": {
            "$ref": "#/definitions/v1alpha1ResourceNode"
          }
        },
        "orphanedNodes": {
          "description": "OrphanedNodes contains if or orphaned nodes: nodes which are not managed by the app but in the same namespace. List is populated only if orphaned resources enabled in app project.",
          "type": "array",
          "items": {
            "$ref": "#/definitions/v1alpha1ResourceNode"
          }
        }
      }
    },
    "v1alpha1ApplicationWatchEvent": {
      "description": "ApplicationWatchEvent contains information about application change.",
      "type": "object",
      "properties": {
        "application": {
          "$ref": "#/definitions/v1alpha1Application"
        },
        "type": {
          "type": "string"
        }
      }
    },
    "v1alpha1Backoff": {
      "type": "object",
      "title": "Backoff is a backoff strategy to use within retryStrategy",
      "properties": {
        "duration": {
          "type": "string",
          "title": "Duration is the amount to back off. Default unit is seconds, but could also be a duration (e.g. \"2m\", \"1h\")"
        },
        "factor": {
          "type": "string",
          "format": "int64",
          "title": "Factor is a factor to multiply the base duration after each failed retry"
        },
        "maxDuration": {
          "type": "string",
          "title": "MaxDuration is the maximum amount of time allowed for the backoff strategy"
        }
      }
    },
    "v1alpha1Cluster": {
      "type": "object",
      "title": "Cluster is the definition of a cluster resource",
      "properties": {
        "config": {
          "$ref": "#/definitions/v1alpha1ClusterConfig"
        },
        "connectionState": {
          "$ref": "#/definitions/v1alpha1ConnectionState"
        },
        "info": {
          "$ref": "#/definitions/v1alpha1ClusterInfo"
        },
        "name": {
          "type": "string",
          "title": "Name of the cluster. If omitted, will use the server address"
        },
        "namespaces": {
          "description": "Holds list of namespaces which are accessible in that cluster. Cluster level resources would be ignored if namespace list is not empty.",
          "type": "array",
          "items": {
            "type": "string"
          }
        },
        "refreshRequestedAt": {
          "$ref": "#/definitions/v1Time"
        },
        "server": {
          "type": "string",
          "title": "Server is the API server URL of the Kubernetes cluster"
        },
        "serverVersion": {
          "type": "string",
          "title": "DEPRECATED: use Info.ServerVersion field instead.\nThe server version"
        }
      }
    },
    "v1alpha1ClusterCacheInfo": {
      "type": "object",
      "properties": {
        "apisCount": {
          "type": "string",
          "format": "int64",
          "title": "APIsCount holds number of observed Kubernetes API count"
        },
        "lastCacheSyncTime": {
          "$ref": "#/definitions/v1Time"
        },
        "resourcesCount": {
          "type": "string",
          "format": "int64",
          "title": "ResourcesCount holds number of observed Kubernetes resources"
        }
      }
    },
    "v1alpha1ClusterConfig": {
      "description": "ClusterConfig is the configuration attributes. This structure is subset of the go-client\nrest.Config with annotations added for marshalling.",
      "type": "object",
      "properties": {
        "awsAuthConfig": {
          "$ref": "#/definitions/v1alpha1AWSAuthConfig"
        },
        "bearerToken": {
          "description": "Server requires Bearer authentication. This client will not attempt to use\nrefresh tokens for an OAuth2 flow.\nTODO: demonstrate an OAuth2 compatible client.",
          "type": "string"
        },
        "password": {
          "type": "string"
        },
        "tlsClientConfig": {
          "$ref": "#/definitions/v1alpha1TLSClientConfig"
        },
        "username": {
          "type": "string",
          "title": "Server requires Basic authentication"
        }
      }
    },
    "v1alpha1ClusterInfo": {
      "type": "object",
      "properties": {
        "applicationsCount": {
          "type": "string",
          "format": "int64"
        },
        "cacheInfo": {
          "$ref": "#/definitions/v1alpha1ClusterCacheInfo"
        },
        "connectionState": {
          "$ref": "#/definitions/v1alpha1ConnectionState"
        },
        "serverVersion": {
          "type": "string"
        }
      }
    },
    "v1alpha1ClusterList": {
      "description": "ClusterList is a collection of Clusters.",
      "type": "object",
      "properties": {
        "items": {
          "type": "array",
          "items": {
            "$ref": "#/definitions/v1alpha1Cluster"
          }
        },
        "metadata": {
          "$ref": "#/definitions/v1ListMeta"
        }
      }
    },
    "v1alpha1Command": {
      "type": "object",
      "title": "Command holds binary path and arguments list",
      "properties": {
        "args": {
          "type": "array",
          "items": {
            "type": "string"
          }
        },
        "command": {
          "type": "array",
          "items": {
            "type": "string"
          }
        }
      }
    },
    "v1alpha1ComparedTo": {
      "type": "object",
      "title": "ComparedTo contains application source and target which was used for resources comparison",
      "properties": {
        "destination": {
          "$ref": "#/definitions/v1alpha1ApplicationDestination"
        },
        "source": {
          "$ref": "#/definitions/v1alpha1ApplicationSource"
        }
      }
    },
    "v1alpha1ConfigManagementPlugin": {
      "type": "object",
      "title": "ConfigManagementPlugin contains config management plugin configuration",
      "properties": {
        "generate": {
          "$ref": "#/definitions/v1alpha1Command"
        },
        "init": {
          "$ref": "#/definitions/v1alpha1Command"
        },
        "name": {
          "type": "string"
        }
      }
    },
    "v1alpha1ConnectionState": {
      "type": "object",
      "title": "ConnectionState contains information about remote resource connection state",
      "properties": {
        "attemptedAt": {
          "$ref": "#/definitions/v1Time"
        },
        "message": {
          "type": "string"
        },
        "status": {
          "type": "string"
        }
      }
    },
    "v1alpha1EnvEntry": {
      "type": "object",
      "properties": {
        "name": {
          "type": "string",
          "title": "the name, usually uppercase"
        },
        "value": {
          "type": "string",
          "title": "the value"
        }
      }
    },
    "v1alpha1GnuPGPublicKey": {
      "type": "object",
      "title": "GnuPGPublicKey is a representation of a GnuPG public key",
      "properties": {
        "fingerprint": {
          "type": "string",
          "title": "Fingerprint of the key"
        },
        "keyData": {
          "type": "string",
          "title": "Key data"
        },
        "keyID": {
          "type": "string",
          "title": "KeyID in hexadecimal string format"
        },
        "owner": {
          "type": "string",
          "title": "Owner identification"
        },
        "subType": {
          "type": "string",
          "title": "Key sub type (e.g. rsa4096)"
        },
        "trust": {
          "type": "string",
          "title": "Trust level"
        }
      }
    },
    "v1alpha1GnuPGPublicKeyList": {
      "type": "object",
      "title": "GnuPGPublicKeyList is a collection of GnuPGPublicKey objects",
      "properties": {
        "items": {
          "type": "array",
          "items": {
            "$ref": "#/definitions/v1alpha1GnuPGPublicKey"
          }
        },
        "metadata": {
          "$ref": "#/definitions/v1ListMeta"
        }
      }
    },
    "v1alpha1HealthStatus": {
      "type": "object",
      "properties": {
        "message": {
          "type": "string"
        },
        "status": {
          "type": "string"
        }
      }
    },
    "v1alpha1HelmFileParameter": {
      "type": "object",
      "title": "HelmFileParameter is a file parameter to a helm template",
      "properties": {
        "name": {
          "type": "string",
          "title": "Name is the name of the helm parameter"
        },
        "path": {
          "type": "string",
          "title": "Path is the path value for the helm parameter"
        }
      }
    },
    "v1alpha1HelmParameter": {
      "type": "object",
      "title": "HelmParameter is a parameter to a helm template",
      "properties": {
        "forceString": {
          "type": "boolean",
          "format": "boolean",
          "title": "ForceString determines whether to tell Helm to interpret booleans and numbers as strings"
        },
        "name": {
          "type": "string",
          "title": "Name is the name of the helm parameter"
        },
        "value": {
          "type": "string",
          "title": "Value is the value for the helm parameter"
        }
      }
    },
    "v1alpha1Info": {
      "type": "object",
      "properties": {
        "name": {
          "type": "string"
        },
        "value": {
          "type": "string"
        }
      }
    },
    "v1alpha1InfoItem": {
      "type": "object",
      "title": "InfoItem contains human readable information about object",
      "properties": {
        "name": {
          "description": "Name is a human readable title for this piece of information.",
          "type": "string"
        },
        "value": {
          "description": "Value is human readable content.",
          "type": "string"
        }
      }
    },
    "v1alpha1JWTToken": {
      "type": "object",
      "title": "JWTToken holds the issuedAt and expiresAt values of a token",
      "properties": {
        "exp": {
          "type": "string",
          "format": "int64"
        },
        "iat": {
          "type": "string",
          "format": "int64"
        },
        "id": {
          "type": "string"
        }
      }
    },
    "v1alpha1JWTTokens": {
      "type": "object",
      "properties": {
        "items": {
          "type": "array",
          "items": {
            "$ref": "#/definitions/v1alpha1JWTToken"
          }
        }
      }
    },
    "v1alpha1JsonnetVar": {
      "type": "object",
      "title": "JsonnetVar is a jsonnet variable",
      "properties": {
        "code": {
          "type": "boolean",
          "format": "boolean"
        },
        "name": {
          "type": "string"
        },
        "value": {
          "type": "string"
        }
      }
    },
    "v1alpha1KnownTypeField": {
      "type": "object",
      "title": "KnownTypeField contains mapping between CRD field and known Kubernetes type",
      "properties": {
        "field": {
          "type": "string"
        },
        "type": {
          "type": "string"
        }
      }
    },
    "v1alpha1KsonnetParameter": {
      "type": "object",
      "title": "KsonnetParameter is a ksonnet component parameter",
      "properties": {
        "component": {
          "type": "string"
        },
        "name": {
          "type": "string"
        },
        "value": {
          "type": "string"
        }
      }
    },
    "v1alpha1KustomizeOptions": {
      "type": "object",
      "title": "KustomizeOptions are options for kustomize to use when building manifests",
      "properties": {
        "binaryPath": {
          "type": "string",
          "title": "BinaryPath holds optional path to kustomize binary"
        },
        "buildOptions": {
          "type": "string",
          "title": "BuildOptions is a string of build parameters to use when calling `kustomize build`"
        }
      }
    },
    "v1alpha1Operation": {
      "description": "Operation contains requested operation parameters.",
      "type": "object",
      "properties": {
        "info": {
          "type": "array",
          "items": {
            "$ref": "#/definitions/v1alpha1Info"
          }
        },
        "initiatedBy": {
          "$ref": "#/definitions/v1alpha1OperationInitiator"
        },
        "retry": {
          "$ref": "#/definitions/v1alpha1RetryStrategy"
        },
        "sync": {
          "$ref": "#/definitions/v1alpha1SyncOperation"
        }
      }
    },
    "v1alpha1OperationInitiator": {
      "type": "object",
      "title": "OperationInitiator holds information about the operation initiator",
      "properties": {
        "automated": {
          "description": "Automated is set to true if operation was initiated automatically by the application controller.",
          "type": "boolean",
          "format": "boolean"
        },
        "username": {
          "description": "Name of a user who started operation.",
          "type": "string"
        }
      }
    },
    "v1alpha1OperationState": {
      "description": "OperationState contains information about state of currently performing operation on application.",
      "type": "object",
      "properties": {
        "finishedAt": {
          "$ref": "#/definitions/v1Time"
        },
        "message": {
          "description": "Message hold any pertinent messages when attempting to perform operation (typically errors).",
          "type": "string"
        },
        "operation": {
          "$ref": "#/definitions/v1alpha1Operation"
        },
        "phase": {
          "type": "string",
          "title": "Phase is the current phase of the operation"
        },
        "retryCount": {
          "type": "string",
          "format": "int64",
          "title": "RetryCount contains time of operation retries"
        },
        "startedAt": {
          "$ref": "#/definitions/v1Time"
        },
        "syncResult": {
          "$ref": "#/definitions/v1alpha1SyncOperationResult"
        }
      }
    },
    "v1alpha1OrphanedResourceKey": {
      "type": "object",
      "properties": {
        "group": {
          "type": "string"
        },
        "kind": {
          "type": "string"
        },
        "name": {
          "type": "string"
        }
      }
    },
    "v1alpha1OrphanedResourcesMonitorSettings": {
      "type": "object",
      "title": "OrphanedResourcesMonitorSettings holds settings of orphaned resources monitoring",
      "properties": {
        "ignore": {
          "type": "array",
          "items": {
            "$ref": "#/definitions/v1alpha1OrphanedResourceKey"
          }
        },
        "warn": {
          "type": "boolean",
          "format": "boolean",
          "title": "Warn indicates if warning condition should be created for apps which have orphaned resources"
        }
      }
    },
    "v1alpha1OverrideIgnoreDiff": {
      "type": "object",
      "properties": {
        "jSONPointers": {
          "type": "array",
          "items": {
            "type": "string"
          }
        }
      }
    },
    "v1alpha1ProjectRole": {
      "type": "object",
      "title": "ProjectRole represents a role that has access to a project",
      "properties": {
        "description": {
          "type": "string",
          "title": "Description is a description of the role"
        },
        "groups": {
          "type": "array",
          "title": "Groups are a list of OIDC group claims bound to this role",
          "items": {
            "type": "string"
          }
        },
        "jwtTokens": {
          "type": "array",
          "title": "JWTTokens are a list of generated JWT tokens bound to this role",
          "items": {
            "$ref": "#/definitions/v1alpha1JWTToken"
          }
        },
        "name": {
          "type": "string",
          "title": "Name is a name for this role"
        },
        "policies": {
          "type": "array",
          "title": "Policies Stores a list of casbin formated strings that define access policies for the role in the project",
          "items": {
            "type": "string"
          }
        }
      }
    },
    "v1alpha1RepoCreds": {
      "type": "object",
      "title": "RepoCreds holds a repository credentials definition",
      "properties": {
        "password": {
          "type": "string",
          "title": "Password for authenticating at the repo server"
        },
        "sshPrivateKey": {
          "type": "string",
          "title": "SSH private key data for authenticating at the repo server (only Git repos)"
        },
        "tlsClientCertData": {
          "type": "string",
          "title": "TLS client cert data for authenticating at the repo server"
        },
        "tlsClientCertKey": {
          "type": "string",
          "title": "TLS client cert key for authenticating at the repo server"
        },
        "url": {
          "type": "string",
          "title": "URL is the URL that this credentials matches to"
        },
        "username": {
          "type": "string",
          "title": "Username for authenticating at the repo server"
        }
      }
    },
    "v1alpha1RepoCredsList": {
      "description": "RepositoryList is a collection of Repositories.",
      "type": "object",
      "properties": {
        "items": {
          "type": "array",
          "items": {
            "$ref": "#/definitions/v1alpha1RepoCreds"
          }
        },
        "metadata": {
          "$ref": "#/definitions/v1ListMeta"
        }
      }
    },
    "v1alpha1Repository": {
      "type": "object",
      "title": "Repository is a repository holding application configurations",
      "properties": {
        "connectionState": {
          "$ref": "#/definitions/v1alpha1ConnectionState"
        },
        "enableLfs": {
          "type": "boolean",
          "format": "boolean",
          "title": "Whether git-lfs support should be enabled for this repo"
        },
        "inheritedCreds": {
          "type": "boolean",
          "format": "boolean",
          "title": "Whether credentials were inherited from a credential set"
        },
        "insecure": {
          "type": "boolean",
          "format": "boolean",
          "title": "Whether the repo is insecure"
        },
        "insecureIgnoreHostKey": {
          "type": "boolean",
          "format": "boolean",
          "title": "InsecureIgnoreHostKey should not be used anymore, Insecure is favoured\nonly for Git repos"
        },
        "name": {
          "type": "string",
          "title": "only for Helm repos"
        },
        "password": {
          "type": "string",
          "title": "Password for authenticating at the repo server"
        },
        "repo": {
          "type": "string",
          "title": "URL of the repo"
        },
        "sshPrivateKey": {
          "type": "string",
          "title": "SSH private key data for authenticating at the repo server\nonly for Git repos"
        },
        "tlsClientCertData": {
          "type": "string",
          "title": "TLS client cert data for authenticating at the repo server"
        },
        "tlsClientCertKey": {
          "type": "string",
          "title": "TLS client cert key for authenticating at the repo server"
        },
        "type": {
          "type": "string",
          "title": "type of the repo, maybe \"git or \"helm, \"git\" is assumed if empty or absent"
        },
        "username": {
          "type": "string",
          "title": "Username for authenticating at the repo server"
        }
      }
    },
    "v1alpha1RepositoryCertificate": {
      "type": "object",
      "title": "A RepositoryCertificate is either SSH known hosts entry or TLS certificate",
      "properties": {
        "certData": {
          "type": "string",
          "format": "byte",
          "title": "Actual certificate data, protocol dependent"
        },
        "certInfo": {
          "type": "string",
          "title": "Additional certificate info (e.g. SSH fingerprint, X509 CommonName)"
        },
        "certSubType": {
          "type": "string",
          "title": "The sub type of the cert, i.e. \"ssh-rsa\""
        },
        "certType": {
          "type": "string",
          "title": "Type of certificate - currently \"https\" or \"ssh\""
        },
        "serverName": {
          "type": "string",
          "title": "Name of the server the certificate is intended for"
        }
      }
    },
    "v1alpha1RepositoryCertificateList": {
      "type": "object",
      "title": "RepositoryCertificateList is a collection of RepositoryCertificates",
      "properties": {
        "items": {
          "type": "array",
          "title": "List of certificates to be processed",
          "items": {
            "$ref": "#/definitions/v1alpha1RepositoryCertificate"
          }
        },
        "metadata": {
          "$ref": "#/definitions/v1ListMeta"
        }
      }
    },
    "v1alpha1RepositoryList": {
      "description": "RepositoryList is a collection of Repositories.",
      "type": "object",
      "properties": {
        "items": {
          "type": "array",
          "items": {
            "$ref": "#/definitions/v1alpha1Repository"
          }
        },
        "metadata": {
          "$ref": "#/definitions/v1ListMeta"
        }
      }
    },
    "v1alpha1ResourceAction": {
      "type": "object",
      "properties": {
        "disabled": {
          "type": "boolean",
          "format": "boolean"
        },
        "name": {
          "type": "string"
        },
        "params": {
          "type": "array",
          "items": {
            "$ref": "#/definitions/v1alpha1ResourceActionParam"
          }
        }
      }
    },
    "v1alpha1ResourceActionParam": {
      "type": "object",
      "properties": {
        "default": {
          "type": "string"
        },
        "name": {
          "type": "string"
        },
        "type": {
          "type": "string"
        },
        "value": {
          "type": "string"
        }
      }
    },
    "v1alpha1ResourceDiff": {
      "type": "object",
      "title": "ResourceDiff holds the diff of a live and target resource object",
      "properties": {
        "diff": {
          "type": "string",
          "title": "Diff contains the JSON patch between target and live resource\nDeprecated: use NormalizedLiveState and PredictedLiveState to render the difference"
        },
        "group": {
          "type": "string"
        },
        "hook": {
          "type": "boolean",
          "format": "boolean"
        },
        "kind": {
          "type": "string"
        },
        "liveState": {
          "type": "string",
          "title": "TargetState contains the JSON live resource manifest"
        },
        "name": {
          "type": "string"
        },
        "namespace": {
          "type": "string"
        },
        "normalizedLiveState": {
          "type": "string",
          "title": "NormalizedLiveState contains JSON serialized live resource state with applied normalizations"
        },
        "predictedLiveState": {
          "type": "string",
          "title": "PredictedLiveState contains JSON serialized resource state that is calculated based on normalized and target resource state"
        },
        "targetState": {
          "type": "string",
          "title": "TargetState contains the JSON serialized resource manifest defined in the Git/Helm"
        }
      }
    },
    "v1alpha1ResourceIgnoreDifferences": {
      "description": "ResourceIgnoreDifferences contains resource filter and list of json paths which should be ignored during comparison with live state.",
      "type": "object",
      "properties": {
        "group": {
          "type": "string"
        },
        "jsonPointers": {
          "type": "array",
          "items": {
            "type": "string"
          }
        },
        "kind": {
          "type": "string"
        },
        "name": {
          "type": "string"
        },
        "namespace": {
          "type": "string"
        }
      }
    },
    "v1alpha1ResourceNetworkingInfo": {
      "type": "object",
      "title": "ResourceNetworkingInfo holds networking resource related information",
      "properties": {
        "externalURLs": {
          "description": "ExternalURLs holds list of URLs which should be available externally. List is populated for ingress resources using rules hostnames.",
          "type": "array",
          "items": {
            "type": "string"
          }
        },
        "ingress": {
          "type": "array",
          "items": {
            "$ref": "#/definitions/v1LoadBalancerIngress"
          }
        },
        "labels": {
          "type": "object",
          "additionalProperties": {
            "type": "string"
          }
        },
        "targetLabels": {
          "type": "object",
          "additionalProperties": {
            "type": "string"
          }
        },
        "targetRefs": {
          "type": "array",
          "items": {
            "$ref": "#/definitions/v1alpha1ResourceRef"
          }
        }
      }
    },
    "v1alpha1ResourceNode": {
      "type": "object",
      "title": "ResourceNode contains information about live resource and its children",
      "properties": {
        "createdAt": {
          "$ref": "#/definitions/v1Time"
        },
        "health": {
          "$ref": "#/definitions/v1alpha1HealthStatus"
        },
        "images": {
          "type": "array",
          "items": {
            "type": "string"
          }
        },
        "info": {
          "type": "array",
          "items": {
            "$ref": "#/definitions/v1alpha1InfoItem"
          }
        },
        "networkingInfo": {
          "$ref": "#/definitions/v1alpha1ResourceNetworkingInfo"
        },
        "parentRefs": {
          "type": "array",
          "items": {
            "$ref": "#/definitions/v1alpha1ResourceRef"
          }
        },
        "resourceRef": {
          "$ref": "#/definitions/v1alpha1ResourceRef"
        },
        "resourceVersion": {
          "type": "string"
        }
      }
    },
    "v1alpha1ResourceOverride": {
      "type": "object",
      "title": "ResourceOverride holds configuration to customize resource diffing and health assessment",
      "properties": {
        "actions": {
          "type": "string"
        },
        "healthLua": {
          "type": "string"
        },
        "ignoreDifferences": {
          "$ref": "#/definitions/v1alpha1OverrideIgnoreDiff"
        },
        "knownTypeFields": {
          "type": "array",
          "items": {
            "$ref": "#/definitions/v1alpha1KnownTypeField"
          }
        }
      }
    },
    "v1alpha1ResourceRef": {
      "type": "object",
      "title": "ResourceRef includes fields which unique identify resource",
      "properties": {
        "group": {
          "type": "string"
        },
        "kind": {
          "type": "string"
        },
        "name": {
          "type": "string"
        },
        "namespace": {
          "type": "string"
        },
        "uid": {
          "type": "string"
        },
        "version": {
          "type": "string"
        }
      }
    },
    "v1alpha1ResourceResult": {
      "type": "object",
      "title": "ResourceResult holds the operation result details of a specific resource",
      "properties": {
        "group": {
          "type": "string"
        },
        "hookPhase": {
          "type": "string",
          "title": "the state of any operation associated with this resource OR hook\nnote: can contain values for non-hook resources"
        },
        "hookType": {
          "type": "string",
          "title": "the type of the hook, empty for non-hook resources"
        },
        "kind": {
          "type": "string"
        },
        "message": {
          "type": "string",
          "title": "message for the last sync OR operation"
        },
        "name": {
          "type": "string"
        },
        "namespace": {
          "type": "string"
        },
        "status": {
          "type": "string",
          "title": "the final result of the sync, this is be empty if the resources is yet to be applied/pruned and is always zero-value for hooks"
        },
        "syncPhase": {
          "type": "string",
          "title": "indicates the particular phase of the sync that this is for"
        },
        "version": {
          "type": "string"
        }
      }
    },
    "v1alpha1ResourceStatus": {
      "type": "object",
      "title": "ResourceStatus holds the current sync and health status of a resource",
      "properties": {
        "group": {
          "type": "string"
        },
        "health": {
          "$ref": "#/definitions/v1alpha1HealthStatus"
        },
        "hook": {
          "type": "boolean",
          "format": "boolean"
        },
        "kind": {
          "type": "string"
        },
        "name": {
          "type": "string"
        },
        "namespace": {
          "type": "string"
        },
        "requiresPruning": {
          "type": "boolean",
          "format": "boolean"
        },
        "status": {
          "type": "string"
        },
        "version": {
          "type": "string"
        }
      }
    },
    "v1alpha1RetryStrategy": {
      "type": "object",
      "properties": {
        "backoff": {
          "$ref": "#/definitions/v1alpha1Backoff"
        },
        "limit": {
          "type": "string",
          "format": "int64",
          "title": "Limit is the maximum number of attempts when retrying a container"
        }
      }
    },
    "v1alpha1RevisionHistory": {
      "type": "object",
      "title": "RevisionHistory contains information relevant to an application deployment",
      "properties": {
        "deployStartedAt": {
          "$ref": "#/definitions/v1Time"
        },
        "deployedAt": {
          "$ref": "#/definitions/v1Time"
        },
        "id": {
          "type": "string",
          "format": "int64",
          "title": "ID is an auto incrementing identifier of the RevisionHistory"
        },
        "revision": {
          "type": "string",
          "title": "Revision holds the revision of the sync"
        },
        "source": {
          "$ref": "#/definitions/v1alpha1ApplicationSource"
        }
      }
    },
    "v1alpha1RevisionMetadata": {
      "type": "object",
      "title": "data about a specific revision within a repo",
      "properties": {
        "author": {
          "type": "string",
          "title": "who authored this revision,\ntypically their name and email, e.g. \"John Doe <john_doe@my-company.com>\",\nbut might not match this example"
        },
        "date": {
          "$ref": "#/definitions/v1Time"
        },
        "message": {
          "type": "string",
          "title": "the message associated with the revision,\nprobably the commit message,\nthis is truncated to the first newline or 64 characters (which ever comes first)"
        },
        "signatureInfo": {
          "type": "string",
          "title": "If revision was signed with GPG, and signature verification is enabled,\nthis contains a hint on the signer"
        },
        "tags": {
          "type": "array",
          "title": "tags on the revision,\nnote - tags can move from one revision to another",
          "items": {
            "type": "string"
          }
        }
      }
    },
    "v1alpha1SignatureKey": {
      "type": "object",
      "title": "SignatureKey is the specification of a key required to verify commit signatures with",
      "properties": {
        "keyID": {
          "type": "string",
          "title": "The ID of the key in hexadecimal notation"
        }
      }
    },
    "v1alpha1SyncOperation": {
      "description": "SyncOperation contains sync operation details.",
      "type": "object",
      "properties": {
        "dryRun": {
          "type": "boolean",
          "format": "boolean",
          "title": "DryRun will perform a `kubectl apply --dry-run` without actually performing the sync"
        },
        "manifests": {
          "type": "array",
          "title": "Manifests is an optional field that overrides sync source with a local directory for development",
          "items": {
            "type": "string"
          }
        },
        "prune": {
          "type": "boolean",
          "format": "boolean",
          "title": "Prune deletes resources that are no longer tracked in git"
        },
        "resources": {
          "type": "array",
          "title": "Resources describes which resources to sync",
          "items": {
            "$ref": "#/definitions/v1alpha1SyncOperationResource"
          }
        },
        "revision": {
          "description": "Revision is the revision in which to sync the application to.\nIf omitted, will use the revision specified in app spec.",
          "type": "string"
        },
        "source": {
          "$ref": "#/definitions/v1alpha1ApplicationSource"
        },
        "syncOptions": {
          "type": "array",
          "title": "SyncOptions provide per-sync sync-options, e.g. Validate=false",
          "items": {
            "type": "string"
          }
        },
        "syncStrategy": {
          "$ref": "#/definitions/v1alpha1SyncStrategy"
        }
      }
    },
    "v1alpha1SyncOperationResource": {
      "description": "SyncOperationResource contains resources to sync.",
      "type": "object",
      "properties": {
        "group": {
          "type": "string"
        },
        "kind": {
          "type": "string"
        },
        "name": {
          "type": "string"
        },
        "namespace": {
          "type": "string"
        }
      }
    },
    "v1alpha1SyncOperationResult": {
      "type": "object",
      "title": "SyncOperationResult represent result of sync operation",
      "properties": {
        "resources": {
          "type": "array",
          "title": "Resources holds the sync result of each individual resource",
          "items": {
            "$ref": "#/definitions/v1alpha1ResourceResult"
          }
        },
        "revision": {
          "type": "string",
          "title": "Revision holds the revision of the sync"
        },
        "source": {
          "$ref": "#/definitions/v1alpha1ApplicationSource"
        }
      }
    },
    "v1alpha1SyncPolicy": {
      "type": "object",
      "title": "SyncPolicy controls when a sync will be performed in response to updates in git",
      "properties": {
        "automated": {
          "$ref": "#/definitions/v1alpha1SyncPolicyAutomated"
        },
        "retry": {
          "$ref": "#/definitions/v1alpha1RetryStrategy"
        },
        "syncOptions": {
          "type": "array",
          "title": "Options allow you to specify whole app sync-options",
          "items": {
            "type": "string"
          }
        }
      }
    },
    "v1alpha1SyncPolicyAutomated": {
      "type": "object",
      "title": "SyncPolicyAutomated controls the behavior of an automated sync",
      "properties": {
        "prune": {
          "type": "boolean",
          "format": "boolean",
          "title": "Prune will prune resources automatically as part of automated sync (default: false)"
        },
        "selfHeal": {
          "type": "boolean",
          "format": "boolean",
          "title": "SelfHeal enables auto-syncing if  (default: false)"
        }
      }
    },
    "v1alpha1SyncStatus": {
      "description": "SyncStatus is a comparison result of application spec and deployed application.",
      "type": "object",
      "properties": {
        "comparedTo": {
          "$ref": "#/definitions/v1alpha1ComparedTo"
        },
        "revision": {
          "type": "string"
        },
        "status": {
          "type": "string"
        }
      }
    },
    "v1alpha1SyncStrategy": {
      "type": "object",
      "title": "SyncStrategy controls the manner in which a sync is performed",
      "properties": {
        "apply": {
          "$ref": "#/definitions/v1alpha1SyncStrategyApply"
        },
        "hook": {
          "$ref": "#/definitions/v1alpha1SyncStrategyHook"
        }
      }
    },
    "v1alpha1SyncStrategyApply": {
      "type": "object",
      "title": "SyncStrategyApply uses `kubectl apply` to perform the apply",
      "properties": {
        "force": {
          "description": "Force indicates whether or not to supply the --force flag to `kubectl apply`.\nThe --force flag deletes and re-create the resource, when PATCH encounters conflict and has\nretried for 5 times.",
          "type": "boolean",
          "format": "boolean"
        }
      }
    },
    "v1alpha1SyncStrategyHook": {
      "description": "SyncStrategyHook will perform a sync using hooks annotations.\nIf no hook annotation is specified falls back to `kubectl apply`.",
      "type": "object",
      "properties": {
        "syncStrategyApply": {
          "$ref": "#/definitions/v1alpha1SyncStrategyApply"
        }
      }
    },
    "v1alpha1SyncWindow": {
      "type": "object",
      "title": "SyncWindow contains the kind, time, duration and attributes that are used to assign the syncWindows to apps",
      "properties": {
        "applications": {
          "type": "array",
          "title": "Applications contains a list of applications that the window will apply to",
          "items": {
            "type": "string"
          }
        },
        "clusters": {
          "type": "array",
          "title": "Clusters contains a list of clusters that the window will apply to",
          "items": {
            "type": "string"
          }
        },
        "duration": {
          "type": "string",
          "title": "Duration is the amount of time the sync window will be open"
        },
        "kind": {
          "type": "string",
          "title": "Kind defines if the window allows or blocks syncs"
        },
        "manualSync": {
          "type": "boolean",
          "format": "boolean",
          "title": "ManualSync enables manual syncs when they would otherwise be blocked"
        },
        "namespaces": {
          "type": "array",
          "title": "Namespaces contains a list of namespaces that the window will apply to",
          "items": {
            "type": "string"
          }
        },
        "schedule": {
          "type": "string",
          "title": "Schedule is the time the window will begin, specified in cron format"
        }
      }
    },
    "v1alpha1TLSClientConfig": {
      "type": "object",
      "title": "TLSClientConfig contains settings to enable transport layer security",
      "properties": {
        "caData": {
          "type": "string",
          "format": "byte",
          "title": "CAData holds PEM-encoded bytes (typically read from a root certificates bundle).\nCAData takes precedence over CAFile"
        },
        "certData": {
          "type": "string",
          "format": "byte",
          "title": "CertData holds PEM-encoded bytes (typically read from a client certificate file).\nCertData takes precedence over CertFile"
        },
        "insecure": {
          "description": "Server should be accessed without verifying the TLS certificate. For testing only.",
          "type": "boolean",
          "format": "boolean"
        },
        "keyData": {
          "type": "string",
          "format": "byte",
          "title": "KeyData holds PEM-encoded bytes (typically read from a client certificate key file).\nKeyData takes precedence over KeyFile"
        },
        "serverName": {
          "description": "ServerName is passed to the server for SNI and is used in the client to check server\ncertificates against. If ServerName is empty, the hostname used to contact the\nserver is used.",
          "type": "string"
        }
      }
    },
    "versionVersionMessage": {
      "type": "object",
      "title": "VersionMessage represents version of the Argo CD API server",
      "properties": {
        "BuildDate": {
          "type": "string"
        },
        "Compiler": {
          "type": "string"
        },
        "GitCommit": {
          "type": "string"
        },
        "GitTag": {
          "type": "string"
        },
        "GitTreeState": {
          "type": "string"
        },
        "GoVersion": {
          "type": "string"
        },
        "HelmVersion": {
          "type": "string"
        },
        "JsonnetVersion": {
          "type": "string"
        },
        "KsonnetVersion": {
          "type": "string"
        },
        "KubectlVersion": {
          "type": "string"
        },
        "KustomizeVersion": {
          "type": "string"
        },
        "Platform": {
          "type": "string"
        },
        "Version": {
          "type": "string"
        }
      }
    }
  }
}<|MERGE_RESOLUTION|>--- conflicted
+++ resolved
@@ -124,11 +124,7 @@
         "tags": [
           "AccountService"
         ],
-<<<<<<< HEAD
         "operationId": "CreateTokenMixin7",
-=======
-        "operationId": "CreateToken",
->>>>>>> 89ebf5a9
         "parameters": [
           {
             "type": "string",
@@ -160,11 +156,7 @@
         "tags": [
           "AccountService"
         ],
-<<<<<<< HEAD
         "operationId": "DeleteTokenMixin7",
-=======
-        "operationId": "DeleteToken",
->>>>>>> 89ebf5a9
         "parameters": [
           {
             "type": "string",
@@ -195,11 +187,7 @@
           "ApplicationService"
         ],
         "summary": "List returns list of applications",
-<<<<<<< HEAD
         "operationId": "ListMixin10",
-=======
-        "operationId": "List",
->>>>>>> 89ebf5a9
         "parameters": [
           {
             "type": "string",
@@ -250,11 +238,7 @@
           "ApplicationService"
         ],
         "summary": "Create creates an application",
-<<<<<<< HEAD
         "operationId": "CreateMixin10",
-=======
-        "operationId": "Create",
->>>>>>> 89ebf5a9
         "parameters": [
           {
             "name": "body",
@@ -281,11 +265,7 @@
           "ApplicationService"
         ],
         "summary": "Update updates an application",
-<<<<<<< HEAD
         "operationId": "UpdateMixin10",
-=======
-        "operationId": "Update",
->>>>>>> 89ebf5a9
         "parameters": [
           {
             "type": "string",
@@ -417,11 +397,7 @@
           "ApplicationService"
         ],
         "summary": "Get returns an application by name",
-<<<<<<< HEAD
         "operationId": "GetMixin10",
-=======
-        "operationId": "Get",
->>>>>>> 89ebf5a9
         "parameters": [
           {
             "type": "string",
@@ -473,11 +449,7 @@
           "ApplicationService"
         ],
         "summary": "Delete deletes an application",
-<<<<<<< HEAD
         "operationId": "DeleteMixin10",
-=======
-        "operationId": "Delete",
->>>>>>> 89ebf5a9
         "parameters": [
           {
             "type": "string",
@@ -1176,11 +1148,7 @@
           "ClusterService"
         ],
         "summary": "List returns list of clusters",
-<<<<<<< HEAD
         "operationId": "ListMixin1",
-=======
-        "operationId": "ListMixin3",
->>>>>>> 89ebf5a9
         "parameters": [
           {
             "type": "string",
@@ -1207,11 +1175,7 @@
           "ClusterService"
         ],
         "summary": "Create creates a cluster",
-<<<<<<< HEAD
         "operationId": "CreateMixin1",
-=======
-        "operationId": "CreateMixin3",
->>>>>>> 89ebf5a9
         "parameters": [
           {
             "name": "body",
@@ -1238,7 +1202,7 @@
           "ClusterService"
         ],
         "summary": "Update updates a cluster",
-        "operationId": "UpdateMixin3",
+        "operationId": "Update",
         "parameters": [
           {
             "type": "string",
@@ -1272,11 +1236,7 @@
           "ClusterService"
         ],
         "summary": "Get returns a cluster by server address",
-<<<<<<< HEAD
         "operationId": "GetMixin1",
-=======
-        "operationId": "GetMixin3",
->>>>>>> 89ebf5a9
         "parameters": [
           {
             "type": "string",
@@ -1304,11 +1264,7 @@
           "ClusterService"
         ],
         "summary": "Delete deletes a cluster",
-<<<<<<< HEAD
         "operationId": "DeleteMixin1",
-=======
-        "operationId": "DeleteMixin3",
->>>>>>> 89ebf5a9
         "parameters": [
           {
             "type": "string",
@@ -1388,11 +1344,7 @@
           "GPGKeyService"
         ],
         "summary": "List all available repository certificates",
-<<<<<<< HEAD
         "operationId": "List",
-=======
-        "operationId": "ListMixin4",
->>>>>>> 89ebf5a9
         "parameters": [
           {
             "type": "string",
@@ -1415,11 +1367,7 @@
           "GPGKeyService"
         ],
         "summary": "Create one or more GPG public keys in the server's configuration",
-<<<<<<< HEAD
         "operationId": "Create",
-=======
-        "operationId": "CreateMixin4",
->>>>>>> 89ebf5a9
         "parameters": [
           {
             "description": "Raw key data of the GPG key(s) to create",
@@ -1445,11 +1393,7 @@
           "GPGKeyService"
         ],
         "summary": "Delete specified GPG public key from the server's configuration",
-<<<<<<< HEAD
         "operationId": "Delete",
-=======
-        "operationId": "DeleteMixin4",
->>>>>>> 89ebf5a9
         "parameters": [
           {
             "type": "string",
@@ -1474,11 +1418,7 @@
           "GPGKeyService"
         ],
         "summary": "Get information about specified GPG public key from the server",
-<<<<<<< HEAD
         "operationId": "Get",
-=======
-        "operationId": "GetMixin4",
->>>>>>> 89ebf5a9
         "parameters": [
           {
             "type": "string",
@@ -1504,7 +1444,7 @@
           "ProjectService"
         ],
         "summary": "List returns list of projects",
-        "operationId": "ListMixin5",
+        "operationId": "ListMixin6",
         "parameters": [
           {
             "type": "string",
@@ -1526,7 +1466,7 @@
           "ProjectService"
         ],
         "summary": "Create a new project.",
-        "operationId": "CreateMixin5",
+        "operationId": "CreateMixin6",
         "parameters": [
           {
             "name": "body",
@@ -1553,7 +1493,7 @@
           "ProjectService"
         ],
         "summary": "Get returns a project by name",
-        "operationId": "GetMixin5",
+        "operationId": "GetMixin6",
         "parameters": [
           {
             "type": "string",
@@ -1576,7 +1516,7 @@
           "ProjectService"
         ],
         "summary": "Delete deletes a project",
-        "operationId": "DeleteMixin5",
+        "operationId": "DeleteMixin6",
         "parameters": [
           {
             "type": "string",
@@ -1651,7 +1591,7 @@
           "ProjectService"
         ],
         "summary": "Update updates a project",
-        "operationId": "UpdateMixin5",
+        "operationId": "UpdateMixin6",
         "parameters": [
           {
             "type": "string",
@@ -1685,7 +1625,7 @@
           "ProjectService"
         ],
         "summary": "Create a new project token.",
-        "operationId": "CreateTokenMixin5",
+        "operationId": "CreateToken",
         "parameters": [
           {
             "type": "string",
@@ -1724,7 +1664,7 @@
           "ProjectService"
         ],
         "summary": "Delete a new project token.",
-        "operationId": "DeleteTokenMixin5",
+        "operationId": "DeleteToken",
         "parameters": [
           {
             "type": "string",
@@ -1969,11 +1909,7 @@
           "RepositoryService"
         ],
         "summary": "Get returns a repository or its credentials",
-<<<<<<< HEAD
         "operationId": "GetMixin2",
-=======
-        "operationId": "GetMixin7",
->>>>>>> 89ebf5a9
         "parameters": [
           {
             "type": "string",
@@ -2168,7 +2104,7 @@
           "SessionService"
         ],
         "summary": "Create a new JWT for authentication and set a cookie if using HTTP.",
-        "operationId": "CreateMixin8",
+        "operationId": "CreateMixin11",
         "parameters": [
           {
             "name": "body",
@@ -2193,7 +2129,7 @@
           "SessionService"
         ],
         "summary": "Delete an existing JWT cookie if using HTTP.",
-        "operationId": "DeleteMixin8",
+        "operationId": "DeleteMixin11",
         "responses": {
           "200": {
             "description": "A successful response.",
@@ -2227,11 +2163,7 @@
           "SettingsService"
         ],
         "summary": "Get returns Argo CD settings",
-<<<<<<< HEAD
         "operationId": "GetMixin4",
-=======
-        "operationId": "GetMixin10",
->>>>>>> 89ebf5a9
         "responses": {
           "200": {
             "description": "A successful response.",
