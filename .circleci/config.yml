--- conflicted
+++ resolved
@@ -168,14 +168,10 @@
             echo export ARGOCD_SERVER=$(kubectl get service argocd-server -o=jsonpath={.spec.clusterIP} -n argocd-e2e):443 >> $BASH_ENV
       - run:
           name: Run e2e tests
-<<<<<<< HEAD
           command: |
             set -x
             env
-=======
-          command: |         
             mkdir -p /tmp/test-results
->>>>>>> 58b4b3fd
             trap "go-junit-report </tmp/test-results/go-e2e.out > /tmp/test-results/go-e2e-report.xml" EXIT
             make test-e2e | tee /tmp/test-results/go-e2e.out
       - save_cache:
