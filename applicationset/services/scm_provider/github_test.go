--- conflicted
+++ resolved
@@ -130,8 +130,7 @@
 	} else {
 		assert.Equal(t, repos[0].Branch, "master")
 	}
-<<<<<<< HEAD
-	// Get all branches
+  // Get all branches
 	host.allBranches = true
 	repos, err = host.GetBranches(context.Background(), repo)
 	if err != nil {
@@ -141,6 +140,4 @@
 		// considering master and one release branch to always exist.
 		assert.Greater(t, len(repos), 1)
 	}
-=======
->>>>>>> fdcaa550
 }