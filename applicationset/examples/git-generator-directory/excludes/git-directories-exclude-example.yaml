apiVersion: argoproj.io/v1alpha1
kind: ApplicationSet
metadata:
  name: cluster-addons
  namespace: argocd
spec:
  goTemplate: true
  generators:
  - git:
      repoURL: https://github.com/argoproj/argo-cd.git
      revision: HEAD
      directories:
      - path: applicationset/examples/git-generator-directory/excludes/cluster-addons/*
      - exclude: true
        path: applicationset/examples/git-generator-directory/excludes/cluster-addons/exclude-helm-guestbook
  template:
    metadata:
      name: '{{.path.basename}}'
    spec:
      project: "my-project"
      source:
        repoURL: https://github.com/argoproj/argo-cd.git
        targetRevision: HEAD
        path: '{{.path}}'
      destination:
        server: https://kubernetes.default.svc
<<<<<<< HEAD
        namespace: '{{path.basename}}'
=======
        namespace: '{{.path.basename}}'
>>>>>>> fc3eaec6
      syncPolicy:
        syncOptions:
        - CreateNamespace=true<|MERGE_RESOLUTION|>--- conflicted
+++ resolved
@@ -24,11 +24,7 @@
         path: '{{.path}}'
       destination:
         server: https://kubernetes.default.svc
-<<<<<<< HEAD
-        namespace: '{{path.basename}}'
-=======
         namespace: '{{.path.basename}}'
->>>>>>> fc3eaec6
       syncPolicy:
         syncOptions:
         - CreateNamespace=true