package controllers

import (
	"context"
	"encoding/json"
	"fmt"
	"reflect"
	"strings"
	"testing"
	"time"

	log "github.com/sirupsen/logrus"
	"github.com/stretchr/testify/assert"
	"github.com/stretchr/testify/mock"
	corev1 "k8s.io/api/core/v1"
	apiextensionsv1 "k8s.io/apiextensions-apiserver/pkg/apis/apiextensions/v1"
	metav1 "k8s.io/apimachinery/pkg/apis/meta/v1"
	"k8s.io/apimachinery/pkg/runtime"
	"k8s.io/apimachinery/pkg/types"
	"k8s.io/apimachinery/pkg/util/intstr"
	kubefake "k8s.io/client-go/kubernetes/fake"
	"k8s.io/client-go/tools/record"
	ctrl "sigs.k8s.io/controller-runtime"
	crtclient "sigs.k8s.io/controller-runtime/pkg/client"
	"sigs.k8s.io/controller-runtime/pkg/client/fake"
	"sigs.k8s.io/controller-runtime/pkg/controller/controllerutil"
	"sigs.k8s.io/controller-runtime/pkg/event"

	"github.com/argoproj/argo-cd/v2/applicationset/generators"
	"github.com/argoproj/argo-cd/v2/applicationset/utils"
	"github.com/argoproj/gitops-engine/pkg/health"
	"github.com/argoproj/gitops-engine/pkg/sync/common"

	"github.com/argoproj/argo-cd/v2/pkg/apis/application/v1alpha1"
	appclientset "github.com/argoproj/argo-cd/v2/pkg/client/clientset/versioned/fake"
	"github.com/argoproj/argo-cd/v2/util/collections"
	dbmocks "github.com/argoproj/argo-cd/v2/util/db/mocks"

	"github.com/argoproj/argo-cd/v2/pkg/apis/application"
)

type generatorMock struct {
	mock.Mock
}

func (g *generatorMock) GetTemplate(appSetGenerator *v1alpha1.ApplicationSetGenerator) *v1alpha1.ApplicationSetTemplate {
	args := g.Called(appSetGenerator)

	return args.Get(0).(*v1alpha1.ApplicationSetTemplate)
}

func (g *generatorMock) GenerateParams(appSetGenerator *v1alpha1.ApplicationSetGenerator, _ *v1alpha1.ApplicationSet) ([]map[string]interface{}, error) {
	args := g.Called(appSetGenerator)

	return args.Get(0).([]map[string]interface{}), args.Error(1)
}

type rendererMock struct {
	mock.Mock
}

func (g *generatorMock) GetRequeueAfter(appSetGenerator *v1alpha1.ApplicationSetGenerator) time.Duration {
	args := g.Called(appSetGenerator)

	return args.Get(0).(time.Duration)
}

func (r *rendererMock) RenderTemplateParams(tmpl *v1alpha1.Application, syncPolicy *v1alpha1.ApplicationSetSyncPolicy, params map[string]interface{}, useGoTemplate bool) (*v1alpha1.Application, error) {
	args := r.Called(tmpl, params, useGoTemplate)

	if args.Error(1) != nil {
		return nil, args.Error(1)
	}

	return args.Get(0).(*v1alpha1.Application), args.Error(1)

}

func TestExtractApplications(t *testing.T) {
	scheme := runtime.NewScheme()
	err := v1alpha1.AddToScheme(scheme)
	assert.Nil(t, err)

	err = v1alpha1.AddToScheme(scheme)
	assert.Nil(t, err)

	for _, c := range []struct {
		name                string
		params              []map[string]interface{}
		template            v1alpha1.ApplicationSetTemplate
		generateParamsError error
		rendererError       error
		expectErr           bool
		expectedReason      v1alpha1.ApplicationSetReasonType
	}{
		{
			name:   "Generate two applications",
			params: []map[string]interface{}{{"name": "app1"}, {"name": "app2"}},
			template: v1alpha1.ApplicationSetTemplate{
				ApplicationSetTemplateMeta: v1alpha1.ApplicationSetTemplateMeta{
					Name:      "name",
					Namespace: "namespace",
					Labels:    map[string]string{"label_name": "label_value"},
				},
				Spec: v1alpha1.ApplicationSpec{},
			},
			expectedReason: "",
		},
		{
			name:                "Handles error from the generator",
			generateParamsError: fmt.Errorf("error"),
			expectErr:           true,
			expectedReason:      v1alpha1.ApplicationSetReasonApplicationParamsGenerationError,
		},
		{
			name:   "Handles error from the render",
			params: []map[string]interface{}{{"name": "app1"}, {"name": "app2"}},
			template: v1alpha1.ApplicationSetTemplate{
				ApplicationSetTemplateMeta: v1alpha1.ApplicationSetTemplateMeta{
					Name:      "name",
					Namespace: "namespace",
					Labels:    map[string]string{"label_name": "label_value"},
				},
				Spec: v1alpha1.ApplicationSpec{},
			},
			rendererError:  fmt.Errorf("error"),
			expectErr:      true,
			expectedReason: v1alpha1.ApplicationSetReasonRenderTemplateParamsError,
		},
	} {
		cc := c
<<<<<<< HEAD
=======
		app := v1alpha1.Application{
			ObjectMeta: metav1.ObjectMeta{
				Name: "test",
			},
		}
>>>>>>> ecbb7aa0

		t.Run(cc.name, func(t *testing.T) {

			appSet := &v1alpha1.ApplicationSet{
				ObjectMeta: metav1.ObjectMeta{
					Name:      "name",
					Namespace: "namespace",
				},
			}

			client := fake.NewClientBuilder().WithScheme(scheme).WithObjects(appSet).Build()

			generatorMock := generatorMock{}
			generator := v1alpha1.ApplicationSetGenerator{
				List: &v1alpha1.ListGenerator{},
			}

			generatorMock.On("GenerateParams", &generator).
				Return(cc.params, cc.generateParamsError)

			generatorMock.On("GetTemplate", &generator).
				Return(&v1alpha1.ApplicationSetTemplate{})

			rendererMock := rendererMock{}

			var expectedApps []v1alpha1.Application

			if cc.generateParamsError == nil {
				for _, p := range cc.params {

					if cc.rendererError != nil {
						rendererMock.On("RenderTemplateParams", getTempApplication(cc.template), p, false).
							Return(nil, cc.rendererError)
					} else {
						app := argov1alpha1.Application{
							ObjectMeta: metav1.ObjectMeta{
								Name: p["name"].(string),
							},
						}
						rendererMock.On("RenderTemplateParams", getTempApplication(cc.template), p, false).
							Return(&app, nil)
						expectedApps = append(expectedApps, app)
					}
				}
			}

			r := ApplicationSetReconciler{
				Client:   client,
				Scheme:   scheme,
				Recorder: record.NewFakeRecorder(1),
				Generators: map[string]generators.Generator{
					"List": &generatorMock,
				},
				Renderer:      &rendererMock,
				KubeClientset: kubefake.NewSimpleClientset(),
			}

			got, reason, err := r.generateApplications(v1alpha1.ApplicationSet{
				ObjectMeta: metav1.ObjectMeta{
					Name:      "name",
					Namespace: "namespace",
				},
				Spec: v1alpha1.ApplicationSetSpec{
					Generators: []v1alpha1.ApplicationSetGenerator{generator},
					Template:   cc.template,
				},
			})

			if cc.expectErr {
				assert.Error(t, err)
			} else {
				assert.NoError(t, err)
			}
			assert.Equal(t, expectedApps, got)
			assert.Equal(t, cc.expectedReason, reason)
			generatorMock.AssertNumberOfCalls(t, "GenerateParams", 1)

			if cc.generateParamsError == nil {
				rendererMock.AssertNumberOfCalls(t, "RenderTemplateParams", len(cc.params))
			}

		})
	}

}

func TestMergeTemplateApplications(t *testing.T) {
	scheme := runtime.NewScheme()
	_ = v1alpha1.AddToScheme(scheme)
	_ = v1alpha1.AddToScheme(scheme)

	client := fake.NewClientBuilder().WithScheme(scheme).Build()

	for _, c := range []struct {
		name             string
		params           []map[string]interface{}
		template         v1alpha1.ApplicationSetTemplate
		overrideTemplate v1alpha1.ApplicationSetTemplate
		expectedMerged   v1alpha1.ApplicationSetTemplate
		expectedApps     []v1alpha1.Application
	}{
		{
			name:   "Generate app",
			params: []map[string]interface{}{{"name": "app1"}},
			template: v1alpha1.ApplicationSetTemplate{
				ApplicationSetTemplateMeta: v1alpha1.ApplicationSetTemplateMeta{
					Name:      "name",
					Namespace: "namespace",
					Labels:    map[string]string{"label_name": "label_value"},
				},
				Spec: v1alpha1.ApplicationSpec{},
			},
			overrideTemplate: v1alpha1.ApplicationSetTemplate{
				ApplicationSetTemplateMeta: v1alpha1.ApplicationSetTemplateMeta{
					Name:   "test",
					Labels: map[string]string{"foo": "bar"},
				},
				Spec: v1alpha1.ApplicationSpec{},
			},
			expectedMerged: v1alpha1.ApplicationSetTemplate{
				ApplicationSetTemplateMeta: v1alpha1.ApplicationSetTemplateMeta{
					Name:      "test",
					Namespace: "namespace",
					Labels:    map[string]string{"label_name": "label_value", "foo": "bar"},
				},
				Spec: v1alpha1.ApplicationSpec{},
			},
			expectedApps: []v1alpha1.Application{
				{
					ObjectMeta: metav1.ObjectMeta{
						Name:      "test",
						Namespace: "test",
						Labels:    map[string]string{"foo": "bar"},
					},
					Spec: v1alpha1.ApplicationSpec{},
				},
			},
		},
	} {
		cc := c

		t.Run(cc.name, func(t *testing.T) {

			generatorMock := generatorMock{}
			generator := v1alpha1.ApplicationSetGenerator{
				List: &v1alpha1.ListGenerator{},
			}

			generatorMock.On("GenerateParams", &generator).
				Return(cc.params, nil)

			generatorMock.On("GetTemplate", &generator).
				Return(&cc.overrideTemplate)

			rendererMock := rendererMock{}

			rendererMock.On("RenderTemplateParams", getTempApplication(cc.expectedMerged), cc.params[0], false).
				Return(&cc.expectedApps[0], nil)

			r := ApplicationSetReconciler{
				Client:   client,
				Scheme:   scheme,
				Recorder: record.NewFakeRecorder(1),
				Generators: map[string]generators.Generator{
					"List": &generatorMock,
				},
				Renderer:      &rendererMock,
				KubeClientset: kubefake.NewSimpleClientset(),
			}

			got, _, _ := r.generateApplications(v1alpha1.ApplicationSet{
				ObjectMeta: metav1.ObjectMeta{
					Name:      "name",
					Namespace: "namespace",
				},
				Spec: v1alpha1.ApplicationSetSpec{
					Generators: []v1alpha1.ApplicationSetGenerator{generator},
					Template:   cc.template,
				},
			},
			)

			assert.Equal(t, cc.expectedApps, got)
		})
	}

}

func TestCreateOrUpdateInCluster(t *testing.T) {

	scheme := runtime.NewScheme()
	err := v1alpha1.AddToScheme(scheme)
	assert.Nil(t, err)

	err = v1alpha1.AddToScheme(scheme)
	assert.Nil(t, err)

	for _, c := range []struct {
		// name is human-readable test name
		name string
		// appSet is the ApplicationSet we are generating resources for
		appSet v1alpha1.ApplicationSet
		// existingApps are the apps that already exist on the cluster
		existingApps []v1alpha1.Application
		// desiredApps are the generated apps to create/update
		desiredApps []v1alpha1.Application
		// expected is what we expect the cluster Applications to look like, after createOrUpdateInCluster
		expected []v1alpha1.Application
	}{
		{
			name: "Create an app that doesn't exist",
			appSet: v1alpha1.ApplicationSet{
				ObjectMeta: metav1.ObjectMeta{
					Name:      "name",
					Namespace: "namespace",
				},
			},
			existingApps: nil,
			desiredApps: []v1alpha1.Application{
				{
					ObjectMeta: metav1.ObjectMeta{
						Name: "app1",
					},
				},
			},
			expected: []v1alpha1.Application{
				{
					TypeMeta: metav1.TypeMeta{
						Kind:       application.ApplicationKind,
						APIVersion: "argoproj.io/v1alpha1",
					},
					ObjectMeta: metav1.ObjectMeta{
						Name:            "app1",
						Namespace:       "namespace",
						ResourceVersion: "1",
					},
				},
			},
		},
		{
			name: "Update an existing app with a different project name",
			appSet: v1alpha1.ApplicationSet{
				ObjectMeta: metav1.ObjectMeta{
					Name:      "name",
					Namespace: "namespace",
				},
				Spec: v1alpha1.ApplicationSetSpec{
					Template: v1alpha1.ApplicationSetTemplate{
						Spec: v1alpha1.ApplicationSpec{
							Project: "project",
						},
					},
				},
			},
			existingApps: []v1alpha1.Application{
				{
					TypeMeta: metav1.TypeMeta{
						Kind:       application.ApplicationKind,
						APIVersion: "argoproj.io/v1alpha1",
					},
					ObjectMeta: metav1.ObjectMeta{
						Name:            "app1",
						Namespace:       "namespace",
						ResourceVersion: "2",
					},
					Spec: v1alpha1.ApplicationSpec{
						Project: "test",
					},
				},
			},
			desiredApps: []v1alpha1.Application{
				{
					ObjectMeta: metav1.ObjectMeta{
						Name: "app1",
					},
					Spec: v1alpha1.ApplicationSpec{
						Project: "project",
					},
				},
			},
			expected: []v1alpha1.Application{
				{
					TypeMeta: metav1.TypeMeta{
						Kind:       application.ApplicationKind,
						APIVersion: "argoproj.io/v1alpha1",
					},
					ObjectMeta: metav1.ObjectMeta{
						Name:            "app1",
						Namespace:       "namespace",
						ResourceVersion: "3",
					},
					Spec: v1alpha1.ApplicationSpec{
						Project: "project",
					},
				},
			},
		},
		{
			name: "Create a new app and check it doesn't replace the existing app",
			appSet: v1alpha1.ApplicationSet{
				ObjectMeta: metav1.ObjectMeta{
					Name:      "name",
					Namespace: "namespace",
				},
				Spec: v1alpha1.ApplicationSetSpec{
					Template: v1alpha1.ApplicationSetTemplate{
						Spec: v1alpha1.ApplicationSpec{
							Project: "project",
						},
					},
				},
			},
			existingApps: []v1alpha1.Application{
				{
					TypeMeta: metav1.TypeMeta{
						Kind:       application.ApplicationKind,
						APIVersion: "argoproj.io/v1alpha1",
					},
					ObjectMeta: metav1.ObjectMeta{
						Name:            "app1",
						Namespace:       "namespace",
						ResourceVersion: "2",
					},
					Spec: v1alpha1.ApplicationSpec{
						Project: "test",
					},
				},
			},
			desiredApps: []v1alpha1.Application{
				{
					ObjectMeta: metav1.ObjectMeta{
						Name: "app2",
					},
					Spec: v1alpha1.ApplicationSpec{
						Project: "project",
					},
				},
			},
			expected: []v1alpha1.Application{
				{
					TypeMeta: metav1.TypeMeta{
						Kind:       application.ApplicationKind,
						APIVersion: "argoproj.io/v1alpha1",
					},
					ObjectMeta: metav1.ObjectMeta{
						Name:            "app2",
						Namespace:       "namespace",
						ResourceVersion: "1",
					},
					Spec: v1alpha1.ApplicationSpec{
						Project: "project",
					},
				},
			},
		},
		{
			name: "Ensure that labels and annotations are added (via update) into an exiting application",
			appSet: v1alpha1.ApplicationSet{
				ObjectMeta: metav1.ObjectMeta{
					Name:      "name",
					Namespace: "namespace",
				},
				Spec: v1alpha1.ApplicationSetSpec{
					Template: v1alpha1.ApplicationSetTemplate{
						Spec: v1alpha1.ApplicationSpec{
							Project: "project",
						},
					},
				},
			},
			existingApps: []v1alpha1.Application{
				{
					TypeMeta: metav1.TypeMeta{
						Kind:       application.ApplicationKind,
						APIVersion: "argoproj.io/v1alpha1",
					},
					ObjectMeta: metav1.ObjectMeta{
						Name:            "app1",
						Namespace:       "namespace",
						ResourceVersion: "2",
					},
					Spec: v1alpha1.ApplicationSpec{
						Project: "project",
					},
				},
			},
			desiredApps: []v1alpha1.Application{
				{
					ObjectMeta: metav1.ObjectMeta{
						Name:        "app1",
						Labels:      map[string]string{"label-key": "label-value"},
						Annotations: map[string]string{"annot-key": "annot-value"},
					},
					Spec: v1alpha1.ApplicationSpec{
						Project: "project",
					},
				},
			},
			expected: []v1alpha1.Application{
				{
					TypeMeta: metav1.TypeMeta{
						Kind:       application.ApplicationKind,
						APIVersion: "argoproj.io/v1alpha1",
					},
					ObjectMeta: metav1.ObjectMeta{
						Name:            "app1",
						Namespace:       "namespace",
						Labels:          map[string]string{"label-key": "label-value"},
						Annotations:     map[string]string{"annot-key": "annot-value"},
						ResourceVersion: "3",
					},
					Spec: v1alpha1.ApplicationSpec{
						Project: "project",
					},
				},
			},
		},
		{
			name: "Ensure that labels and annotations are removed from an existing app",
			appSet: v1alpha1.ApplicationSet{
				ObjectMeta: metav1.ObjectMeta{
					Name:      "name",
					Namespace: "namespace",
				},
				Spec: v1alpha1.ApplicationSetSpec{
					Template: v1alpha1.ApplicationSetTemplate{
						Spec: v1alpha1.ApplicationSpec{
							Project: "project",
						},
					},
				},
			},
			existingApps: []v1alpha1.Application{
				{
					TypeMeta: metav1.TypeMeta{
						Kind:       application.ApplicationKind,
						APIVersion: "argoproj.io/v1alpha1",
					},
					ObjectMeta: metav1.ObjectMeta{
						Name:            "app1",
						Namespace:       "namespace",
						ResourceVersion: "2",
						Labels:          map[string]string{"label-key": "label-value"},
						Annotations:     map[string]string{"annot-key": "annot-value"},
					},
					Spec: v1alpha1.ApplicationSpec{
						Project: "project",
					},
				},
			},
			desiredApps: []v1alpha1.Application{
				{
					ObjectMeta: metav1.ObjectMeta{
						Name: "app1",
					},
					Spec: v1alpha1.ApplicationSpec{
						Project: "project",
					},
				},
			},
			expected: []v1alpha1.Application{
				{
					TypeMeta: metav1.TypeMeta{
						Kind:       application.ApplicationKind,
						APIVersion: "argoproj.io/v1alpha1",
					},
					ObjectMeta: metav1.ObjectMeta{
						Name:            "app1",
						Namespace:       "namespace",
						ResourceVersion: "3",
					},
					Spec: v1alpha1.ApplicationSpec{
						Project: "project",
					},
				},
			},
		},
		{
			name: "Ensure that status and operation fields are not overridden by an update, when removing labels/annotations",
			appSet: v1alpha1.ApplicationSet{
				ObjectMeta: metav1.ObjectMeta{
					Name:      "name",
					Namespace: "namespace",
				},
				Spec: v1alpha1.ApplicationSetSpec{
					Template: v1alpha1.ApplicationSetTemplate{
						Spec: v1alpha1.ApplicationSpec{
							Project: "project",
						},
					},
				},
			},
			existingApps: []v1alpha1.Application{
				{
					TypeMeta: metav1.TypeMeta{
						Kind:       application.ApplicationKind,
						APIVersion: "argoproj.io/v1alpha1",
					},
					ObjectMeta: metav1.ObjectMeta{
						Name:            "app1",
						Namespace:       "namespace",
						ResourceVersion: "2",
						Labels:          map[string]string{"label-key": "label-value"},
						Annotations:     map[string]string{"annot-key": "annot-value"},
					},
					Spec: v1alpha1.ApplicationSpec{
						Project: "project",
					},
					Status: v1alpha1.ApplicationStatus{
						Resources: []v1alpha1.ResourceStatus{{Name: "sample-name"}},
					},
					Operation: &v1alpha1.Operation{
						Sync: &v1alpha1.SyncOperation{Revision: "sample-revision"},
					},
				},
			},
			desiredApps: []v1alpha1.Application{
				{
					ObjectMeta: metav1.ObjectMeta{
						Name: "app1",
					},
					Spec: v1alpha1.ApplicationSpec{
						Project: "project",
					},
				},
			},
			expected: []v1alpha1.Application{
				{
					TypeMeta: metav1.TypeMeta{
						Kind:       application.ApplicationKind,
						APIVersion: "argoproj.io/v1alpha1",
					},
					ObjectMeta: metav1.ObjectMeta{
						Name:            "app1",
						Namespace:       "namespace",
						ResourceVersion: "3",
					},
					Spec: v1alpha1.ApplicationSpec{
						Project: "project",
					},
					Status: v1alpha1.ApplicationStatus{
						Resources: []v1alpha1.ResourceStatus{{Name: "sample-name"}},
					},
					Operation: &v1alpha1.Operation{
						Sync: &v1alpha1.SyncOperation{Revision: "sample-revision"},
					},
				},
			},
		},
		{
			name: "Ensure that status and operation fields are not overridden by an update, when removing labels/annotations and adding other fields",
			appSet: v1alpha1.ApplicationSet{
				ObjectMeta: metav1.ObjectMeta{
					Name:      "name",
					Namespace: "namespace",
				},
				Spec: v1alpha1.ApplicationSetSpec{
					Template: v1alpha1.ApplicationSetTemplate{
						Spec: v1alpha1.ApplicationSpec{
							Project:     "project",
							Source:      &v1alpha1.ApplicationSource{Path: "path", TargetRevision: "revision", RepoURL: "repoURL"},
							Destination: v1alpha1.ApplicationDestination{Server: "server", Namespace: "namespace"},
						},
					},
				},
			},
			existingApps: []v1alpha1.Application{
				{
					TypeMeta: metav1.TypeMeta{
						Kind:       application.ApplicationKind,
						APIVersion: "argoproj.io/v1alpha1",
					},
					ObjectMeta: metav1.ObjectMeta{
						Name:            "app1",
						Namespace:       "namespace",
						ResourceVersion: "2",
					},
					Spec: v1alpha1.ApplicationSpec{
						Project: "project",
					},
					Status: v1alpha1.ApplicationStatus{
						Resources: []v1alpha1.ResourceStatus{{Name: "sample-name"}},
					},
					Operation: &v1alpha1.Operation{
						Sync: &v1alpha1.SyncOperation{Revision: "sample-revision"},
					},
				},
			},
			desiredApps: []v1alpha1.Application{
				{
					ObjectMeta: metav1.ObjectMeta{
						Name:        "app1",
						Labels:      map[string]string{"label-key": "label-value"},
						Annotations: map[string]string{"annot-key": "annot-value"},
					},
					Spec: v1alpha1.ApplicationSpec{
						Project:     "project",
						Source:      &v1alpha1.ApplicationSource{Path: "path", TargetRevision: "revision", RepoURL: "repoURL"},
						Destination: v1alpha1.ApplicationDestination{Server: "server", Namespace: "namespace"},
					},
				},
			},
			expected: []v1alpha1.Application{
				{
					TypeMeta: metav1.TypeMeta{
						Kind:       application.ApplicationKind,
						APIVersion: "argoproj.io/v1alpha1",
					},
					ObjectMeta: metav1.ObjectMeta{
						Name:            "app1",
						Namespace:       "namespace",
						Labels:          map[string]string{"label-key": "label-value"},
						Annotations:     map[string]string{"annot-key": "annot-value"},
						ResourceVersion: "3",
					},
					Spec: v1alpha1.ApplicationSpec{
						Project:     "project",
						Source:      &v1alpha1.ApplicationSource{Path: "path", TargetRevision: "revision", RepoURL: "repoURL"},
						Destination: v1alpha1.ApplicationDestination{Server: "server", Namespace: "namespace"},
					},
					Status: v1alpha1.ApplicationStatus{
						Resources: []v1alpha1.ResourceStatus{{Name: "sample-name"}},
					},
					Operation: &v1alpha1.Operation{
						Sync: &v1alpha1.SyncOperation{Revision: "sample-revision"},
					},
				},
			},
		},
		{
			name: "Ensure that argocd notifications state and refresh annotation is preserved from an existing app",
			appSet: v1alpha1.ApplicationSet{
				ObjectMeta: metav1.ObjectMeta{
					Name:      "name",
					Namespace: "namespace",
				},
				Spec: v1alpha1.ApplicationSetSpec{
					Template: v1alpha1.ApplicationSetTemplate{
						Spec: v1alpha1.ApplicationSpec{
							Project: "project",
						},
					},
				},
			},
			existingApps: []v1alpha1.Application{
				{
					TypeMeta: metav1.TypeMeta{
						Kind:       application.ApplicationKind,
						APIVersion: "argoproj.io/v1alpha1",
					},
					ObjectMeta: metav1.ObjectMeta{
						Name:            "app1",
						Namespace:       "namespace",
						ResourceVersion: "2",
						Labels:          map[string]string{"label-key": "label-value"},
						Annotations: map[string]string{
							"annot-key":                   "annot-value",
							NotifiedAnnotationKey:         `{"b620d4600c771a6f4cxxxxxxx:on-deployed:[0].y7b5sbwa2Q329JYHxxxxxx-fBs:slack:slack-test":1617144614}`,
							v1alpha1.AnnotationKeyRefresh: string(v1alpha1.RefreshTypeNormal),
						},
					},
					Spec: v1alpha1.ApplicationSpec{
						Project: "project",
					},
				},
			},
			desiredApps: []v1alpha1.Application{
				{
					ObjectMeta: metav1.ObjectMeta{
						Name: "app1",
					},
					Spec: v1alpha1.ApplicationSpec{
						Project: "project",
					},
				},
			},
			expected: []v1alpha1.Application{
				{
					TypeMeta: metav1.TypeMeta{
						Kind:       application.ApplicationKind,
						APIVersion: "argoproj.io/v1alpha1",
					},
					ObjectMeta: metav1.ObjectMeta{
						Name:            "app1",
						Namespace:       "namespace",
						ResourceVersion: "3",
						Annotations: map[string]string{
							NotifiedAnnotationKey:         `{"b620d4600c771a6f4cxxxxxxx:on-deployed:[0].y7b5sbwa2Q329JYHxxxxxx-fBs:slack:slack-test":1617144614}`,
							v1alpha1.AnnotationKeyRefresh: string(v1alpha1.RefreshTypeNormal),
						},
					},
					Spec: v1alpha1.ApplicationSpec{
						Project: "project",
					},
				},
			},
		}, {
			name: "Ensure that configured preserved annotations are preserved from an existing app",
			appSet: v1alpha1.ApplicationSet{
				ObjectMeta: metav1.ObjectMeta{
					Name:      "name",
					Namespace: "namespace",
				},
				Spec: v1alpha1.ApplicationSetSpec{
					Template: v1alpha1.ApplicationSetTemplate{
						Spec: v1alpha1.ApplicationSpec{
							Project: "project",
						},
					},
					PreservedFields: &v1alpha1.ApplicationPreservedFields{
						Annotations: []string{"preserved-annot-key"},
					},
				},
			},
			existingApps: []v1alpha1.Application{
				{
					TypeMeta: metav1.TypeMeta{
						Kind:       "Application",
						APIVersion: "argoproj.io/v1alpha1",
					},
					ObjectMeta: metav1.ObjectMeta{
						Name:            "app1",
						Namespace:       "namespace",
						ResourceVersion: "2",
						Annotations: map[string]string{
							"annot-key":           "annot-value",
							"preserved-annot-key": "preserved-annot-value",
						},
					},
					Spec: v1alpha1.ApplicationSpec{
						Project: "project",
					},
				},
			},
			desiredApps: []v1alpha1.Application{
				{
					ObjectMeta: metav1.ObjectMeta{
						Name: "app1",
					},
					Spec: v1alpha1.ApplicationSpec{
						Project: "project",
					},
				},
			},
			expected: []v1alpha1.Application{
				{
					TypeMeta: metav1.TypeMeta{
						Kind:       "Application",
						APIVersion: "argoproj.io/v1alpha1",
					},
					ObjectMeta: metav1.ObjectMeta{
						Name:            "app1",
						Namespace:       "namespace",
						ResourceVersion: "3",
						Annotations: map[string]string{
							"preserved-annot-key": "preserved-annot-value",
						},
					},
					Spec: v1alpha1.ApplicationSpec{
						Project: "project",
					},
				},
			},
		},
	} {

		t.Run(c.name, func(t *testing.T) {

			initObjs := []crtclient.Object{&c.appSet}

			for _, a := range c.existingApps {
				err = controllerutil.SetControllerReference(&c.appSet, &a, scheme)
				assert.Nil(t, err)
				initObjs = append(initObjs, &a)
			}

			client := fake.NewClientBuilder().WithScheme(scheme).WithObjects(initObjs...).Build()

			r := ApplicationSetReconciler{
				Client:   client,
				Scheme:   scheme,
				Recorder: record.NewFakeRecorder(len(initObjs) + len(c.expected)),
			}

			err = r.createOrUpdateInCluster(context.TODO(), c.appSet, c.desiredApps)
			assert.Nil(t, err)

			for _, obj := range c.expected {
				got := &v1alpha1.Application{}
				_ = client.Get(context.Background(), crtclient.ObjectKey{
					Namespace: obj.Namespace,
					Name:      obj.Name,
				}, got)

				err = controllerutil.SetControllerReference(&c.appSet, &obj, r.Scheme)
				assert.Nil(t, err)
				assert.Equal(t, obj, *got)
			}
		})
	}
}

func TestRemoveFinalizerOnInvalidDestination_FinalizerTypes(t *testing.T) {

	scheme := runtime.NewScheme()
	err := v1alpha1.AddToScheme(scheme)
	assert.Nil(t, err)

	err = v1alpha1.AddToScheme(scheme)
	assert.Nil(t, err)

	for _, c := range []struct {
		// name is human-readable test name
		name               string
		existingFinalizers []string
		expectedFinalizers []string
	}{
		{
			name:               "no finalizers",
			existingFinalizers: []string{},
			expectedFinalizers: nil,
		},
		{
			name:               "contains only argo finalizer",
			existingFinalizers: []string{v1alpha1.ResourcesFinalizerName},
			expectedFinalizers: nil,
		},
		{
			name:               "contains only non-argo finalizer",
			existingFinalizers: []string{"non-argo-finalizer"},
			expectedFinalizers: []string{"non-argo-finalizer"},
		},
		{
			name:               "contains both argo and non-argo finalizer",
			existingFinalizers: []string{"non-argo-finalizer", v1alpha1.ResourcesFinalizerName},
			expectedFinalizers: []string{"non-argo-finalizer"},
		},
	} {
		t.Run(c.name, func(t *testing.T) {

			appSet := v1alpha1.ApplicationSet{
				ObjectMeta: metav1.ObjectMeta{
					Name:      "name",
					Namespace: "namespace",
				},
				Spec: v1alpha1.ApplicationSetSpec{
					Template: v1alpha1.ApplicationSetTemplate{
						Spec: v1alpha1.ApplicationSpec{
							Project: "project",
						},
					},
				},
			}

			app := v1alpha1.Application{
				ObjectMeta: metav1.ObjectMeta{
					Name:       "app1",
					Finalizers: c.existingFinalizers,
				},
				Spec: v1alpha1.ApplicationSpec{
					Project: "project",
					Source:  &v1alpha1.ApplicationSource{Path: "path", TargetRevision: "revision", RepoURL: "repoURL"},
					// Destination is always invalid, for this test:
					Destination: v1alpha1.ApplicationDestination{Name: "my-cluster", Namespace: "namespace"},
				},
			}

			initObjs := []crtclient.Object{&app, &appSet}

			client := fake.NewClientBuilder().WithScheme(scheme).WithObjects(initObjs...).Build()
			secret := &corev1.Secret{
				ObjectMeta: metav1.ObjectMeta{
					Name:      "my-secret",
					Namespace: "namespace",
					Labels: map[string]string{
						generators.ArgoCDSecretTypeLabel: generators.ArgoCDSecretTypeCluster,
					},
				},
				Data: map[string][]byte{
					// Since this test requires the cluster to be an invalid destination, we
					// always return a cluster named 'my-cluster2' (different from app 'my-cluster', above)
					"name":   []byte("mycluster2"),
					"server": []byte("https://kubernetes.default.svc"),
					"config": []byte("{\"username\":\"foo\",\"password\":\"foo\"}"),
				},
			}

			objects := append([]runtime.Object{}, secret)
			kubeclientset := kubefake.NewSimpleClientset(objects...)

			r := ApplicationSetReconciler{
				Client:        client,
				Scheme:        scheme,
				Recorder:      record.NewFakeRecorder(10),
				KubeClientset: kubeclientset,
			}
			//settingsMgr := settings.NewSettingsManager(context.TODO(), kubeclientset, "namespace")
			//argoDB := db.NewDB("namespace", settingsMgr, r.KubeClientset)
			//clusterList, err := argoDB.ListClusters(context.Background())
			clusterList, err := utils.ListClusters(context.Background(), kubeclientset, "namespace")
			assert.NoError(t, err, "Unexpected error")

			appLog := log.WithFields(log.Fields{"app": app.Name, "appSet": ""})

			appInputParam := app.DeepCopy()

			err = r.removeFinalizerOnInvalidDestination(context.Background(), appSet, appInputParam, clusterList, appLog)
			assert.NoError(t, err, "Unexpected error")

			retrievedApp := v1alpha1.Application{}
			err = client.Get(context.Background(), crtclient.ObjectKeyFromObject(&app), &retrievedApp)
			assert.NoError(t, err, "Unexpected error")

			// App on the cluster should have the expected finalizers
			assert.ElementsMatch(t, c.expectedFinalizers, retrievedApp.Finalizers)

			// App object passed in as a parameter should have the expected finaliers
			assert.ElementsMatch(t, c.expectedFinalizers, appInputParam.Finalizers)

			bytes, _ := json.MarshalIndent(retrievedApp, "", "  ")
			t.Log("Contents of app after call:", string(bytes))

		})
	}
}

func TestRemoveFinalizerOnInvalidDestination_DestinationTypes(t *testing.T) {

	scheme := runtime.NewScheme()
	err := v1alpha1.AddToScheme(scheme)
	assert.Nil(t, err)

	err = v1alpha1.AddToScheme(scheme)
	assert.Nil(t, err)

	for _, c := range []struct {
		// name is human-readable test name
		name                   string
		destinationField       v1alpha1.ApplicationDestination
		expectFinalizerRemoved bool
	}{
		{
			name: "invalid cluster: empty destination",
			destinationField: v1alpha1.ApplicationDestination{
				Namespace: "namespace",
			},
			expectFinalizerRemoved: true,
		},
		{
			name: "invalid cluster: invalid server url",
			destinationField: v1alpha1.ApplicationDestination{
				Namespace: "namespace",
				Server:    "https://1.2.3.4",
			},
			expectFinalizerRemoved: true,
		},
		{
			name: "invalid cluster: invalid cluster name",
			destinationField: v1alpha1.ApplicationDestination{
				Namespace: "namespace",
				Name:      "invalid-cluster",
			},
			expectFinalizerRemoved: true,
		},
		{
			name: "invalid cluster by both valid",
			destinationField: v1alpha1.ApplicationDestination{
				Namespace: "namespace",
				Name:      "mycluster2",
				Server:    "https://kubernetes.default.svc",
			},
			expectFinalizerRemoved: true,
		},
		{
			name: "invalid cluster by both invalid",
			destinationField: v1alpha1.ApplicationDestination{
				Namespace: "namespace",
				Name:      "mycluster3",
				Server:    "https://4.5.6.7",
			},
			expectFinalizerRemoved: true,
		},
		{
			name: "valid cluster by name",
			destinationField: v1alpha1.ApplicationDestination{
				Namespace: "namespace",
				Name:      "mycluster2",
			},
			expectFinalizerRemoved: false,
		},
		{
			name: "valid cluster by server",
			destinationField: v1alpha1.ApplicationDestination{
				Namespace: "namespace",
				Server:    "https://kubernetes.default.svc",
			},
			expectFinalizerRemoved: false,
		},
	} {

		t.Run(c.name, func(t *testing.T) {

			appSet := v1alpha1.ApplicationSet{
				ObjectMeta: metav1.ObjectMeta{
					Name:      "name",
					Namespace: "namespace",
				},
				Spec: v1alpha1.ApplicationSetSpec{
					Template: v1alpha1.ApplicationSetTemplate{
						Spec: v1alpha1.ApplicationSpec{
							Project: "project",
						},
					},
				},
			}

			app := v1alpha1.Application{
				ObjectMeta: metav1.ObjectMeta{
					Name:       "app1",
					Finalizers: []string{v1alpha1.ResourcesFinalizerName},
				},
				Spec: v1alpha1.ApplicationSpec{
					Project:     "project",
					Source:      &v1alpha1.ApplicationSource{Path: "path", TargetRevision: "revision", RepoURL: "repoURL"},
					Destination: c.destinationField,
				},
			}

			initObjs := []crtclient.Object{&app, &appSet}

			client := fake.NewClientBuilder().WithScheme(scheme).WithObjects(initObjs...).Build()
			secret := &corev1.Secret{
				ObjectMeta: metav1.ObjectMeta{
					Name:      "my-secret",
					Namespace: "namespace",
					Labels: map[string]string{
						generators.ArgoCDSecretTypeLabel: generators.ArgoCDSecretTypeCluster,
					},
				},
				Data: map[string][]byte{
					// Since this test requires the cluster to be an invalid destination, we
					// always return a cluster named 'my-cluster2' (different from app 'my-cluster', above)
					"name":   []byte("mycluster2"),
					"server": []byte("https://kubernetes.default.svc"),
					"config": []byte("{\"username\":\"foo\",\"password\":\"foo\"}"),
				},
			}

			objects := append([]runtime.Object{}, secret)
			kubeclientset := kubefake.NewSimpleClientset(objects...)

			r := ApplicationSetReconciler{
				Client:        client,
				Scheme:        scheme,
				Recorder:      record.NewFakeRecorder(10),
				KubeClientset: kubeclientset,
			}
			// settingsMgr := settings.NewSettingsManager(context.TODO(), kubeclientset, "argocd")
			// argoDB := db.NewDB("argocd", settingsMgr, r.KubeClientset)
			// clusterList, err := argoDB.ListClusters(context.Background())
			clusterList, err := utils.ListClusters(context.Background(), kubeclientset, "namespace")
			assert.NoError(t, err, "Unexpected error")

			appLog := log.WithFields(log.Fields{"app": app.Name, "appSet": ""})

			appInputParam := app.DeepCopy()

			err = r.removeFinalizerOnInvalidDestination(context.Background(), appSet, appInputParam, clusterList, appLog)
			assert.NoError(t, err, "Unexpected error")

			retrievedApp := v1alpha1.Application{}
			err = client.Get(context.Background(), crtclient.ObjectKeyFromObject(&app), &retrievedApp)
			assert.NoError(t, err, "Unexpected error")

			finalizerRemoved := len(retrievedApp.Finalizers) == 0

			assert.True(t, c.expectFinalizerRemoved == finalizerRemoved)

			bytes, _ := json.MarshalIndent(retrievedApp, "", "  ")
			t.Log("Contents of app after call:", string(bytes))

		})
	}
}

func TestCreateApplications(t *testing.T) {

	scheme := runtime.NewScheme()
	err := v1alpha1.AddToScheme(scheme)
	assert.Nil(t, err)

	err = v1alpha1.AddToScheme(scheme)
	assert.Nil(t, err)

	for _, c := range []struct {
		appSet     v1alpha1.ApplicationSet
		existsApps []v1alpha1.Application
		apps       []v1alpha1.Application
		expected   []v1alpha1.Application
	}{
		{
			appSet: v1alpha1.ApplicationSet{
				ObjectMeta: metav1.ObjectMeta{
					Name:      "name",
					Namespace: "namespace",
				},
			},
			existsApps: nil,
			apps: []v1alpha1.Application{
				{
					ObjectMeta: metav1.ObjectMeta{
						Name: "app1",
					},
				},
			},
			expected: []v1alpha1.Application{
				{
					TypeMeta: metav1.TypeMeta{
						Kind:       application.ApplicationKind,
						APIVersion: "argoproj.io/v1alpha1",
					},
					ObjectMeta: metav1.ObjectMeta{
						Name:            "app1",
						Namespace:       "namespace",
						ResourceVersion: "1",
					},
				},
			},
		},
		{
			appSet: v1alpha1.ApplicationSet{
				ObjectMeta: metav1.ObjectMeta{
					Name:      "name",
					Namespace: "namespace",
				},
				Spec: v1alpha1.ApplicationSetSpec{
					Template: v1alpha1.ApplicationSetTemplate{
						Spec: v1alpha1.ApplicationSpec{
							Project: "project",
						},
					},
				},
			},
			existsApps: []v1alpha1.Application{
				{
					TypeMeta: metav1.TypeMeta{
						Kind:       application.ApplicationKind,
						APIVersion: "argoproj.io/v1alpha1",
					},
					ObjectMeta: metav1.ObjectMeta{
						Name:            "app1",
						Namespace:       "namespace",
						ResourceVersion: "2",
					},
					Spec: v1alpha1.ApplicationSpec{
						Project: "test",
					},
				},
			},
			apps: []v1alpha1.Application{
				{
					ObjectMeta: metav1.ObjectMeta{
						Name: "app1",
					},
					Spec: v1alpha1.ApplicationSpec{
						Project: "project",
					},
				},
			},
			expected: []v1alpha1.Application{
				{
					TypeMeta: metav1.TypeMeta{
						Kind:       application.ApplicationKind,
						APIVersion: "argoproj.io/v1alpha1",
					},
					ObjectMeta: metav1.ObjectMeta{
						Name:            "app1",
						Namespace:       "namespace",
						ResourceVersion: "2",
					},
					Spec: v1alpha1.ApplicationSpec{
						Project: "test",
					},
				},
			},
		},
		{
			appSet: v1alpha1.ApplicationSet{
				ObjectMeta: metav1.ObjectMeta{
					Name:      "name",
					Namespace: "namespace",
				},
				Spec: v1alpha1.ApplicationSetSpec{
					Template: v1alpha1.ApplicationSetTemplate{
						Spec: v1alpha1.ApplicationSpec{
							Project: "project",
						},
					},
				},
			},
			existsApps: []v1alpha1.Application{
				{
					TypeMeta: metav1.TypeMeta{
						Kind:       application.ApplicationKind,
						APIVersion: "argoproj.io/v1alpha1",
					},
					ObjectMeta: metav1.ObjectMeta{
						Name:            "app1",
						Namespace:       "namespace",
						ResourceVersion: "2",
					},
					Spec: v1alpha1.ApplicationSpec{
						Project: "test",
					},
				},
			},
			apps: []v1alpha1.Application{
				{
					ObjectMeta: metav1.ObjectMeta{
						Name: "app2",
					},
					Spec: v1alpha1.ApplicationSpec{
						Project: "project",
					},
				},
			},
			expected: []v1alpha1.Application{
				{
					TypeMeta: metav1.TypeMeta{
						Kind:       application.ApplicationKind,
						APIVersion: "argoproj.io/v1alpha1",
					},
					ObjectMeta: metav1.ObjectMeta{
						Name:            "app2",
						Namespace:       "namespace",
						ResourceVersion: "1",
					},
					Spec: v1alpha1.ApplicationSpec{
						Project: "project",
					},
				},
			},
		},
	} {
		initObjs := []crtclient.Object{&c.appSet}
		for _, a := range c.existsApps {
			err = controllerutil.SetControllerReference(&c.appSet, &a, scheme)
			assert.Nil(t, err)
			initObjs = append(initObjs, &a)
		}

		client := fake.NewClientBuilder().WithScheme(scheme).WithObjects(initObjs...).Build()

		r := ApplicationSetReconciler{
			Client:   client,
			Scheme:   scheme,
			Recorder: record.NewFakeRecorder(len(initObjs) + len(c.expected)),
		}

		err = r.createInCluster(context.TODO(), c.appSet, c.apps)
		assert.Nil(t, err)

		for _, obj := range c.expected {
			got := &v1alpha1.Application{}
			_ = client.Get(context.Background(), crtclient.ObjectKey{
				Namespace: obj.Namespace,
				Name:      obj.Name,
			}, got)

			err = controllerutil.SetControllerReference(&c.appSet, &obj, r.Scheme)
			assert.Nil(t, err)

			assert.Equal(t, obj, *got)
		}
	}

}

func TestDeleteInCluster(t *testing.T) {

	scheme := runtime.NewScheme()
	err := v1alpha1.AddToScheme(scheme)
	assert.Nil(t, err)
	err = v1alpha1.AddToScheme(scheme)
	assert.Nil(t, err)

	for _, c := range []struct {
		// appSet is the application set on which the delete function is called
		appSet v1alpha1.ApplicationSet
		// existingApps is the current state of Applications on the cluster
		existingApps []v1alpha1.Application
		// desireApps is the apps generated by the generator that we wish to keep alive
		desiredApps []v1alpha1.Application
		// expected is the list of applications that we expect to exist after calling delete
		expected []v1alpha1.Application
		// notExpected is the list of applications that we expect not to exist after calling delete
		notExpected []v1alpha1.Application
	}{
		{
			appSet: v1alpha1.ApplicationSet{
				ObjectMeta: metav1.ObjectMeta{
					Name:      "name",
					Namespace: "namespace",
				},
				Spec: v1alpha1.ApplicationSetSpec{
					Template: v1alpha1.ApplicationSetTemplate{
						Spec: v1alpha1.ApplicationSpec{
							Project: "project",
						},
					},
				},
			},
			existingApps: []v1alpha1.Application{
				{
					TypeMeta: metav1.TypeMeta{
						Kind:       application.ApplicationKind,
						APIVersion: "argoproj.io/v1alpha1",
					},
					ObjectMeta: metav1.ObjectMeta{
						Name:            "delete",
						Namespace:       "namespace",
						ResourceVersion: "2",
					},
					Spec: v1alpha1.ApplicationSpec{
						Project: "project",
					},
				},
				{
					TypeMeta: metav1.TypeMeta{
						Kind:       application.ApplicationKind,
						APIVersion: "argoproj.io/v1alpha1",
					},
					ObjectMeta: metav1.ObjectMeta{
						Name:            "keep",
						Namespace:       "namespace",
						ResourceVersion: "2",
					},
					Spec: v1alpha1.ApplicationSpec{
						Project: "project",
					},
				},
			},
			desiredApps: []v1alpha1.Application{
				{
					ObjectMeta: metav1.ObjectMeta{
						Name: "keep",
					},
					Spec: v1alpha1.ApplicationSpec{
						Project: "project",
					},
				},
			},
			expected: []v1alpha1.Application{
				{
					TypeMeta: metav1.TypeMeta{
						Kind:       application.ApplicationKind,
						APIVersion: "argoproj.io/v1alpha1",
					},
					ObjectMeta: metav1.ObjectMeta{
						Name:            "keep",
						Namespace:       "namespace",
						ResourceVersion: "2",
					},
					Spec: v1alpha1.ApplicationSpec{
						Project: "project",
					},
				},
			},
			notExpected: []v1alpha1.Application{
				{
					TypeMeta: metav1.TypeMeta{
						Kind:       application.ApplicationKind,
						APIVersion: "argoproj.io/v1alpha1",
					},
					ObjectMeta: metav1.ObjectMeta{
						Name:            "delete",
						Namespace:       "namespace",
						ResourceVersion: "1",
					},
					Spec: v1alpha1.ApplicationSpec{
						Project: "project",
					},
				},
			},
		},
	} {
		initObjs := []crtclient.Object{&c.appSet}
		for _, a := range c.existingApps {
			temp := a
			err = controllerutil.SetControllerReference(&c.appSet, &temp, scheme)
			assert.Nil(t, err)
			initObjs = append(initObjs, &temp)
		}

		client := fake.NewClientBuilder().WithScheme(scheme).WithObjects(initObjs...).Build()

		r := ApplicationSetReconciler{
			Client:        client,
			Scheme:        scheme,
			Recorder:      record.NewFakeRecorder(len(initObjs) + len(c.expected)),
			KubeClientset: kubefake.NewSimpleClientset(),
		}

		err = r.deleteInCluster(context.TODO(), c.appSet, c.desiredApps)
		assert.Nil(t, err)

		// For each of the expected objects, verify they exist on the cluster
		for _, obj := range c.expected {
			got := &v1alpha1.Application{}
			_ = client.Get(context.Background(), crtclient.ObjectKey{
				Namespace: obj.Namespace,
				Name:      obj.Name,
			}, got)

			err = controllerutil.SetControllerReference(&c.appSet, &obj, r.Scheme)
			assert.Nil(t, err)

			assert.Equal(t, obj, *got)
		}

		// Verify each of the unexpected objs cannot be found
		for _, obj := range c.notExpected {
			got := &v1alpha1.Application{}
			err := client.Get(context.Background(), crtclient.ObjectKey{
				Namespace: obj.Namespace,
				Name:      obj.Name,
			}, got)

			assert.EqualError(t, err, fmt.Sprintf("applications.argoproj.io \"%s\" not found", obj.Name))
		}
	}
}

func TestGetMinRequeueAfter(t *testing.T) {
	scheme := runtime.NewScheme()
	err := v1alpha1.AddToScheme(scheme)
	assert.Nil(t, err)
	err = v1alpha1.AddToScheme(scheme)
	assert.Nil(t, err)

	client := fake.NewClientBuilder().WithScheme(scheme).Build()

	generator := v1alpha1.ApplicationSetGenerator{
		List:     &v1alpha1.ListGenerator{},
		Git:      &v1alpha1.GitGenerator{},
		Clusters: &v1alpha1.ClusterGenerator{},
	}

	generatorMock0 := generatorMock{}
	generatorMock0.On("GetRequeueAfter", &generator).
		Return(generators.NoRequeueAfter)

	generatorMock1 := generatorMock{}
	generatorMock1.On("GetRequeueAfter", &generator).
		Return(time.Duration(1) * time.Second)

	generatorMock10 := generatorMock{}
	generatorMock10.On("GetRequeueAfter", &generator).
		Return(time.Duration(10) * time.Second)

	r := ApplicationSetReconciler{
		Client:   client,
		Scheme:   scheme,
		Recorder: record.NewFakeRecorder(0),
		Generators: map[string]generators.Generator{
			"List":     &generatorMock10,
			"Git":      &generatorMock1,
			"Clusters": &generatorMock1,
		},
	}

	got := r.getMinRequeueAfter(&v1alpha1.ApplicationSet{
		Spec: v1alpha1.ApplicationSetSpec{
			Generators: []v1alpha1.ApplicationSetGenerator{generator},
		},
	})

	assert.Equal(t, time.Duration(1)*time.Second, got)
}

func TestValidateGeneratedApplications(t *testing.T) {

	scheme := runtime.NewScheme()
	err := v1alpha1.AddToScheme(scheme)
	assert.Nil(t, err)

	err = v1alpha1.AddToScheme(scheme)
	assert.Nil(t, err)

	client := fake.NewClientBuilder().WithScheme(scheme).Build()

	// Valid cluster
	myCluster := v1alpha1.Cluster{
		Server: "https://kubernetes.default.svc",
		Name:   "my-cluster",
	}

	// Valid project
	myProject := &v1alpha1.AppProject{
		ObjectMeta: metav1.ObjectMeta{Name: "default", Namespace: "namespace"},
		Spec: v1alpha1.AppProjectSpec{
			SourceRepos: []string{"*"},
			Destinations: []v1alpha1.ApplicationDestination{
				{
					Namespace: "*",
					Server:    "*",
				},
			},
			ClusterResourceWhitelist: []metav1.GroupKind{
				{
					Group: "*",
					Kind:  "*",
				},
			},
		},
	}

	// Test a subset of the validations that 'validateGeneratedApplications' performs
	for _, cc := range []struct {
		name             string
		apps             []v1alpha1.Application
		expectedErrors   []string
		validationErrors map[int]error
	}{
		{
			name: "valid app should return true",
			apps: []v1alpha1.Application{
				{
					TypeMeta:   metav1.TypeMeta{},
					ObjectMeta: metav1.ObjectMeta{},
					Spec: v1alpha1.ApplicationSpec{
						Project: "default",
						Source: &v1alpha1.ApplicationSource{
							RepoURL:        "https://url",
							Path:           "/",
							TargetRevision: "HEAD",
						},
						Destination: v1alpha1.ApplicationDestination{
							Namespace: "namespace",
							Name:      "my-cluster",
						},
					},
				},
			},
			expectedErrors:   []string{},
			validationErrors: map[int]error{},
		},
		{
			name: "can't have both name and server defined",
			apps: []v1alpha1.Application{
				{
					TypeMeta:   metav1.TypeMeta{},
					ObjectMeta: metav1.ObjectMeta{},
					Spec: v1alpha1.ApplicationSpec{
						Project: "default",
						Source: &v1alpha1.ApplicationSource{
							RepoURL:        "https://url",
							Path:           "/",
							TargetRevision: "HEAD",
						},
						Destination: v1alpha1.ApplicationDestination{
							Namespace: "namespace",
							Server:    "my-server",
							Name:      "my-cluster",
						},
					},
				},
			},
			expectedErrors:   []string{"application destination can't have both name and server defined"},
			validationErrors: map[int]error{0: fmt.Errorf("application destination spec is invalid: application destination can't have both name and server defined: my-cluster my-server")},
		},
		{
			name: "project mismatch should return error",
			apps: []v1alpha1.Application{
				{
					TypeMeta:   metav1.TypeMeta{},
					ObjectMeta: metav1.ObjectMeta{},
					Spec: v1alpha1.ApplicationSpec{
						Project: "DOES-NOT-EXIST",
						Source: &v1alpha1.ApplicationSource{
							RepoURL:        "https://url",
							Path:           "/",
							TargetRevision: "HEAD",
						},
						Destination: v1alpha1.ApplicationDestination{
							Namespace: "namespace",
							Name:      "my-cluster",
						},
					},
				},
			},
			expectedErrors:   []string{"application references project DOES-NOT-EXIST which does not exist"},
			validationErrors: map[int]error{0: fmt.Errorf("application references project DOES-NOT-EXIST which does not exist")},
		},
		{
			name: "valid app should return true",
			apps: []v1alpha1.Application{
				{
					TypeMeta:   metav1.TypeMeta{},
					ObjectMeta: metav1.ObjectMeta{},
					Spec: v1alpha1.ApplicationSpec{
						Project: "default",
						Source: &v1alpha1.ApplicationSource{
							RepoURL:        "https://url",
							Path:           "/",
							TargetRevision: "HEAD",
						},
						Destination: v1alpha1.ApplicationDestination{
							Namespace: "namespace",
							Name:      "my-cluster",
						},
					},
				},
			},
			expectedErrors:   []string{},
			validationErrors: map[int]error{},
		},
		{
			name: "cluster should match",
			apps: []v1alpha1.Application{
				{
					TypeMeta:   metav1.TypeMeta{},
					ObjectMeta: metav1.ObjectMeta{},
					Spec: v1alpha1.ApplicationSpec{
						Project: "default",
						Source: &v1alpha1.ApplicationSource{
							RepoURL:        "https://url",
							Path:           "/",
							TargetRevision: "HEAD",
						},
						Destination: v1alpha1.ApplicationDestination{
							Namespace: "namespace",
							Name:      "nonexistent-cluster",
						},
					},
				},
			},
			expectedErrors:   []string{"there are no clusters with this name: nonexistent-cluster"},
			validationErrors: map[int]error{0: fmt.Errorf("application destination spec is invalid: unable to find destination server: there are no clusters with this name: nonexistent-cluster")},
		},
	} {

		t.Run(cc.name, func(t *testing.T) {

			secret := &corev1.Secret{
				ObjectMeta: metav1.ObjectMeta{
					Name:      "my-secret",
					Namespace: "namespace",
					Labels: map[string]string{
						generators.ArgoCDSecretTypeLabel: generators.ArgoCDSecretTypeCluster,
					},
				},
				Data: map[string][]byte{
					"name":   []byte("my-cluster"),
					"server": []byte("https://kubernetes.default.svc"),
					"config": []byte("{\"username\":\"foo\",\"password\":\"foo\"}"),
				},
			}

			objects := append([]runtime.Object{}, secret)
			kubeclientset := kubefake.NewSimpleClientset(objects...)

			argoDBMock := dbmocks.ArgoDB{}
			argoDBMock.On("GetCluster", mock.Anything, "https://kubernetes.default.svc").Return(&myCluster, nil)
			argoDBMock.On("ListClusters", mock.Anything).Return(&v1alpha1.ClusterList{Items: []v1alpha1.Cluster{
				myCluster,
			}}, nil)

			argoObjs := []runtime.Object{myProject}
			for _, app := range cc.apps {
				argoObjs = append(argoObjs, &app)
			}

			r := ApplicationSetReconciler{
				Client:           client,
				Scheme:           scheme,
				Recorder:         record.NewFakeRecorder(1),
				Generators:       map[string]generators.Generator{},
				ArgoDB:           &argoDBMock,
				ArgoAppClientset: appclientset.NewSimpleClientset(argoObjs...),
				KubeClientset:    kubeclientset,
			}

			appSetInfo := v1alpha1.ApplicationSet{}

			validationErrors, _ := r.validateGeneratedApplications(context.TODO(), cc.apps, appSetInfo, "namespace")
			var errorMessages []string
			for _, v := range validationErrors {
				errorMessages = append(errorMessages, v.Error())
			}

			if len(errorMessages) == 0 {
				assert.Equal(t, len(cc.expectedErrors), 0, "Expected errors but none were seen")
			} else {
				// An error was returned: it should be expected
				matched := false
				for _, expectedErr := range cc.expectedErrors {
					foundMatch := strings.Contains(strings.Join(errorMessages, ";"), expectedErr)
					assert.True(t, foundMatch, "Unble to locate expected error: %s", cc.expectedErrors)
					matched = matched || foundMatch
				}
				assert.True(t, matched, "An unexpected error occurrred: %v", err)
				// validation message was returned: it should be expected
				matched = false
				foundMatch := reflect.DeepEqual(validationErrors, cc.validationErrors)
				var message string
				for _, v := range validationErrors {
					message = v.Error()
					break
				}
				assert.True(t, foundMatch, "Unble to locate validation message: %s", message)
				matched = matched || foundMatch
				assert.True(t, matched, "An unexpected error occurrred: %v", err)
			}
		})
	}
}

func TestReconcilerValidationErrorBehaviour(t *testing.T) {

	scheme := runtime.NewScheme()
	err := v1alpha1.AddToScheme(scheme)
	assert.Nil(t, err)
	err = v1alpha1.AddToScheme(scheme)
	assert.Nil(t, err)

	defaultProject := v1alpha1.AppProject{
		ObjectMeta: metav1.ObjectMeta{Name: "default", Namespace: "argocd"},
		Spec:       v1alpha1.AppProjectSpec{SourceRepos: []string{"*"}, Destinations: []v1alpha1.ApplicationDestination{{Namespace: "*", Server: "https://good-cluster"}}},
	}
	appSet := v1alpha1.ApplicationSet{
		ObjectMeta: metav1.ObjectMeta{
			Name:      "name",
			Namespace: "argocd",
		},
		Spec: v1alpha1.ApplicationSetSpec{
			GoTemplate: true,
			Generators: []v1alpha1.ApplicationSetGenerator{
				{
					List: &v1alpha1.ListGenerator{
						Elements: []apiextensionsv1.JSON{{
							Raw: []byte(`{"cluster": "good-cluster","url": "https://good-cluster"}`),
						}, {
							Raw: []byte(`{"cluster": "bad-cluster","url": "https://bad-cluster"}`),
						}},
					},
				},
			},
			Template: v1alpha1.ApplicationSetTemplate{
				ApplicationSetTemplateMeta: v1alpha1.ApplicationSetTemplateMeta{
					Name:      "{{.cluster}}",
					Namespace: "argocd",
				},
				Spec: v1alpha1.ApplicationSpec{
					Source:      &v1alpha1.ApplicationSource{RepoURL: "https://github.com/argoproj/argocd-example-apps", Path: "guestbook"},
					Project:     "default",
					Destination: v1alpha1.ApplicationDestination{Server: "{{.url}}"},
				},
			},
		},
	}

	kubeclientset := kubefake.NewSimpleClientset()
	argoDBMock := dbmocks.ArgoDB{}
	argoObjs := []runtime.Object{&defaultProject}

	client := fake.NewClientBuilder().WithScheme(scheme).WithObjects(&appSet).Build()
	goodCluster := v1alpha1.Cluster{Server: "https://good-cluster", Name: "good-cluster"}
	badCluster := v1alpha1.Cluster{Server: "https://bad-cluster", Name: "bad-cluster"}
	argoDBMock.On("GetCluster", mock.Anything, "https://good-cluster").Return(&goodCluster, nil)
	argoDBMock.On("GetCluster", mock.Anything, "https://bad-cluster").Return(&badCluster, nil)
	argoDBMock.On("ListClusters", mock.Anything).Return(&v1alpha1.ClusterList{Items: []v1alpha1.Cluster{
		goodCluster,
	}}, nil)

	r := ApplicationSetReconciler{
		Client:   client,
		Scheme:   scheme,
		Renderer: &utils.Render{},
		Recorder: record.NewFakeRecorder(1),
		Generators: map[string]generators.Generator{
			"List": generators.NewListGenerator(),
		},
		ArgoDB:           &argoDBMock,
		ArgoAppClientset: appclientset.NewSimpleClientset(argoObjs...),
		KubeClientset:    kubeclientset,
		Policy:           &utils.SyncPolicy{},
	}

	req := ctrl.Request{
		NamespacedName: types.NamespacedName{
			Namespace: "argocd",
			Name:      "name",
		},
	}

	// Verify that on validation error, no error is returned, but the object is requeued
	res, err := r.Reconcile(context.Background(), req)
	assert.Nil(t, err)
	assert.True(t, res.RequeueAfter == 0)

	var app v1alpha1.Application

	// make sure good app got created
	err = r.Client.Get(context.TODO(), crtclient.ObjectKey{Namespace: "argocd", Name: "good-cluster"}, &app)
	assert.NoError(t, err)
	assert.Equal(t, app.Name, "good-cluster")

	// make sure bad app was not created
	err = r.Client.Get(context.TODO(), crtclient.ObjectKey{Namespace: "argocd", Name: "bad-cluster"}, &app)
	assert.Error(t, err)
}

func TestSetApplicationSetStatusCondition(t *testing.T) {
	scheme := runtime.NewScheme()
	err := v1alpha1.AddToScheme(scheme)
	assert.Nil(t, err)
	err = v1alpha1.AddToScheme(scheme)
	assert.Nil(t, err)

	appSet := v1alpha1.ApplicationSet{
		ObjectMeta: metav1.ObjectMeta{
			Name:      "name",
			Namespace: "argocd",
		},
		Spec: v1alpha1.ApplicationSetSpec{
			Generators: []v1alpha1.ApplicationSetGenerator{
				{List: &v1alpha1.ListGenerator{
					Elements: []apiextensionsv1.JSON{{
						Raw: []byte(`{"cluster": "my-cluster","url": "https://kubernetes.default.svc"}`),
					}},
				}},
			},
			Template: v1alpha1.ApplicationSetTemplate{},
		},
	}

	appCondition := v1alpha1.ApplicationSetCondition{
		Type:    v1alpha1.ApplicationSetConditionResourcesUpToDate,
		Message: "All applications have been generated successfully",
		Reason:  v1alpha1.ApplicationSetReasonApplicationSetUpToDate,
		Status:  v1alpha1.ApplicationSetConditionStatusTrue,
	}

	kubeclientset := kubefake.NewSimpleClientset([]runtime.Object{}...)
	argoDBMock := dbmocks.ArgoDB{}
	argoObjs := []runtime.Object{}

	client := fake.NewClientBuilder().WithScheme(scheme).WithObjects(&appSet).Build()

	r := ApplicationSetReconciler{
		Client:   client,
		Scheme:   scheme,
		Renderer: &utils.Render{},
		Recorder: record.NewFakeRecorder(1),
		Generators: map[string]generators.Generator{
			"List": generators.NewListGenerator(),
		},
		ArgoDB:           &argoDBMock,
		ArgoAppClientset: appclientset.NewSimpleClientset(argoObjs...),
		KubeClientset:    kubeclientset,
	}

	err = r.setApplicationSetStatusCondition(context.TODO(), &appSet, appCondition, true)
	assert.Nil(t, err)

	assert.Len(t, appSet.Status.Conditions, 3)
}

// Test app generation from a go template application set using a pull request generator
func TestGenerateAppsUsingPullRequestGenerator(t *testing.T) {
	scheme := runtime.NewScheme()
	client := fake.NewClientBuilder().WithScheme(scheme).Build()

	for _, cases := range []struct {
		name        string
		params      []map[string]interface{}
		template    v1alpha1.ApplicationSetTemplate
		expectedApp []v1alpha1.Application
	}{
		{
			name: "Generate an application from a go template application set manifest using a pull request generator",
			params: []map[string]interface{}{{
				"number":         "1",
				"branch":         "branch1",
				"branch_slug":    "branchSlug1",
				"head_sha":       "089d92cbf9ff857a39e6feccd32798ca700fb958",
				"head_short_sha": "089d92cb",
				"labels":         []string{"label1"}}},
			template: v1alpha1.ApplicationSetTemplate{
				ApplicationSetTemplateMeta: v1alpha1.ApplicationSetTemplateMeta{
					Name: "AppSet-{{.branch}}-{{.number}}",
					Labels: map[string]string{
						"app1": "{{index .labels 0}}",
					},
				},
				Spec: v1alpha1.ApplicationSpec{
					Source: &v1alpha1.ApplicationSource{
						RepoURL:        "https://testurl/testRepo",
						TargetRevision: "{{.head_short_sha}}",
					},
					Destination: v1alpha1.ApplicationDestination{
						Server:    "https://kubernetes.default.svc",
						Namespace: "AppSet-{{.branch_slug}}-{{.head_sha}}",
					},
				},
			},
			expectedApp: []v1alpha1.Application{
				{
					ObjectMeta: metav1.ObjectMeta{
						Name: "AppSet-branch1-1",
						Labels: map[string]string{
							"app1": "label1",
						},
					},
					Spec: v1alpha1.ApplicationSpec{
						Source: &v1alpha1.ApplicationSource{
							RepoURL:        "https://testurl/testRepo",
							TargetRevision: "089d92cb",
						},
						Destination: v1alpha1.ApplicationDestination{
							Server:    "https://kubernetes.default.svc",
							Namespace: "AppSet-branchSlug1-089d92cbf9ff857a39e6feccd32798ca700fb958",
						},
					},
				},
			},
		},
	} {

		t.Run(cases.name, func(t *testing.T) {

			generatorMock := generatorMock{}
			generator := v1alpha1.ApplicationSetGenerator{
				PullRequest: &v1alpha1.PullRequestGenerator{},
			}

			generatorMock.On("GenerateParams", &generator).
				Return(cases.params, nil)

			generatorMock.On("GetTemplate", &generator).
				Return(&cases.template, nil)

			appSetReconciler := ApplicationSetReconciler{
				Client:   client,
				Scheme:   scheme,
				Recorder: record.NewFakeRecorder(1),
				Generators: map[string]generators.Generator{
					"PullRequest": &generatorMock,
				},
				Renderer:      &utils.Render{},
				KubeClientset: kubefake.NewSimpleClientset(),
			}

			gotApp, _, _ := appSetReconciler.generateApplications(v1alpha1.ApplicationSet{
				Spec: v1alpha1.ApplicationSetSpec{
					GoTemplate: true,
					Generators: []v1alpha1.ApplicationSetGenerator{{
						PullRequest: &v1alpha1.PullRequestGenerator{},
					}},
					Template: cases.template,
				},
			},
			)
			assert.EqualValues(t, cases.expectedApp[0].ObjectMeta.Name, gotApp[0].ObjectMeta.Name)
			assert.EqualValues(t, cases.expectedApp[0].Spec.Source.TargetRevision, gotApp[0].Spec.Source.TargetRevision)
			assert.EqualValues(t, cases.expectedApp[0].Spec.Destination.Namespace, gotApp[0].Spec.Destination.Namespace)
			assert.True(t, collections.StringMapsEqual(cases.expectedApp[0].ObjectMeta.Labels, gotApp[0].ObjectMeta.Labels))
		})
	}
}

func TestPolicies(t *testing.T) {
	scheme := runtime.NewScheme()
	err := v1alpha1.AddToScheme(scheme)
	assert.Nil(t, err)

	err = v1alpha1.AddToScheme(scheme)
	assert.Nil(t, err)

	defaultProject := v1alpha1.AppProject{
		ObjectMeta: metav1.ObjectMeta{Name: "default", Namespace: "argocd"},
		Spec:       v1alpha1.AppProjectSpec{SourceRepos: []string{"*"}, Destinations: []v1alpha1.ApplicationDestination{{Namespace: "*", Server: "https://kubernetes.default.svc"}}},
	}
	myCluster := v1alpha1.Cluster{
		Server: "https://kubernetes.default.svc",
		Name:   "my-cluster",
	}

	kubeclientset := kubefake.NewSimpleClientset()
	argoDBMock := dbmocks.ArgoDB{}
	argoDBMock.On("GetCluster", mock.Anything, "https://kubernetes.default.svc").Return(&myCluster, nil)
	argoObjs := []runtime.Object{&defaultProject}

	for _, c := range []struct {
		name          string
		policyName    string
		allowedUpdate bool
		allowedDelete bool
	}{
		{
			name:          "Apps are allowed to update and delete",
			policyName:    "sync",
			allowedUpdate: true,
			allowedDelete: true,
		},
		{
			name:          "Apps are not allowed to update and delete",
			policyName:    "create-only",
			allowedUpdate: false,
			allowedDelete: false,
		},
		{
			name:          "Apps are allowed to update, not allowed to delete",
			policyName:    "create-update",
			allowedUpdate: true,
			allowedDelete: false,
		},
		{
			name:          "Apps are allowed to delete, not allowed to update",
			policyName:    "create-delete",
			allowedUpdate: false,
			allowedDelete: true,
		},
	} {
		t.Run(c.name, func(t *testing.T) {
			policy := utils.Policies[c.policyName]
			assert.NotNil(t, policy)

			appSet := v1alpha1.ApplicationSet{
				ObjectMeta: metav1.ObjectMeta{
					Name:      "name",
					Namespace: "argocd",
				},
				Spec: v1alpha1.ApplicationSetSpec{
					GoTemplate: true,
					Generators: []v1alpha1.ApplicationSetGenerator{
						{
							List: &v1alpha1.ListGenerator{
								Elements: []apiextensionsv1.JSON{
									{
										Raw: []byte(`{"name": "my-app"}`),
									},
								},
							},
						},
					},
					Template: v1alpha1.ApplicationSetTemplate{
						ApplicationSetTemplateMeta: v1alpha1.ApplicationSetTemplateMeta{
							Name:      "{{.name}}",
							Namespace: "argocd",
							Annotations: map[string]string{
								"key": "value",
							},
						},
						Spec: v1alpha1.ApplicationSpec{
							Source:      &v1alpha1.ApplicationSource{RepoURL: "https://github.com/argoproj/argocd-example-apps", Path: "guestbook"},
							Project:     "default",
							Destination: v1alpha1.ApplicationDestination{Server: "https://kubernetes.default.svc"},
						},
					},
				},
			}

			client := fake.NewClientBuilder().WithScheme(scheme).WithObjects(&appSet).Build()

			r := ApplicationSetReconciler{
				Client:   client,
				Scheme:   scheme,
				Renderer: &utils.Render{},
				Recorder: record.NewFakeRecorder(10),
				Generators: map[string]generators.Generator{
					"List": generators.NewListGenerator(),
				},
				ArgoDB:           &argoDBMock,
				ArgoAppClientset: appclientset.NewSimpleClientset(argoObjs...),
				KubeClientset:    kubeclientset,
				Policy:           policy,
			}

			req := ctrl.Request{
				NamespacedName: types.NamespacedName{
					Namespace: "argocd",
					Name:      "name",
				},
			}

			// Check if Application is created
			res, err := r.Reconcile(context.Background(), req)
			assert.Nil(t, err)
			assert.True(t, res.RequeueAfter == 0)

			var app v1alpha1.Application
			err = r.Client.Get(context.TODO(), crtclient.ObjectKey{Namespace: "argocd", Name: "my-app"}, &app)
			assert.NoError(t, err)
			assert.Equal(t, app.Annotations["key"], "value")

			// Check if Application is updated
			app.Annotations["key"] = "edited"
			err = r.Client.Update(context.TODO(), &app)
			assert.NoError(t, err)

			res, err = r.Reconcile(context.Background(), req)
			assert.Nil(t, err)
			assert.True(t, res.RequeueAfter == 0)

			err = r.Client.Get(context.TODO(), crtclient.ObjectKey{Namespace: "argocd", Name: "my-app"}, &app)
			assert.NoError(t, err)

			if c.allowedUpdate {
				assert.Equal(t, app.Annotations["key"], "value")
			} else {
				assert.Equal(t, app.Annotations["key"], "edited")
			}

			// Check if Application is deleted
			err = r.Client.Get(context.TODO(), crtclient.ObjectKey{Namespace: "argocd", Name: "name"}, &appSet)
			assert.NoError(t, err)
			appSet.Spec.Generators[0] = v1alpha1.ApplicationSetGenerator{
				List: &v1alpha1.ListGenerator{
					Elements: []apiextensionsv1.JSON{},
				},
			}
			err = r.Client.Update(context.TODO(), &appSet)
			assert.NoError(t, err)

			res, err = r.Reconcile(context.Background(), req)
			assert.Nil(t, err)
			assert.True(t, res.RequeueAfter == 0)

			err = r.Client.Get(context.TODO(), crtclient.ObjectKey{Namespace: "argocd", Name: "my-app"}, &app)
			assert.NoError(t, err)
			if c.allowedDelete {
				assert.NotNil(t, app.DeletionTimestamp)
			} else {
				assert.Nil(t, app.DeletionTimestamp)
			}
		})
	}
}

func TestSetApplicationSetApplicationStatus(t *testing.T) {
	scheme := runtime.NewScheme()
	err := v1alpha1.AddToScheme(scheme)
	assert.Nil(t, err)
	err = v1alpha1.AddToScheme(scheme)
	assert.Nil(t, err)

	appSet := v1alpha1.ApplicationSet{
		ObjectMeta: metav1.ObjectMeta{
			Name:      "name",
			Namespace: "argocd",
		},
		Spec: v1alpha1.ApplicationSetSpec{
			Generators: []v1alpha1.ApplicationSetGenerator{
				{List: &v1alpha1.ListGenerator{
					Elements: []apiextensionsv1.JSON{{
						Raw: []byte(`{"cluster": "my-cluster","url": "https://kubernetes.default.svc"}`),
					}},
				}},
			},
			Template: v1alpha1.ApplicationSetTemplate{},
		},
	}

	appStatuses := []v1alpha1.ApplicationSetApplicationStatus{
		{
			Application:        "my-application",
			LastTransitionTime: &metav1.Time{},
			Message:            "testing SetApplicationSetApplicationStatus to Healthy",
			Status:             "Healthy",
		},
	}

	kubeclientset := kubefake.NewSimpleClientset([]runtime.Object{}...)
	argoDBMock := dbmocks.ArgoDB{}
	argoObjs := []runtime.Object{}

	client := fake.NewClientBuilder().WithScheme(scheme).WithObjects(&appSet).Build()

	r := ApplicationSetReconciler{
		Client:   client,
		Scheme:   scheme,
		Renderer: &utils.Render{},
		Recorder: record.NewFakeRecorder(1),
		Generators: map[string]generators.Generator{
			"List": generators.NewListGenerator(),
		},
		ArgoDB:           &argoDBMock,
		ArgoAppClientset: appclientset.NewSimpleClientset(argoObjs...),
		KubeClientset:    kubeclientset,
	}

	err = r.setAppSetApplicationStatus(context.TODO(), &appSet, appStatuses)
	assert.Nil(t, err)

	assert.Len(t, appSet.Status.ApplicationStatus, 1)
}

func TestBuildAppDependencyList(t *testing.T) {

	scheme := runtime.NewScheme()
	err := v1alpha1.AddToScheme(scheme)
	assert.Nil(t, err)

	err = v1alpha1.AddToScheme(scheme)
	assert.Nil(t, err)

	client := fake.NewClientBuilder().WithScheme(scheme).Build()

	for _, cc := range []struct {
		name            string
		appSet          v1alpha1.ApplicationSet
		apps            []v1alpha1.Application
		expectedList    [][]string
		expectedStepMap map[string]int
	}{
		{
			name: "handles an empty set of applications and no strategy",
			appSet: v1alpha1.ApplicationSet{
				ObjectMeta: metav1.ObjectMeta{
					Name:      "name",
					Namespace: "argocd",
				},
				Spec: v1alpha1.ApplicationSetSpec{},
			},
			apps:            []v1alpha1.Application{},
			expectedList:    [][]string{},
			expectedStepMap: map[string]int{},
		},
		{
			name: "handles an empty set of applications and ignores AllAtOnce strategy",
			appSet: v1alpha1.ApplicationSet{
				ObjectMeta: metav1.ObjectMeta{
					Name:      "name",
					Namespace: "argocd",
				},
				Spec: v1alpha1.ApplicationSetSpec{
					Strategy: &v1alpha1.ApplicationSetStrategy{
						Type: "AllAtOnce",
					},
				},
			},
			apps:            []v1alpha1.Application{},
			expectedList:    [][]string{},
			expectedStepMap: map[string]int{},
		},
		{
			name: "handles an empty set of applications with good 'In' selectors",
			appSet: v1alpha1.ApplicationSet{
				ObjectMeta: metav1.ObjectMeta{
					Name:      "name",
					Namespace: "argocd",
				},
				Spec: v1alpha1.ApplicationSetSpec{
					Strategy: &v1alpha1.ApplicationSetStrategy{
						Type: "RollingSync",
						RollingSync: &v1alpha1.ApplicationSetRolloutStrategy{
							Steps: []v1alpha1.ApplicationSetRolloutStep{
								{
									MatchExpressions: []v1alpha1.ApplicationMatchExpression{
										{
											Key:      "env",
											Operator: "In",
											Values: []string{
												"dev",
											},
										},
									},
								},
							},
						},
					},
				},
			},
			apps: []v1alpha1.Application{},
			expectedList: [][]string{
				{},
			},
			expectedStepMap: map[string]int{},
		},
		{
			name: "handles selecting 1 application with 1 'In' selector",
			appSet: v1alpha1.ApplicationSet{
				ObjectMeta: metav1.ObjectMeta{
					Name:      "name",
					Namespace: "argocd",
				},
				Spec: v1alpha1.ApplicationSetSpec{
					Strategy: &v1alpha1.ApplicationSetStrategy{
						Type: "RollingSync",
						RollingSync: &v1alpha1.ApplicationSetRolloutStrategy{
							Steps: []v1alpha1.ApplicationSetRolloutStep{
								{
									MatchExpressions: []v1alpha1.ApplicationMatchExpression{
										{
											Key:      "env",
											Operator: "In",
											Values: []string{
												"dev",
											},
										},
									},
								},
							},
						},
					},
				},
			},
			apps: []v1alpha1.Application{
				{
					ObjectMeta: metav1.ObjectMeta{
						Name: "app-dev",
						Labels: map[string]string{
							"env": "dev",
						},
					},
				},
			},
			expectedList: [][]string{
				{"app-dev"},
			},
			expectedStepMap: map[string]int{
				"app-dev": 0,
			},
		},
		{
			name: "handles 'In' selectors that select no applications",
			appSet: v1alpha1.ApplicationSet{
				ObjectMeta: metav1.ObjectMeta{
					Name:      "name",
					Namespace: "argocd",
				},
				Spec: v1alpha1.ApplicationSetSpec{
					Strategy: &v1alpha1.ApplicationSetStrategy{
						Type: "RollingSync",
						RollingSync: &v1alpha1.ApplicationSetRolloutStrategy{
							Steps: []v1alpha1.ApplicationSetRolloutStep{
								{
									MatchExpressions: []v1alpha1.ApplicationMatchExpression{
										{
											Key:      "env",
											Operator: "In",
											Values: []string{
												"dev",
											},
										},
									},
								},
								{
									MatchExpressions: []v1alpha1.ApplicationMatchExpression{
										{
											Key:      "env",
											Operator: "In",
											Values: []string{
												"qa",
											},
										},
									},
								},
								{
									MatchExpressions: []v1alpha1.ApplicationMatchExpression{
										{
											Key:      "env",
											Operator: "In",
											Values: []string{
												"prod",
											},
										},
									},
								},
							},
						},
					},
				},
			},
			apps: []v1alpha1.Application{
				{
					ObjectMeta: metav1.ObjectMeta{
						Name: "app-qa",
						Labels: map[string]string{
							"env": "qa",
						},
					},
				},
				{
					ObjectMeta: metav1.ObjectMeta{
						Name: "app-prod",
						Labels: map[string]string{
							"env": "prod",
						},
					},
				},
			},
			expectedList: [][]string{
				{},
				{"app-qa"},
				{"app-prod"},
			},
			expectedStepMap: map[string]int{
				"app-qa":   1,
				"app-prod": 2,
			},
		},
		{
			name: "multiple 'In' selectors in the same matchExpression only select Applications that match all selectors",
			appSet: v1alpha1.ApplicationSet{
				ObjectMeta: metav1.ObjectMeta{
					Name:      "name",
					Namespace: "argocd",
				},
				Spec: v1alpha1.ApplicationSetSpec{
					Strategy: &v1alpha1.ApplicationSetStrategy{
						Type: "RollingSync",
						RollingSync: &v1alpha1.ApplicationSetRolloutStrategy{
							Steps: []v1alpha1.ApplicationSetRolloutStep{
								{
									MatchExpressions: []v1alpha1.ApplicationMatchExpression{
										{
											Key:      "region",
											Operator: "In",
											Values: []string{
												"us-east-2",
											},
										},
										{
											Key:      "env",
											Operator: "In",
											Values: []string{
												"qa",
											},
										},
									},
								},
							},
						},
					},
				},
			},
			apps: []v1alpha1.Application{
				{
					ObjectMeta: metav1.ObjectMeta{
						Name: "app-qa1",
						Labels: map[string]string{
							"env": "qa",
						},
					},
				},
				{
					ObjectMeta: metav1.ObjectMeta{
						Name: "app-qa2",
						Labels: map[string]string{
							"env":    "qa",
							"region": "us-east-2",
						},
					},
				},
			},
			expectedList: [][]string{
				{"app-qa2"},
			},
			expectedStepMap: map[string]int{
				"app-qa2": 0,
			},
		},
		{
			name: "multiple values in the same 'In' matchExpression can match on any value",
			appSet: v1alpha1.ApplicationSet{
				ObjectMeta: metav1.ObjectMeta{
					Name:      "name",
					Namespace: "argocd",
				},
				Spec: v1alpha1.ApplicationSetSpec{
					Strategy: &v1alpha1.ApplicationSetStrategy{
						Type: "RollingSync",
						RollingSync: &v1alpha1.ApplicationSetRolloutStrategy{
							Steps: []v1alpha1.ApplicationSetRolloutStep{
								{
									MatchExpressions: []v1alpha1.ApplicationMatchExpression{
										{
											Key:      "env",
											Operator: "In",
											Values: []string{
												"qa",
												"prod",
											},
										},
									},
								},
							},
						},
					},
				},
			},
			apps: []v1alpha1.Application{
				{
					ObjectMeta: metav1.ObjectMeta{
						Name: "app-dev",
						Labels: map[string]string{
							"env": "dev",
						},
					},
				},
				{
					ObjectMeta: metav1.ObjectMeta{
						Name: "app-qa",
						Labels: map[string]string{
							"env": "qa",
						},
					},
				},
				{
					ObjectMeta: metav1.ObjectMeta{
						Name: "app-prod",
						Labels: map[string]string{
							"env":    "prod",
							"region": "us-east-2",
						},
					},
				},
			},
			expectedList: [][]string{
				{"app-qa", "app-prod"},
			},
			expectedStepMap: map[string]int{
				"app-qa":   0,
				"app-prod": 0,
			},
		},
		{
			name: "handles an empty set of applications with good 'NotIn' selectors",
			appSet: v1alpha1.ApplicationSet{
				ObjectMeta: metav1.ObjectMeta{
					Name:      "name",
					Namespace: "argocd",
				},
				Spec: v1alpha1.ApplicationSetSpec{
					Strategy: &v1alpha1.ApplicationSetStrategy{
						Type: "RollingSync",
						RollingSync: &v1alpha1.ApplicationSetRolloutStrategy{
							Steps: []v1alpha1.ApplicationSetRolloutStep{
								{
									MatchExpressions: []v1alpha1.ApplicationMatchExpression{
										{
											Key:      "env",
											Operator: "In",
											Values: []string{
												"dev",
											},
										},
									},
								},
							},
						},
					},
				},
			},
			apps: []v1alpha1.Application{},
			expectedList: [][]string{
				{},
			},
			expectedStepMap: map[string]int{},
		},
		{
			name: "selects 1 application with 1 'NotIn' selector",
			appSet: v1alpha1.ApplicationSet{
				ObjectMeta: metav1.ObjectMeta{
					Name:      "name",
					Namespace: "argocd",
				},
				Spec: v1alpha1.ApplicationSetSpec{
					Strategy: &v1alpha1.ApplicationSetStrategy{
						Type: "RollingSync",
						RollingSync: &v1alpha1.ApplicationSetRolloutStrategy{
							Steps: []v1alpha1.ApplicationSetRolloutStep{
								{
									MatchExpressions: []v1alpha1.ApplicationMatchExpression{
										{
											Key:      "env",
											Operator: "NotIn",
											Values: []string{
												"qa",
											},
										},
									},
								},
							},
						},
					},
				},
			},
			apps: []v1alpha1.Application{
				{
					ObjectMeta: metav1.ObjectMeta{
						Name: "app-dev",
						Labels: map[string]string{
							"env": "dev",
						},
					},
				},
			},
			expectedList: [][]string{
				{"app-dev"},
			},
			expectedStepMap: map[string]int{
				"app-dev": 0,
			},
		},
		{
			name: "'NotIn' selectors that select no applications",
			appSet: v1alpha1.ApplicationSet{
				ObjectMeta: metav1.ObjectMeta{
					Name:      "name",
					Namespace: "argocd",
				},
				Spec: v1alpha1.ApplicationSetSpec{
					Strategy: &v1alpha1.ApplicationSetStrategy{
						Type: "RollingSync",
						RollingSync: &v1alpha1.ApplicationSetRolloutStrategy{
							Steps: []v1alpha1.ApplicationSetRolloutStep{
								{
									MatchExpressions: []v1alpha1.ApplicationMatchExpression{
										{
											Key:      "env",
											Operator: "NotIn",
											Values: []string{
												"dev",
											},
										},
									},
								},
							},
						},
					},
				},
			},
			apps: []v1alpha1.Application{
				{
					ObjectMeta: metav1.ObjectMeta{
						Name: "app-qa",
						Labels: map[string]string{
							"env": "qa",
						},
					},
				},
				{
					ObjectMeta: metav1.ObjectMeta{
						Name: "app-prod",
						Labels: map[string]string{
							"env": "prod",
						},
					},
				},
			},
			expectedList: [][]string{
				{"app-qa", "app-prod"},
			},
			expectedStepMap: map[string]int{
				"app-qa":   0,
				"app-prod": 0,
			},
		},
		{
			name: "multiple 'NotIn' selectors only match Applications with all labels",
			appSet: v1alpha1.ApplicationSet{
				ObjectMeta: metav1.ObjectMeta{
					Name:      "name",
					Namespace: "argocd",
				},
				Spec: v1alpha1.ApplicationSetSpec{
					Strategy: &v1alpha1.ApplicationSetStrategy{
						Type: "RollingSync",
						RollingSync: &v1alpha1.ApplicationSetRolloutStrategy{
							Steps: []v1alpha1.ApplicationSetRolloutStep{
								{
									MatchExpressions: []v1alpha1.ApplicationMatchExpression{
										{
											Key:      "region",
											Operator: "NotIn",
											Values: []string{
												"us-east-2",
											},
										},
										{
											Key:      "env",
											Operator: "NotIn",
											Values: []string{
												"qa",
											},
										},
									},
								},
							},
						},
					},
				},
			},
			apps: []v1alpha1.Application{
				{
					ObjectMeta: metav1.ObjectMeta{
						Name: "app-qa1",
						Labels: map[string]string{
							"env": "qa",
						},
					},
				},
				{
					ObjectMeta: metav1.ObjectMeta{
						Name: "app-qa2",
						Labels: map[string]string{
							"env":    "qa",
							"region": "us-east-2",
						},
					},
				},
			},
			expectedList: [][]string{
				{"app-qa1"},
			},
			expectedStepMap: map[string]int{
				"app-qa1": 0,
			},
		},
		{
			name: "multiple values in the same 'NotIn' matchExpression exclude a match from any value",
			appSet: v1alpha1.ApplicationSet{
				ObjectMeta: metav1.ObjectMeta{
					Name:      "name",
					Namespace: "argocd",
				},
				Spec: v1alpha1.ApplicationSetSpec{
					Strategy: &v1alpha1.ApplicationSetStrategy{
						Type: "RollingSync",
						RollingSync: &v1alpha1.ApplicationSetRolloutStrategy{
							Steps: []v1alpha1.ApplicationSetRolloutStep{
								{
									MatchExpressions: []v1alpha1.ApplicationMatchExpression{
										{
											Key:      "env",
											Operator: "NotIn",
											Values: []string{
												"qa",
												"prod",
											},
										},
									},
								},
							},
						},
					},
				},
			},
			apps: []v1alpha1.Application{
				{
					ObjectMeta: metav1.ObjectMeta{
						Name: "app-dev",
						Labels: map[string]string{
							"env": "dev",
						},
					},
				},
				{
					ObjectMeta: metav1.ObjectMeta{
						Name: "app-qa",
						Labels: map[string]string{
							"env": "qa",
						},
					},
				},
				{
					ObjectMeta: metav1.ObjectMeta{
						Name: "app-prod",
						Labels: map[string]string{
							"env":    "prod",
							"region": "us-east-2",
						},
					},
				},
			},
			expectedList: [][]string{
				{"app-dev"},
			},
			expectedStepMap: map[string]int{
				"app-dev": 0,
			},
		},
		{
			name: "in a mix of 'In' and 'NotIn' selectors, 'NotIn' takes precedence",
			appSet: v1alpha1.ApplicationSet{
				ObjectMeta: metav1.ObjectMeta{
					Name:      "name",
					Namespace: "argocd",
				},
				Spec: v1alpha1.ApplicationSetSpec{
					Strategy: &v1alpha1.ApplicationSetStrategy{
						Type: "RollingSync",
						RollingSync: &v1alpha1.ApplicationSetRolloutStrategy{
							Steps: []v1alpha1.ApplicationSetRolloutStep{
								{
									MatchExpressions: []v1alpha1.ApplicationMatchExpression{
										{
											Key:      "env",
											Operator: "In",
											Values: []string{
												"qa",
												"prod",
											},
										},
										{
											Key:      "region",
											Operator: "NotIn",
											Values: []string{
												"us-west-2",
											},
										},
									},
								},
							},
						},
					},
				},
			},
			apps: []v1alpha1.Application{
				{
					ObjectMeta: metav1.ObjectMeta{
						Name: "app-dev",
						Labels: map[string]string{
							"env": "dev",
						},
					},
				},
				{
					ObjectMeta: metav1.ObjectMeta{
						Name: "app-qa1",
						Labels: map[string]string{
							"env":    "qa",
							"region": "us-west-2",
						},
					},
				},
				{
					ObjectMeta: metav1.ObjectMeta{
						Name: "app-qa2",
						Labels: map[string]string{
							"env":    "qa",
							"region": "us-east-2",
						},
					},
				},
			},
			expectedList: [][]string{
				{"app-qa2"},
			},
			expectedStepMap: map[string]int{
				"app-qa2": 0,
			},
		},
	} {

		t.Run(cc.name, func(t *testing.T) {

			kubeclientset := kubefake.NewSimpleClientset([]runtime.Object{}...)
			argoDBMock := dbmocks.ArgoDB{}
			argoObjs := []runtime.Object{}

			r := ApplicationSetReconciler{
				Client:           client,
				Scheme:           scheme,
				Recorder:         record.NewFakeRecorder(1),
				Generators:       map[string]generators.Generator{},
				ArgoDB:           &argoDBMock,
				ArgoAppClientset: appclientset.NewSimpleClientset(argoObjs...),
				KubeClientset:    kubeclientset,
			}

			appDependencyList, appStepMap, err := r.buildAppDependencyList(context.TODO(), cc.appSet, cc.apps)
			assert.Equal(t, err, nil, "expected no errors, but errors occured")
			assert.Equal(t, cc.expectedList, appDependencyList, "expected appDependencyList did not match actual")
			assert.Equal(t, cc.expectedStepMap, appStepMap, "expected appStepMap did not match actual")
		})
	}
}

func TestBuildAppSyncMap(t *testing.T) {

	scheme := runtime.NewScheme()
	err := v1alpha1.AddToScheme(scheme)
	assert.Nil(t, err)

	err = v1alpha1.AddToScheme(scheme)
	assert.Nil(t, err)

	client := fake.NewClientBuilder().WithScheme(scheme).Build()

	for _, cc := range []struct {
		name              string
		appSet            v1alpha1.ApplicationSet
		appMap            map[string]v1alpha1.Application
		appDependencyList [][]string
		expectedMap       map[string]bool
	}{
		{
			name: "handles an empty app dependency list",
			appSet: v1alpha1.ApplicationSet{
				ObjectMeta: metav1.ObjectMeta{
					Name:      "name",
					Namespace: "argocd",
				},
				Spec: v1alpha1.ApplicationSetSpec{
					Strategy: &v1alpha1.ApplicationSetStrategy{
						Type:        "RollingSync",
						RollingSync: &v1alpha1.ApplicationSetRolloutStrategy{},
					},
				},
			},
			appDependencyList: [][]string{},
			expectedMap:       map[string]bool{},
		},
		{
			name: "handles two applications with no statuses",
			appSet: v1alpha1.ApplicationSet{
				ObjectMeta: metav1.ObjectMeta{
					Name:      "name",
					Namespace: "argocd",
				},
				Spec: v1alpha1.ApplicationSetSpec{
					Strategy: &v1alpha1.ApplicationSetStrategy{
						Type:        "RollingSync",
						RollingSync: &v1alpha1.ApplicationSetRolloutStrategy{},
					},
				},
			},
			appDependencyList: [][]string{
				{"app1"},
				{"app2"},
			},
			expectedMap: map[string]bool{
				"app1": true,
				"app2": false,
			},
		},
		{
			name: "handles applications after an empty selection",
			appSet: v1alpha1.ApplicationSet{
				ObjectMeta: metav1.ObjectMeta{
					Name:      "name",
					Namespace: "argocd",
				},
				Spec: v1alpha1.ApplicationSetSpec{
					Strategy: &v1alpha1.ApplicationSetStrategy{
						Type:        "RollingSync",
						RollingSync: &v1alpha1.ApplicationSetRolloutStrategy{},
					},
				},
			},
			appDependencyList: [][]string{
				{},
				{"app1", "app2"},
			},
			expectedMap: map[string]bool{
				"app1": true,
				"app2": true,
			},
		},
		{
			name: "handles RollingSync applications that are healthy and have no changes",
			appSet: v1alpha1.ApplicationSet{
				ObjectMeta: metav1.ObjectMeta{
					Name:      "name",
					Namespace: "argocd",
				},
				Spec: v1alpha1.ApplicationSetSpec{
					Strategy: &v1alpha1.ApplicationSetStrategy{
						Type:        "RollingSync",
						RollingSync: &v1alpha1.ApplicationSetRolloutStrategy{},
					},
				},
				Status: v1alpha1.ApplicationSetStatus{
					ApplicationStatus: []v1alpha1.ApplicationSetApplicationStatus{
						{
							Application: "app1",
							Status:      "Healthy",
						},
						{
							Application: "app2",
							Status:      "Healthy",
						},
					},
				},
			},
			appMap: map[string]v1alpha1.Application{
				"app1": {
					ObjectMeta: metav1.ObjectMeta{
						Name: "app1",
					},
					Status: v1alpha1.ApplicationStatus{
						Health: v1alpha1.HealthStatus{
							Status: health.HealthStatusHealthy,
						},
						OperationState: &v1alpha1.OperationState{
							Phase: common.OperationSucceeded,
						},
						Sync: v1alpha1.SyncStatus{
							Status: v1alpha1.SyncStatusCodeSynced,
						},
					},
				},
				"app2": {
					ObjectMeta: metav1.ObjectMeta{
						Name: "app2",
					},
					Status: v1alpha1.ApplicationStatus{
						Health: v1alpha1.HealthStatus{
							Status: health.HealthStatusHealthy,
						},
						OperationState: &v1alpha1.OperationState{
							Phase: common.OperationSucceeded,
						},
						Sync: v1alpha1.SyncStatus{
							Status: v1alpha1.SyncStatusCodeSynced,
						},
					},
				},
			},
			appDependencyList: [][]string{
				{"app1"},
				{"app2"},
			},
			expectedMap: map[string]bool{
				"app1": true,
				"app2": true,
			},
		},
		{
			name: "blocks RollingSync applications that are healthy and have no changes, but are still pending",
			appSet: v1alpha1.ApplicationSet{
				ObjectMeta: metav1.ObjectMeta{
					Name:      "name",
					Namespace: "argocd",
				},
				Spec: v1alpha1.ApplicationSetSpec{
					Strategy: &v1alpha1.ApplicationSetStrategy{
						Type:        "RollingSync",
						RollingSync: &v1alpha1.ApplicationSetRolloutStrategy{},
					},
				},
				Status: v1alpha1.ApplicationSetStatus{
					ApplicationStatus: []v1alpha1.ApplicationSetApplicationStatus{
						{
							Application: "app1",
							Status:      "Pending",
						},
						{
							Application: "app2",
							Status:      "Healthy",
						},
					},
				},
			},
			appMap: map[string]v1alpha1.Application{
				"app1": {
					ObjectMeta: metav1.ObjectMeta{
						Name: "app1",
					},
					Status: v1alpha1.ApplicationStatus{
						Health: v1alpha1.HealthStatus{
							Status: health.HealthStatusHealthy,
						},
						OperationState: &v1alpha1.OperationState{
							Phase: common.OperationSucceeded,
						},
						Sync: v1alpha1.SyncStatus{
							Status: v1alpha1.SyncStatusCodeSynced,
						},
					},
				},
				"app2": {
					ObjectMeta: metav1.ObjectMeta{
						Name: "app2",
					},
					Status: v1alpha1.ApplicationStatus{
						Health: v1alpha1.HealthStatus{
							Status: health.HealthStatusHealthy,
						},
						OperationState: &v1alpha1.OperationState{
							Phase: common.OperationSucceeded,
						},
						Sync: v1alpha1.SyncStatus{
							Status: v1alpha1.SyncStatusCodeSynced,
						},
					},
				},
			},
			appDependencyList: [][]string{
				{"app1"},
				{"app2"},
			},
			expectedMap: map[string]bool{
				"app1": true,
				"app2": false,
			},
		},
		{
			name: "handles RollingSync applications that are up to date and healthy, but still syncing",
			appSet: v1alpha1.ApplicationSet{
				ObjectMeta: metav1.ObjectMeta{
					Name:      "name",
					Namespace: "argocd",
				},
				Spec: v1alpha1.ApplicationSetSpec{
					Strategy: &v1alpha1.ApplicationSetStrategy{
						Type:        "RollingSync",
						RollingSync: &v1alpha1.ApplicationSetRolloutStrategy{},
					},
				},
				Status: v1alpha1.ApplicationSetStatus{
					ApplicationStatus: []v1alpha1.ApplicationSetApplicationStatus{
						{
							Application: "app1",
							Status:      "Progressing",
						},
						{
							Application: "app2",
							Status:      "Progressing",
						},
					},
				},
			},
			appMap: map[string]v1alpha1.Application{
				"app1": {
					ObjectMeta: metav1.ObjectMeta{
						Name: "app1",
					},
					Status: v1alpha1.ApplicationStatus{
						Health: v1alpha1.HealthStatus{
							Status: health.HealthStatusHealthy,
						},
						OperationState: &v1alpha1.OperationState{
							Phase: common.OperationRunning,
						},
						Sync: v1alpha1.SyncStatus{
							Status: v1alpha1.SyncStatusCodeSynced,
						},
					},
				},
				"app2": {
					ObjectMeta: metav1.ObjectMeta{
						Name: "app2",
					},
					Status: v1alpha1.ApplicationStatus{
						Health: v1alpha1.HealthStatus{
							Status: health.HealthStatusHealthy,
						},
						OperationState: &v1alpha1.OperationState{
							Phase: common.OperationRunning,
						},
						Sync: v1alpha1.SyncStatus{
							Status: v1alpha1.SyncStatusCodeSynced,
						},
					},
				},
			},
			appDependencyList: [][]string{
				{"app1"},
				{"app2"},
			},
			expectedMap: map[string]bool{
				"app1": true,
				"app2": false,
			},
		},
		{
			name: "handles RollingSync applications that are up to date and synced, but degraded",
			appSet: v1alpha1.ApplicationSet{
				ObjectMeta: metav1.ObjectMeta{
					Name:      "name",
					Namespace: "argocd",
				},
				Spec: v1alpha1.ApplicationSetSpec{
					Strategy: &v1alpha1.ApplicationSetStrategy{
						Type:        "RollingSync",
						RollingSync: &v1alpha1.ApplicationSetRolloutStrategy{},
					},
				},
				Status: v1alpha1.ApplicationSetStatus{
					ApplicationStatus: []v1alpha1.ApplicationSetApplicationStatus{
						{
							Application: "app1",
							Status:      "Progressing",
						},
						{
							Application: "app2",
							Status:      "Progressing",
						},
					},
				},
			},
			appMap: map[string]v1alpha1.Application{
				"app1": {
					ObjectMeta: metav1.ObjectMeta{
						Name: "app1",
					},
					Status: v1alpha1.ApplicationStatus{
						Health: v1alpha1.HealthStatus{
							Status: health.HealthStatusDegraded,
						},
						OperationState: &v1alpha1.OperationState{
							Phase: common.OperationRunning,
						},
						Sync: v1alpha1.SyncStatus{
							Status: v1alpha1.SyncStatusCodeSynced,
						},
					},
				},
				"app2": {
					ObjectMeta: metav1.ObjectMeta{
						Name: "app2",
					},
					Status: v1alpha1.ApplicationStatus{
						Health: v1alpha1.HealthStatus{
							Status: health.HealthStatusDegraded,
						},
						OperationState: &v1alpha1.OperationState{
							Phase: common.OperationRunning,
						},
						Sync: v1alpha1.SyncStatus{
							Status: v1alpha1.SyncStatusCodeSynced,
						},
					},
				},
			},
			appDependencyList: [][]string{
				{"app1"},
				{"app2"},
			},
			expectedMap: map[string]bool{
				"app1": true,
				"app2": false,
			},
		},
		{
			name: "handles RollingSync applications that are OutOfSync and healthy",
			appSet: v1alpha1.ApplicationSet{
				ObjectMeta: metav1.ObjectMeta{
					Name:      "name",
					Namespace: "argocd",
				},
				Spec: v1alpha1.ApplicationSetSpec{
					Strategy: &v1alpha1.ApplicationSetStrategy{
						Type:        "RollingSync",
						RollingSync: &v1alpha1.ApplicationSetRolloutStrategy{},
					},
				},
				Status: v1alpha1.ApplicationSetStatus{
					ApplicationStatus: []v1alpha1.ApplicationSetApplicationStatus{
						{
							Application: "app1",
							Status:      "Healthy",
						},
						{
							Application: "app2",
							Status:      "Healthy",
						},
					},
				},
			},
			appDependencyList: [][]string{
				{"app1"},
				{"app2"},
			},
			appMap: map[string]v1alpha1.Application{
				"app1": {
					ObjectMeta: metav1.ObjectMeta{
						Name: "app1",
					},
					Status: v1alpha1.ApplicationStatus{
						Health: v1alpha1.HealthStatus{
							Status: health.HealthStatusHealthy,
						},
						OperationState: &v1alpha1.OperationState{
							Phase: common.OperationSucceeded,
						},
						Sync: v1alpha1.SyncStatus{
							Status: v1alpha1.SyncStatusCodeOutOfSync,
						},
					},
				},
				"app2": {
					ObjectMeta: metav1.ObjectMeta{
						Name: "app2",
					},
					Status: v1alpha1.ApplicationStatus{
						Health: v1alpha1.HealthStatus{
							Status: health.HealthStatusHealthy,
						},
						OperationState: &v1alpha1.OperationState{
							Phase: common.OperationSucceeded,
						},
						Sync: v1alpha1.SyncStatus{
							Status: v1alpha1.SyncStatusCodeOutOfSync,
						},
					},
				},
			},
			expectedMap: map[string]bool{
				"app1": true,
				"app2": false,
			},
		},
		{
			name: "handles a lot of applications",
			appSet: v1alpha1.ApplicationSet{
				ObjectMeta: metav1.ObjectMeta{
					Name:      "name",
					Namespace: "argocd",
				},
				Spec: v1alpha1.ApplicationSetSpec{
					Strategy: &v1alpha1.ApplicationSetStrategy{
						Type:        "RollingSync",
						RollingSync: &v1alpha1.ApplicationSetRolloutStrategy{},
					},
				},
				Status: v1alpha1.ApplicationSetStatus{
					ApplicationStatus: []v1alpha1.ApplicationSetApplicationStatus{
						{
							Application: "app1",
							Status:      "Healthy",
						},
						{
							Application: "app2",
							Status:      "Healthy",
						},
						{
							Application: "app3",
							Status:      "Healthy",
						},
						{
							Application: "app4",
							Status:      "Healthy",
						},
						{
							Application: "app5",
							Status:      "Healthy",
						},
						{
							Application: "app7",
							Status:      "Healthy",
						},
					},
				},
			},
			appMap: map[string]v1alpha1.Application{
				"app1": {
					ObjectMeta: metav1.ObjectMeta{
						Name: "app1",
					},
					Status: v1alpha1.ApplicationStatus{
						Health: v1alpha1.HealthStatus{
							Status: health.HealthStatusHealthy,
						},
						OperationState: &v1alpha1.OperationState{
							Phase: common.OperationSucceeded,
						},
						Sync: v1alpha1.SyncStatus{
							Status: v1alpha1.SyncStatusCodeSynced,
						},
					},
				},
				"app2": {
					ObjectMeta: metav1.ObjectMeta{
						Name: "app2",
					},
					Status: v1alpha1.ApplicationStatus{
						Health: v1alpha1.HealthStatus{
							Status: health.HealthStatusHealthy,
						},
						OperationState: &v1alpha1.OperationState{
							Phase: common.OperationSucceeded,
						},
						Sync: v1alpha1.SyncStatus{
							Status: v1alpha1.SyncStatusCodeSynced,
						},
					},
				},
				"app3": {
					ObjectMeta: metav1.ObjectMeta{
						Name: "app3",
					},
					Status: v1alpha1.ApplicationStatus{
						Health: v1alpha1.HealthStatus{
							Status: health.HealthStatusHealthy,
						},
						OperationState: &v1alpha1.OperationState{
							Phase: common.OperationSucceeded,
						},
						Sync: v1alpha1.SyncStatus{
							Status: v1alpha1.SyncStatusCodeSynced,
						},
					},
				},
				"app5": {
					ObjectMeta: metav1.ObjectMeta{
						Name: "app5",
					},
					Status: v1alpha1.ApplicationStatus{
						Health: v1alpha1.HealthStatus{
							Status: health.HealthStatusHealthy,
						},
						OperationState: &v1alpha1.OperationState{
							Phase: common.OperationSucceeded,
						},
						Sync: v1alpha1.SyncStatus{
							Status: v1alpha1.SyncStatusCodeSynced,
						},
					},
				},
				"app6": {
					ObjectMeta: metav1.ObjectMeta{
						Name: "app6",
					},
					Status: v1alpha1.ApplicationStatus{
						Health: v1alpha1.HealthStatus{
							Status: health.HealthStatusDegraded,
						},
						OperationState: &v1alpha1.OperationState{
							Phase: common.OperationSucceeded,
						},
						Sync: v1alpha1.SyncStatus{
							Status: v1alpha1.SyncStatusCodeSynced,
						},
					},
				},
			},
			appDependencyList: [][]string{
				{"app1", "app2", "app3"},
				{"app4", "app5", "app6"},
				{"app7", "app8", "app9"},
			},
			expectedMap: map[string]bool{
				"app1": true,
				"app2": true,
				"app3": true,
				"app4": true,
				"app5": true,
				"app6": true,
				"app7": false,
				"app8": false,
				"app9": false,
			},
		},
	} {

		t.Run(cc.name, func(t *testing.T) {

			kubeclientset := kubefake.NewSimpleClientset([]runtime.Object{}...)
			argoDBMock := dbmocks.ArgoDB{}
			argoObjs := []runtime.Object{}

			r := ApplicationSetReconciler{
				Client:           client,
				Scheme:           scheme,
				Recorder:         record.NewFakeRecorder(1),
				Generators:       map[string]generators.Generator{},
				ArgoDB:           &argoDBMock,
				ArgoAppClientset: appclientset.NewSimpleClientset(argoObjs...),
				KubeClientset:    kubeclientset,
			}

			appSyncMap, err := r.buildAppSyncMap(context.TODO(), cc.appSet, cc.appDependencyList, cc.appMap)
			assert.Equal(t, err, nil, "expected no errors, but errors occured")
			assert.Equal(t, cc.expectedMap, appSyncMap, "expected appSyncMap did not match actual")
		})
	}
}

func TestUpdateApplicationSetApplicationStatus(t *testing.T) {

	scheme := runtime.NewScheme()
	err := v1alpha1.AddToScheme(scheme)
	assert.Nil(t, err)

	err = v1alpha1.AddToScheme(scheme)
	assert.Nil(t, err)

	for _, cc := range []struct {
		name              string
<<<<<<< HEAD
		appSet            argov1alpha1.ApplicationSet
		apps              []argov1alpha1.Application
		appStepMap        map[string]int
		expectedAppStatus []argov1alpha1.ApplicationSetApplicationStatus
=======
		appSet            v1alpha1.ApplicationSet
		apps              []v1alpha1.Application
		appStepMap        map[string]int
		expectedAppStatus []v1alpha1.ApplicationSetApplicationStatus
>>>>>>> ecbb7aa0
	}{
		{
			name: "handles a nil list of statuses and no applications",
			appSet: v1alpha1.ApplicationSet{
				ObjectMeta: metav1.ObjectMeta{
					Name:      "name",
					Namespace: "argocd",
				},
				Spec: v1alpha1.ApplicationSetSpec{
					Strategy: &v1alpha1.ApplicationSetStrategy{
						Type:        "RollingSync",
						RollingSync: &v1alpha1.ApplicationSetRolloutStrategy{},
					},
				},
			},
			apps:              []v1alpha1.Application{},
			expectedAppStatus: []v1alpha1.ApplicationSetApplicationStatus{},
		},
		{
			name: "handles a nil list of statuses with a healthy application",
			appSet: v1alpha1.ApplicationSet{
				ObjectMeta: metav1.ObjectMeta{
					Name:      "name",
					Namespace: "argocd",
				},
				Spec: v1alpha1.ApplicationSetSpec{
					Strategy: &v1alpha1.ApplicationSetStrategy{
						Type:        "RollingSync",
						RollingSync: &v1alpha1.ApplicationSetRolloutStrategy{},
					},
				},
			},
			apps: []v1alpha1.Application{
				{
					ObjectMeta: metav1.ObjectMeta{
						Name: "app1",
					},
					Status: v1alpha1.ApplicationStatus{
						Health: v1alpha1.HealthStatus{
							Status: health.HealthStatusHealthy,
						},
						OperationState: &v1alpha1.OperationState{
							Phase: common.OperationSucceeded,
						},
						Sync: v1alpha1.SyncStatus{
							Status: v1alpha1.SyncStatusCodeSynced,
						},
					},
				},
			},
			expectedAppStatus: []v1alpha1.ApplicationSetApplicationStatus{
				{
					Application: "app1",
					Message:     "Application resource is already Healthy, updating status from Waiting to Healthy.",
					Status:      "Healthy",
					Step:        "1",
				},
			},
		},
		{
			name: "handles an empty list of statuses with a healthy application",
			appSet: v1alpha1.ApplicationSet{
				ObjectMeta: metav1.ObjectMeta{
					Name:      "name",
					Namespace: "argocd",
				},
				Spec: v1alpha1.ApplicationSetSpec{
					Strategy: &v1alpha1.ApplicationSetStrategy{
						Type:        "RollingSync",
						RollingSync: &v1alpha1.ApplicationSetRolloutStrategy{},
					},
				},
				Status: v1alpha1.ApplicationSetStatus{},
			},
			apps: []v1alpha1.Application{
				{
					ObjectMeta: metav1.ObjectMeta{
						Name: "app1",
					},
					Status: v1alpha1.ApplicationStatus{
						Health: v1alpha1.HealthStatus{
							Status: health.HealthStatusHealthy,
						},
						OperationState: &v1alpha1.OperationState{
							Phase: common.OperationSucceeded,
						},
						Sync: v1alpha1.SyncStatus{
							Status: v1alpha1.SyncStatusCodeSynced,
						},
					},
				},
			},
			expectedAppStatus: []v1alpha1.ApplicationSetApplicationStatus{
				{
					Application: "app1",
					Message:     "Application resource is already Healthy, updating status from Waiting to Healthy.",
					Status:      "Healthy",
					Step:        "1",
				},
			},
		},
		{
			name: "progresses an OutOfSync RollingSync application to waiting",
			appSet: v1alpha1.ApplicationSet{
				ObjectMeta: metav1.ObjectMeta{
					Name:      "name",
					Namespace: "argocd",
				},
				Spec: v1alpha1.ApplicationSetSpec{
					Strategy: &v1alpha1.ApplicationSetStrategy{
						Type:        "RollingSync",
						RollingSync: &v1alpha1.ApplicationSetRolloutStrategy{},
					},
				},
				Status: v1alpha1.ApplicationSetStatus{
					ApplicationStatus: []v1alpha1.ApplicationSetApplicationStatus{
						{
							Application: "app1",
							Message:     "",
							Status:      "Healthy",
							Step:        "1",
						},
					},
				},
			},
			apps: []v1alpha1.Application{
				{
					ObjectMeta: metav1.ObjectMeta{
						Name: "app1",
					},
					Status: v1alpha1.ApplicationStatus{
						Sync: v1alpha1.SyncStatus{
							Status: v1alpha1.SyncStatusCodeOutOfSync,
						},
					},
				},
			},
			expectedAppStatus: []v1alpha1.ApplicationSetApplicationStatus{
				{
					Application: "app1",
					Message:     "Application has pending changes, setting status to Waiting.",
					Status:      "Waiting",
					Step:        "1",
				},
			},
		},
		{
			name: "progresses a pending progressing application to progressing",
			appSet: v1alpha1.ApplicationSet{
				ObjectMeta: metav1.ObjectMeta{
					Name:      "name",
					Namespace: "argocd",
				},
				Spec: v1alpha1.ApplicationSetSpec{
					Strategy: &v1alpha1.ApplicationSetStrategy{
						Type:        "RollingSync",
						RollingSync: &v1alpha1.ApplicationSetRolloutStrategy{},
					},
				},
				Status: v1alpha1.ApplicationSetStatus{
					ApplicationStatus: []v1alpha1.ApplicationSetApplicationStatus{
						{
							Application: "app1",
							Message:     "",
							Status:      "Pending",
							Step:        "1",
						},
					},
				},
			},
			apps: []v1alpha1.Application{
				{
					ObjectMeta: metav1.ObjectMeta{
						Name: "app1",
					},
					Status: v1alpha1.ApplicationStatus{
						Health: v1alpha1.HealthStatus{
							Status: health.HealthStatusProgressing,
						},
					},
				},
			},
			expectedAppStatus: []v1alpha1.ApplicationSetApplicationStatus{
				{
					Application: "app1",
					Message:     "Application resource became Progressing, updating status from Pending to Progressing.",
					Status:      "Progressing",
					Step:        "1",
				},
			},
		},
		{
			name: "progresses a pending syncing application to progressing",
			appSet: v1alpha1.ApplicationSet{
				ObjectMeta: metav1.ObjectMeta{
					Name:      "name",
					Namespace: "argocd",
				},
				Spec: v1alpha1.ApplicationSetSpec{
					Strategy: &v1alpha1.ApplicationSetStrategy{
						Type:        "RollingSync",
						RollingSync: &v1alpha1.ApplicationSetRolloutStrategy{},
					},
				},
				Status: v1alpha1.ApplicationSetStatus{
					ApplicationStatus: []v1alpha1.ApplicationSetApplicationStatus{
						{
							Application: "app1",
							Message:     "",
							Status:      "Pending",
							Step:        "1",
						},
					},
				},
			},
			apps: []v1alpha1.Application{
				{
					ObjectMeta: metav1.ObjectMeta{
						Name: "app1",
					},
					Status: v1alpha1.ApplicationStatus{
						Health: v1alpha1.HealthStatus{
							Status: health.HealthStatusHealthy,
						},
						OperationState: &v1alpha1.OperationState{
							Phase: common.OperationRunning,
						},
						Sync: v1alpha1.SyncStatus{
							Status: v1alpha1.SyncStatusCodeSynced,
						},
					},
				},
			},
			expectedAppStatus: []v1alpha1.ApplicationSetApplicationStatus{
				{
					Application: "app1",
					Message:     "Application resource became Progressing, updating status from Pending to Progressing.",
					Status:      "Progressing",
					Step:        "1",
				},
			},
		},
		{
			name: "progresses a progressing application to healthy",
			appSet: v1alpha1.ApplicationSet{
				ObjectMeta: metav1.ObjectMeta{
					Name:      "name",
					Namespace: "argocd",
				},
				Spec: v1alpha1.ApplicationSetSpec{
					Strategy: &v1alpha1.ApplicationSetStrategy{
						Type:        "RollingSync",
						RollingSync: &v1alpha1.ApplicationSetRolloutStrategy{},
					},
				},
				Status: v1alpha1.ApplicationSetStatus{
					ApplicationStatus: []v1alpha1.ApplicationSetApplicationStatus{
						{
							Application: "app1",
							Message:     "",
							Status:      "Progressing",
							Step:        "1",
						},
					},
				},
			},
			apps: []v1alpha1.Application{
				{
					ObjectMeta: metav1.ObjectMeta{
						Name: "app1",
					},
					Status: v1alpha1.ApplicationStatus{
						Health: v1alpha1.HealthStatus{
							Status: health.HealthStatusHealthy,
						},
						OperationState: &v1alpha1.OperationState{
							Phase: common.OperationSucceeded,
						},
						Sync: v1alpha1.SyncStatus{
							Status: v1alpha1.SyncStatusCodeSynced,
						},
					},
				},
			},
			expectedAppStatus: []v1alpha1.ApplicationSetApplicationStatus{
				{
					Application: "app1",
					Message:     "Application resource became Healthy, updating status from Progressing to Healthy.",
					Status:      "Healthy",
					Step:        "1",
				},
			},
		},
		{
			name: "progresses a waiting healthy application to healthy",
			appSet: v1alpha1.ApplicationSet{
				ObjectMeta: metav1.ObjectMeta{
					Name:      "name",
					Namespace: "argocd",
				},
				Spec: v1alpha1.ApplicationSetSpec{
					Strategy: &v1alpha1.ApplicationSetStrategy{
						Type:        "RollingSync",
						RollingSync: &v1alpha1.ApplicationSetRolloutStrategy{},
					},
				},
				Status: v1alpha1.ApplicationSetStatus{
					ApplicationStatus: []v1alpha1.ApplicationSetApplicationStatus{
						{
							Application: "app1",
							Message:     "",
							Status:      "Waiting",
							Step:        "1",
						},
					},
				},
			},
			apps: []v1alpha1.Application{
				{
					ObjectMeta: metav1.ObjectMeta{
						Name: "app1",
					},
					Status: v1alpha1.ApplicationStatus{
						Health: v1alpha1.HealthStatus{
							Status: health.HealthStatusHealthy,
						},
						OperationState: &v1alpha1.OperationState{
							Phase: common.OperationSucceeded,
						},
						Sync: v1alpha1.SyncStatus{
							Status: v1alpha1.SyncStatusCodeSynced,
						},
					},
				},
			},
			expectedAppStatus: []v1alpha1.ApplicationSetApplicationStatus{
				{
					Application: "app1",
					Message:     "Application resource is already Healthy, updating status from Waiting to Healthy.",
					Status:      "Healthy",
					Step:        "1",
				},
			},
		},
		{
			name: "progresses a new outofsync application in a later step to waiting",
<<<<<<< HEAD
			appSet: argov1alpha1.ApplicationSet{
=======
			appSet: v1alpha1.ApplicationSet{
>>>>>>> ecbb7aa0
				ObjectMeta: metav1.ObjectMeta{
					Name:      "name",
					Namespace: "argocd",
				},
<<<<<<< HEAD
				Spec: argov1alpha1.ApplicationSetSpec{
					Strategy: &argov1alpha1.ApplicationSetStrategy{
						Type:        "RollingSync",
						RollingSync: &argov1alpha1.ApplicationSetRolloutStrategy{},
					},
				},
			},
			apps: []argov1alpha1.Application{
=======
				Spec: v1alpha1.ApplicationSetSpec{
					Strategy: &v1alpha1.ApplicationSetStrategy{
						Type:        "RollingSync",
						RollingSync: &v1alpha1.ApplicationSetRolloutStrategy{},
					},
				},
			},
			apps: []v1alpha1.Application{
>>>>>>> ecbb7aa0
				{
					ObjectMeta: metav1.ObjectMeta{
						Name: "app1",
					},
<<<<<<< HEAD
					Status: argov1alpha1.ApplicationStatus{
						Health: argov1alpha1.HealthStatus{
							Status: health.HealthStatusHealthy,
						},
						OperationState: &argov1alpha1.OperationState{
							Phase: common.OperationSucceeded,
						},
						Sync: argov1alpha1.SyncStatus{
							Status: argov1alpha1.SyncStatusCodeOutOfSync,
=======
					Status: v1alpha1.ApplicationStatus{
						Health: v1alpha1.HealthStatus{
							Status: health.HealthStatusHealthy,
						},
						OperationState: &v1alpha1.OperationState{
							Phase: common.OperationSucceeded,
						},
						Sync: v1alpha1.SyncStatus{
							Status: v1alpha1.SyncStatusCodeOutOfSync,
>>>>>>> ecbb7aa0
						},
					},
				},
			},
			appStepMap: map[string]int{
				"app1": 1,
				"app2": 0,
			},
<<<<<<< HEAD
			expectedAppStatus: []argov1alpha1.ApplicationSetApplicationStatus{
=======
			expectedAppStatus: []v1alpha1.ApplicationSetApplicationStatus{
>>>>>>> ecbb7aa0
				{
					Application: "app1",
					Message:     "No Application status found, defaulting status to Waiting.",
					Status:      "Waiting",
					Step:        "2",
				},
			},
		},
		{
			name: "progresses a pending application with a successful sync to progressing",
<<<<<<< HEAD
			appSet: argov1alpha1.ApplicationSet{
=======
			appSet: v1alpha1.ApplicationSet{
>>>>>>> ecbb7aa0
				ObjectMeta: metav1.ObjectMeta{
					Name:      "name",
					Namespace: "argocd",
				},
<<<<<<< HEAD
				Spec: argov1alpha1.ApplicationSetSpec{
					Strategy: &argov1alpha1.ApplicationSetStrategy{
						Type:        "RollingSync",
						RollingSync: &argov1alpha1.ApplicationSetRolloutStrategy{},
					},
				},
				Status: argov1alpha1.ApplicationSetStatus{
					ApplicationStatus: []argov1alpha1.ApplicationSetApplicationStatus{
=======
				Spec: v1alpha1.ApplicationSetSpec{
					Strategy: &v1alpha1.ApplicationSetStrategy{
						Type:        "RollingSync",
						RollingSync: &v1alpha1.ApplicationSetRolloutStrategy{},
					},
				},
				Status: v1alpha1.ApplicationSetStatus{
					ApplicationStatus: []v1alpha1.ApplicationSetApplicationStatus{
>>>>>>> ecbb7aa0
						{
							Application: "app1",
							LastTransitionTime: &metav1.Time{
								Time: time.Now().Add(time.Duration(-1) * time.Minute),
							},
							Message: "",
							Status:  "Pending",
							Step:    "1",
						},
					},
				},
			},
<<<<<<< HEAD
			apps: []argov1alpha1.Application{
=======
			apps: []v1alpha1.Application{
>>>>>>> ecbb7aa0
				{
					ObjectMeta: metav1.ObjectMeta{
						Name: "app1",
					},
<<<<<<< HEAD
					Status: argov1alpha1.ApplicationStatus{
						Health: argov1alpha1.HealthStatus{
							Status: health.HealthStatusDegraded,
						},
						OperationState: &argov1alpha1.OperationState{
=======
					Status: v1alpha1.ApplicationStatus{
						Health: v1alpha1.HealthStatus{
							Status: health.HealthStatusDegraded,
						},
						OperationState: &v1alpha1.OperationState{
>>>>>>> ecbb7aa0
							Phase: common.OperationSucceeded,
							StartedAt: metav1.Time{
								Time: time.Now(),
							},
						},
<<<<<<< HEAD
						Sync: argov1alpha1.SyncStatus{
							Status: argov1alpha1.SyncStatusCodeSynced,
						},
					},
				},
			},
			expectedAppStatus: []argov1alpha1.ApplicationSetApplicationStatus{
=======
						Sync: v1alpha1.SyncStatus{
							Status: v1alpha1.SyncStatusCodeSynced,
						},
					},
				},
			},
			expectedAppStatus: []v1alpha1.ApplicationSetApplicationStatus{
>>>>>>> ecbb7aa0
				{
					Application: "app1",
					Message:     "Application resource completed a sync successfully, updating status from Pending to Progressing.",
					Status:      "Progressing",
					Step:        "1",
				},
			},
		},
		{
			name: "does not progresses a pending application with an old successful sync to progressing",
<<<<<<< HEAD
			appSet: argov1alpha1.ApplicationSet{
=======
			appSet: v1alpha1.ApplicationSet{
>>>>>>> ecbb7aa0
				ObjectMeta: metav1.ObjectMeta{
					Name:      "name",
					Namespace: "argocd",
				},
<<<<<<< HEAD
				Spec: argov1alpha1.ApplicationSetSpec{
					Strategy: &argov1alpha1.ApplicationSetStrategy{
						Type:        "RollingSync",
						RollingSync: &argov1alpha1.ApplicationSetRolloutStrategy{},
					},
				},
				Status: argov1alpha1.ApplicationSetStatus{
					ApplicationStatus: []argov1alpha1.ApplicationSetApplicationStatus{
=======
				Spec: v1alpha1.ApplicationSetSpec{
					Strategy: &v1alpha1.ApplicationSetStrategy{
						Type:        "RollingSync",
						RollingSync: &v1alpha1.ApplicationSetRolloutStrategy{},
					},
				},
				Status: v1alpha1.ApplicationSetStatus{
					ApplicationStatus: []v1alpha1.ApplicationSetApplicationStatus{
>>>>>>> ecbb7aa0
						{
							Application: "app1",
							LastTransitionTime: &metav1.Time{
								Time: time.Now().Add(time.Duration(-1) * time.Minute),
							},
							Message: "Application moved to Pending status, watching for the Application resource to start Progressing.",
							Status:  "Pending",
							Step:    "1",
						},
					},
				},
			},
<<<<<<< HEAD
			apps: []argov1alpha1.Application{
=======
			apps: []v1alpha1.Application{
>>>>>>> ecbb7aa0
				{
					ObjectMeta: metav1.ObjectMeta{
						Name: "app1",
					},
<<<<<<< HEAD
					Status: argov1alpha1.ApplicationStatus{
						Health: argov1alpha1.HealthStatus{
							Status: health.HealthStatusDegraded,
						},
						OperationState: &argov1alpha1.OperationState{
=======
					Status: v1alpha1.ApplicationStatus{
						Health: v1alpha1.HealthStatus{
							Status: health.HealthStatusDegraded,
						},
						OperationState: &v1alpha1.OperationState{
>>>>>>> ecbb7aa0
							Phase: common.OperationSucceeded,
							StartedAt: metav1.Time{
								Time: time.Now().Add(time.Duration(-2) * time.Minute),
							},
						},
<<<<<<< HEAD
						Sync: argov1alpha1.SyncStatus{
							Status: argov1alpha1.SyncStatusCodeSynced,
						},
					},
				},
			},
			expectedAppStatus: []argov1alpha1.ApplicationSetApplicationStatus{
=======
						Sync: v1alpha1.SyncStatus{
							Status: v1alpha1.SyncStatusCodeSynced,
						},
					},
				},
			},
			expectedAppStatus: []v1alpha1.ApplicationSetApplicationStatus{
>>>>>>> ecbb7aa0
				{
					Application: "app1",
					Message:     "Application moved to Pending status, watching for the Application resource to start Progressing.",
					Status:      "Pending",
					Step:        "1",
				},
			},
		},
	} {

		t.Run(cc.name, func(t *testing.T) {

			kubeclientset := kubefake.NewSimpleClientset([]runtime.Object{}...)
			argoDBMock := dbmocks.ArgoDB{}
			argoObjs := []runtime.Object{}

			client := fake.NewClientBuilder().WithScheme(scheme).WithObjects(&cc.appSet).Build()

			r := ApplicationSetReconciler{
				Client:           client,
				Scheme:           scheme,
				Recorder:         record.NewFakeRecorder(1),
				Generators:       map[string]generators.Generator{},
				ArgoDB:           &argoDBMock,
				ArgoAppClientset: appclientset.NewSimpleClientset(argoObjs...),
				KubeClientset:    kubeclientset,
			}

			appStatuses, err := r.updateApplicationSetApplicationStatus(context.TODO(), &cc.appSet, cc.apps, cc.appStepMap)

			// opt out of testing the LastTransitionTime is accurate
			for i := range appStatuses {
				appStatuses[i].LastTransitionTime = nil
			}

			assert.Equal(t, err, nil, "expected no errors, but errors occured")
			assert.Equal(t, cc.expectedAppStatus, appStatuses, "expected appStatuses did not match actual")
		})
	}
}

func TestUpdateApplicationSetApplicationStatusProgress(t *testing.T) {

	scheme := runtime.NewScheme()
	err := v1alpha1.AddToScheme(scheme)
	assert.Nil(t, err)

	err = v1alpha1.AddToScheme(scheme)
	assert.Nil(t, err)

	for _, cc := range []struct {
		name              string
		appSet            v1alpha1.ApplicationSet
		appSyncMap        map[string]bool
		appStepMap        map[string]int
		appMap            map[string]v1alpha1.Application
		expectedAppStatus []v1alpha1.ApplicationSetApplicationStatus
	}{
		{
			name: "handles an empty appSync and appStepMap",
			appSet: v1alpha1.ApplicationSet{
				ObjectMeta: metav1.ObjectMeta{
					Name:      "name",
					Namespace: "argocd",
				},
				Spec: v1alpha1.ApplicationSetSpec{
					Strategy: &v1alpha1.ApplicationSetStrategy{
						Type: "RollingSync",
						RollingSync: &v1alpha1.ApplicationSetRolloutStrategy{
							Steps: []v1alpha1.ApplicationSetRolloutStep{
								{
									MatchExpressions: []v1alpha1.ApplicationMatchExpression{},
								},
								{
									MatchExpressions: []v1alpha1.ApplicationMatchExpression{},
								},
							},
						},
					},
				},
				Status: v1alpha1.ApplicationSetStatus{
					ApplicationStatus: []v1alpha1.ApplicationSetApplicationStatus{},
				},
			},
			appSyncMap:        map[string]bool{},
			appStepMap:        map[string]int{},
			expectedAppStatus: []v1alpha1.ApplicationSetApplicationStatus{},
		},
		{
			name: "handles an empty strategy",
			appSet: v1alpha1.ApplicationSet{
				ObjectMeta: metav1.ObjectMeta{
					Name:      "name",
					Namespace: "argocd",
				},
				Spec: v1alpha1.ApplicationSetSpec{},
				Status: v1alpha1.ApplicationSetStatus{
					ApplicationStatus: []v1alpha1.ApplicationSetApplicationStatus{},
				},
			},
			appSyncMap:        map[string]bool{},
			appStepMap:        map[string]int{},
			expectedAppStatus: []v1alpha1.ApplicationSetApplicationStatus{},
		},
		{
			name: "handles an empty applicationset strategy",
			appSet: v1alpha1.ApplicationSet{
				ObjectMeta: metav1.ObjectMeta{
					Name:      "name",
					Namespace: "argocd",
				},
				Spec: v1alpha1.ApplicationSetSpec{
					Strategy: &v1alpha1.ApplicationSetStrategy{},
				},
				Status: v1alpha1.ApplicationSetStatus{
					ApplicationStatus: []v1alpha1.ApplicationSetApplicationStatus{},
				},
			},
			appSyncMap:        map[string]bool{},
			appStepMap:        map[string]int{},
			expectedAppStatus: []v1alpha1.ApplicationSetApplicationStatus{},
		},
		{
			name: "handles an appSyncMap with no existing statuses",
			appSet: v1alpha1.ApplicationSet{
				ObjectMeta: metav1.ObjectMeta{
					Name:      "name",
					Namespace: "argocd",
				},
				Status: v1alpha1.ApplicationSetStatus{
					ApplicationStatus: []v1alpha1.ApplicationSetApplicationStatus{},
				},
			},
			appSyncMap: map[string]bool{
				"app1": true,
				"app2": false,
			},
			appStepMap: map[string]int{
				"app1": 0,
				"app2": 1,
			},
			expectedAppStatus: []v1alpha1.ApplicationSetApplicationStatus{},
		},
		{
			name: "handles updating a RollingSync status from Waiting to Pending",
			appSet: v1alpha1.ApplicationSet{
				ObjectMeta: metav1.ObjectMeta{
					Name:      "name",
					Namespace: "argocd",
				},
				Spec: v1alpha1.ApplicationSetSpec{
					Strategy: &v1alpha1.ApplicationSetStrategy{
						Type: "RollingSync",
						RollingSync: &v1alpha1.ApplicationSetRolloutStrategy{
							Steps: []v1alpha1.ApplicationSetRolloutStep{
								{
									MatchExpressions: []v1alpha1.ApplicationMatchExpression{},
								},
								{
									MatchExpressions: []v1alpha1.ApplicationMatchExpression{},
								},
							},
						},
					},
				},
				Status: v1alpha1.ApplicationSetStatus{
					ApplicationStatus: []v1alpha1.ApplicationSetApplicationStatus{
						{
							Application: "app1",
							Message:     "Application is out of date with the current AppSet generation, setting status to Waiting.",
							Status:      "Waiting",
						},
					},
				},
			},
			appSyncMap: map[string]bool{
				"app1": true,
			},
			appStepMap: map[string]int{
				"app1": 0,
			},
			expectedAppStatus: []v1alpha1.ApplicationSetApplicationStatus{
				{
					Application:        "app1",
					LastTransitionTime: nil,
					Message:            "Application moved to Pending status, watching for the Application resource to start Progressing.",
					Status:             "Pending",
					Step:               "1",
				},
			},
		},
		{
			name: "does not update a RollingSync status if appSyncMap is false",
			appSet: v1alpha1.ApplicationSet{
				ObjectMeta: metav1.ObjectMeta{
					Name:      "name",
					Namespace: "argocd",
				},
				Spec: v1alpha1.ApplicationSetSpec{
					Strategy: &v1alpha1.ApplicationSetStrategy{
						Type: "RollingSync",
						RollingSync: &v1alpha1.ApplicationSetRolloutStrategy{
							Steps: []v1alpha1.ApplicationSetRolloutStep{
								{
									MatchExpressions: []v1alpha1.ApplicationMatchExpression{},
								},
								{
									MatchExpressions: []v1alpha1.ApplicationMatchExpression{},
								},
							},
						},
					},
				},
				Status: v1alpha1.ApplicationSetStatus{
					ApplicationStatus: []v1alpha1.ApplicationSetApplicationStatus{
						{
							Application: "app1",
							Message:     "Application is out of date with the current AppSet generation, setting status to Waiting.",
							Status:      "Waiting",
							Step:        "1",
						},
					},
				},
			},
			appSyncMap: map[string]bool{
				"app1": false,
			},
			appStepMap: map[string]int{
				"app1": 0,
			},
			expectedAppStatus: []v1alpha1.ApplicationSetApplicationStatus{
				{
					Application:        "app1",
					LastTransitionTime: nil,
					Message:            "Application is out of date with the current AppSet generation, setting status to Waiting.",
					Status:             "Waiting",
					Step:               "1",
				},
			},
		},
		{
			name: "does not update a status if status is not pending",
			appSet: v1alpha1.ApplicationSet{
				ObjectMeta: metav1.ObjectMeta{
					Name:      "name",
					Namespace: "argocd",
				},
				Spec: v1alpha1.ApplicationSetSpec{
					Strategy: &v1alpha1.ApplicationSetStrategy{
						Type: "RollingSync",
						RollingSync: &v1alpha1.ApplicationSetRolloutStrategy{
							Steps: []v1alpha1.ApplicationSetRolloutStep{
								{
									MatchExpressions: []v1alpha1.ApplicationMatchExpression{},
								},
								{
									MatchExpressions: []v1alpha1.ApplicationMatchExpression{},
								},
							},
						},
					},
				},
				Status: v1alpha1.ApplicationSetStatus{
					ApplicationStatus: []v1alpha1.ApplicationSetApplicationStatus{
						{
							Application: "app1",
							Message:     "Application Pending status timed out while waiting to become Progressing, reset status to Healthy.",
							Status:      "Healthy",
							Step:        "1",
						},
					},
				},
			},
			appSyncMap: map[string]bool{
				"app1": true,
			},
			appStepMap: map[string]int{
				"app1": 0,
			},
			expectedAppStatus: []v1alpha1.ApplicationSetApplicationStatus{
				{
					Application:        "app1",
					LastTransitionTime: nil,
					Message:            "Application Pending status timed out while waiting to become Progressing, reset status to Healthy.",
					Status:             "Healthy",
					Step:               "1",
				},
			},
		},
		{
			name: "does not update a status if maxUpdate has already been reached with RollingSync",
			appSet: v1alpha1.ApplicationSet{
				ObjectMeta: metav1.ObjectMeta{
					Name:      "name",
					Namespace: "argocd",
				},
				Spec: v1alpha1.ApplicationSetSpec{
					Strategy: &v1alpha1.ApplicationSetStrategy{
						Type: "RollingSync",
						RollingSync: &v1alpha1.ApplicationSetRolloutStrategy{
							Steps: []v1alpha1.ApplicationSetRolloutStep{
								{
									MatchExpressions: []v1alpha1.ApplicationMatchExpression{},
									MaxUpdate: &intstr.IntOrString{
										Type:   intstr.Int,
										IntVal: 3,
									},
								},
								{
									MatchExpressions: []v1alpha1.ApplicationMatchExpression{},
								},
							},
						},
					},
				},
				Status: v1alpha1.ApplicationSetStatus{
					ApplicationStatus: []v1alpha1.ApplicationSetApplicationStatus{
						{
							Application: "app1",
							Message:     "Application resource became Progressing, updating status from Pending to Progressing.",
							Status:      "Progressing",
							Step:        "1",
						},
						{
							Application: "app2",
							Message:     "Application is out of date with the current AppSet generation, setting status to Waiting.",
							Status:      "Waiting",
							Step:        "1",
						},
						{
							Application: "app3",
							Message:     "Application is out of date with the current AppSet generation, setting status to Waiting.",
							Status:      "Waiting",
							Step:        "1",
						},
						{
							Application: "app4",
							Message:     "Application moved to Pending status, watching for the Application resource to start Progressing.",
							Status:      "Pending",
							Step:        "1",
						},
					},
				},
			},
			appSyncMap: map[string]bool{
				"app1": true,
				"app2": true,
				"app3": true,
				"app4": true,
			},
			appStepMap: map[string]int{
				"app1": 0,
				"app2": 0,
				"app3": 0,
				"app4": 0,
			},
			appMap: map[string]v1alpha1.Application{
				"app1": {
					ObjectMeta: metav1.ObjectMeta{
						Name: "app1",
					},
					Status: v1alpha1.ApplicationStatus{
						Sync: v1alpha1.SyncStatus{
							Status: v1alpha1.SyncStatusCodeOutOfSync,
						},
					},
				},
				"app2": {
					ObjectMeta: metav1.ObjectMeta{
						Name: "app2",
					},
					Status: v1alpha1.ApplicationStatus{
						Sync: v1alpha1.SyncStatus{
							Status: v1alpha1.SyncStatusCodeOutOfSync,
						},
					},
				},
				"app3": {
					ObjectMeta: metav1.ObjectMeta{
						Name: "app3",
					},
					Status: v1alpha1.ApplicationStatus{
						Sync: v1alpha1.SyncStatus{
							Status: v1alpha1.SyncStatusCodeOutOfSync,
						},
					},
				},
				"app4": {
					ObjectMeta: metav1.ObjectMeta{
						Name: "app4",
					},
					Status: v1alpha1.ApplicationStatus{
						Sync: v1alpha1.SyncStatus{
							Status: v1alpha1.SyncStatusCodeOutOfSync,
						},
					},
				},
			},
			expectedAppStatus: []v1alpha1.ApplicationSetApplicationStatus{
				{
					Application:        "app1",
					LastTransitionTime: nil,
					Message:            "Application resource became Progressing, updating status from Pending to Progressing.",
					Status:             "Progressing",
					Step:               "1",
				},
				{
					Application:        "app2",
					LastTransitionTime: nil,
					Message:            "Application moved to Pending status, watching for the Application resource to start Progressing.",
					Status:             "Pending",
					Step:               "1",
				},
				{
					Application:        "app3",
					LastTransitionTime: nil,
					Message:            "Application is out of date with the current AppSet generation, setting status to Waiting.",
					Status:             "Waiting",
					Step:               "1",
				},
				{
					Application:        "app4",
					LastTransitionTime: nil,
					Message:            "Application moved to Pending status, watching for the Application resource to start Progressing.",
					Status:             "Pending",
					Step:               "1",
				},
			},
		},
		{
			name: "rounds down for maxUpdate set to percentage string",
			appSet: v1alpha1.ApplicationSet{
				ObjectMeta: metav1.ObjectMeta{
					Name:      "name",
					Namespace: "argocd",
				},
				Spec: v1alpha1.ApplicationSetSpec{
					Strategy: &v1alpha1.ApplicationSetStrategy{
						Type: "RollingSync",
						RollingSync: &v1alpha1.ApplicationSetRolloutStrategy{
							Steps: []v1alpha1.ApplicationSetRolloutStep{
								{
									MatchExpressions: []v1alpha1.ApplicationMatchExpression{},
									MaxUpdate: &intstr.IntOrString{
										Type:   intstr.String,
										StrVal: "50%",
									},
								},
								{
									MatchExpressions: []v1alpha1.ApplicationMatchExpression{},
								},
							},
						},
					},
				},
				Status: v1alpha1.ApplicationSetStatus{
					ApplicationStatus: []v1alpha1.ApplicationSetApplicationStatus{
						{
							Application: "app1",
							Message:     "Application is out of date with the current AppSet generation, setting status to Waiting.",
							Status:      "Waiting",
							Step:        "1",
						},
						{
							Application: "app2",
							Message:     "Application is out of date with the current AppSet generation, setting status to Waiting.",
							Status:      "Waiting",
							Step:        "1",
						},
						{
							Application: "app3",
							Message:     "Application is out of date with the current AppSet generation, setting status to Waiting.",
							Status:      "Waiting",
							Step:        "1",
						},
					},
				},
			},
			appSyncMap: map[string]bool{
				"app1": true,
				"app2": true,
				"app3": true,
			},
			appStepMap: map[string]int{
				"app1": 0,
				"app2": 0,
				"app3": 0,
			},
			expectedAppStatus: []v1alpha1.ApplicationSetApplicationStatus{
				{
					Application:        "app1",
					LastTransitionTime: nil,
					Message:            "Application moved to Pending status, watching for the Application resource to start Progressing.",
					Status:             "Pending",
					Step:               "1",
				},
				{
					Application:        "app2",
					LastTransitionTime: nil,
					Message:            "Application is out of date with the current AppSet generation, setting status to Waiting.",
					Status:             "Waiting",
					Step:               "1",
				},
				{
					Application:        "app3",
					LastTransitionTime: nil,
					Message:            "Application is out of date with the current AppSet generation, setting status to Waiting.",
					Status:             "Waiting",
					Step:               "1",
				},
			},
		},
		{
			name: "does not update any applications with maxUpdate set to 0",
			appSet: v1alpha1.ApplicationSet{
				ObjectMeta: metav1.ObjectMeta{
					Name:      "name",
					Namespace: "argocd",
				},
				Spec: v1alpha1.ApplicationSetSpec{
					Strategy: &v1alpha1.ApplicationSetStrategy{
						Type: "RollingSync",
						RollingSync: &v1alpha1.ApplicationSetRolloutStrategy{
							Steps: []v1alpha1.ApplicationSetRolloutStep{
								{
									MatchExpressions: []v1alpha1.ApplicationMatchExpression{},
									MaxUpdate: &intstr.IntOrString{
										Type:   intstr.Int,
										IntVal: 0,
									},
								},
								{
									MatchExpressions: []v1alpha1.ApplicationMatchExpression{},
								},
							},
						},
					},
				},
				Status: v1alpha1.ApplicationSetStatus{
					ApplicationStatus: []v1alpha1.ApplicationSetApplicationStatus{
						{
							Application: "app1",
							Message:     "Application is out of date with the current AppSet generation, setting status to Waiting.",
							Status:      "Waiting",
							Step:        "1",
						},
						{
							Application: "app2",
							Message:     "Application is out of date with the current AppSet generation, setting status to Waiting.",
							Status:      "Waiting",
							Step:        "1",
						},
						{
							Application: "app3",
							Message:     "Application is out of date with the current AppSet generation, setting status to Waiting.",
							Status:      "Waiting",
							Step:        "1",
						},
					},
				},
			},
			appSyncMap: map[string]bool{
				"app1": true,
				"app2": true,
				"app3": true,
			},
			appStepMap: map[string]int{
				"app1": 0,
				"app2": 0,
				"app3": 0,
			},
			expectedAppStatus: []v1alpha1.ApplicationSetApplicationStatus{
				{
					Application:        "app1",
					LastTransitionTime: nil,
					Message:            "Application is out of date with the current AppSet generation, setting status to Waiting.",
					Status:             "Waiting",
					Step:               "1",
				},
				{
					Application:        "app2",
					LastTransitionTime: nil,
					Message:            "Application is out of date with the current AppSet generation, setting status to Waiting.",
					Status:             "Waiting",
					Step:               "1",
				},
				{
					Application:        "app3",
					LastTransitionTime: nil,
					Message:            "Application is out of date with the current AppSet generation, setting status to Waiting.",
					Status:             "Waiting",
					Step:               "1",
				},
			},
		},
		{
			name: "updates all applications with maxUpdate set to 100%",
			appSet: v1alpha1.ApplicationSet{
				ObjectMeta: metav1.ObjectMeta{
					Name:      "name",
					Namespace: "argocd",
				},
				Spec: v1alpha1.ApplicationSetSpec{
					Strategy: &v1alpha1.ApplicationSetStrategy{
						Type: "RollingSync",
						RollingSync: &v1alpha1.ApplicationSetRolloutStrategy{
							Steps: []v1alpha1.ApplicationSetRolloutStep{
								{
									MatchExpressions: []v1alpha1.ApplicationMatchExpression{},
									MaxUpdate: &intstr.IntOrString{
										Type:   intstr.String,
										StrVal: "100%",
									},
								},
								{
									MatchExpressions: []v1alpha1.ApplicationMatchExpression{},
								},
							},
						},
					},
				},
				Status: v1alpha1.ApplicationSetStatus{
					ApplicationStatus: []v1alpha1.ApplicationSetApplicationStatus{
						{
							Application: "app1",
							Message:     "Application is out of date with the current AppSet generation, setting status to Waiting.",
							Status:      "Waiting",
							Step:        "1",
						},
						{
							Application: "app2",
							Message:     "Application is out of date with the current AppSet generation, setting status to Waiting.",
							Status:      "Waiting",
							Step:        "1",
						},
						{
							Application: "app3",
							Message:     "Application is out of date with the current AppSet generation, setting status to Waiting.",
							Status:      "Waiting",
							Step:        "1",
						},
					},
				},
			},
			appSyncMap: map[string]bool{
				"app1": true,
				"app2": true,
				"app3": true,
			},
			appStepMap: map[string]int{
				"app1": 0,
				"app2": 0,
				"app3": 0,
			},
			expectedAppStatus: []v1alpha1.ApplicationSetApplicationStatus{
				{
					Application:        "app1",
					LastTransitionTime: nil,
					Message:            "Application moved to Pending status, watching for the Application resource to start Progressing.",
					Status:             "Pending",
					Step:               "1",
				},
				{
					Application:        "app2",
					LastTransitionTime: nil,
					Message:            "Application moved to Pending status, watching for the Application resource to start Progressing.",
					Status:             "Pending",
					Step:               "1",
				},
				{
					Application:        "app3",
					LastTransitionTime: nil,
					Message:            "Application moved to Pending status, watching for the Application resource to start Progressing.",
					Status:             "Pending",
					Step:               "1",
				},
			},
		},
		{
			name: "updates at least 1 application with maxUpdate >0%",
			appSet: v1alpha1.ApplicationSet{
				ObjectMeta: metav1.ObjectMeta{
					Name:      "name",
					Namespace: "argocd",
				},
				Spec: v1alpha1.ApplicationSetSpec{
					Strategy: &v1alpha1.ApplicationSetStrategy{
						Type: "RollingSync",
						RollingSync: &v1alpha1.ApplicationSetRolloutStrategy{
							Steps: []v1alpha1.ApplicationSetRolloutStep{
								{
									MatchExpressions: []v1alpha1.ApplicationMatchExpression{},
									MaxUpdate: &intstr.IntOrString{
										Type:   intstr.String,
										StrVal: "1%",
									},
								},
								{
									MatchExpressions: []v1alpha1.ApplicationMatchExpression{},
								},
							},
						},
					},
				},
				Status: v1alpha1.ApplicationSetStatus{
					ApplicationStatus: []v1alpha1.ApplicationSetApplicationStatus{
						{
							Application: "app1",
							Message:     "Application is out of date with the current AppSet generation, setting status to Waiting.",
							Status:      "Waiting",
							Step:        "1",
						},
						{
							Application: "app2",
							Message:     "Application is out of date with the current AppSet generation, setting status to Waiting.",
							Status:      "Waiting",
							Step:        "1",
						},
						{
							Application: "app3",
							Message:     "Application is out of date with the current AppSet generation, setting status to Waiting.",
							Status:      "Waiting",
							Step:        "1",
						},
					},
				},
			},
			appSyncMap: map[string]bool{
				"app1": true,
				"app2": true,
				"app3": true,
			},
			appStepMap: map[string]int{
				"app1": 0,
				"app2": 0,
				"app3": 0,
			},
			expectedAppStatus: []v1alpha1.ApplicationSetApplicationStatus{
				{
					Application:        "app1",
					LastTransitionTime: nil,
					Message:            "Application moved to Pending status, watching for the Application resource to start Progressing.",
					Status:             "Pending",
					Step:               "1",
				},
				{
					Application:        "app2",
					LastTransitionTime: nil,
					Message:            "Application is out of date with the current AppSet generation, setting status to Waiting.",
					Status:             "Waiting",
					Step:               "1",
				},
				{
					Application:        "app3",
					LastTransitionTime: nil,
					Message:            "Application is out of date with the current AppSet generation, setting status to Waiting.",
					Status:             "Waiting",
					Step:               "1",
				},
			},
		},
	} {

		t.Run(cc.name, func(t *testing.T) {

			kubeclientset := kubefake.NewSimpleClientset([]runtime.Object{}...)
			argoDBMock := dbmocks.ArgoDB{}
			argoObjs := []runtime.Object{}

			client := fake.NewClientBuilder().WithScheme(scheme).WithObjects(&cc.appSet).Build()

			r := ApplicationSetReconciler{
				Client:           client,
				Scheme:           scheme,
				Recorder:         record.NewFakeRecorder(1),
				Generators:       map[string]generators.Generator{},
				ArgoDB:           &argoDBMock,
				ArgoAppClientset: appclientset.NewSimpleClientset(argoObjs...),
				KubeClientset:    kubeclientset,
			}

			appStatuses, err := r.updateApplicationSetApplicationStatusProgress(context.TODO(), &cc.appSet, cc.appSyncMap, cc.appStepMap, cc.appMap)

			// opt out of testing the LastTransitionTime is accurate
			for i := range appStatuses {
				appStatuses[i].LastTransitionTime = nil
			}

			assert.Equal(t, err, nil, "expected no errors, but errors occured")
			assert.Equal(t, cc.expectedAppStatus, appStatuses, "expected appStatuses did not match actual")
		})
	}
}

func TestOwnsHandler(t *testing.T) {
	// progressive syncs do not affect create, delete, or generic
	ownsHandler := getOwnsHandlerPredicates(true)
	assert.False(t, ownsHandler.CreateFunc(event.CreateEvent{}))
	assert.True(t, ownsHandler.DeleteFunc(event.DeleteEvent{}))
	assert.True(t, ownsHandler.GenericFunc(event.GenericEvent{}))
	ownsHandler = getOwnsHandlerPredicates(false)
	assert.False(t, ownsHandler.CreateFunc(event.CreateEvent{}))
	assert.True(t, ownsHandler.DeleteFunc(event.DeleteEvent{}))
	assert.True(t, ownsHandler.GenericFunc(event.GenericEvent{}))

	now := metav1.Now()
	type args struct {
		e                      event.UpdateEvent
		enableProgressiveSyncs bool
	}
	tests := []struct {
		name string
		args args
		want bool
	}{
		{name: "SameApplicationReconciledAtDiff", args: args{e: event.UpdateEvent{
			ObjectOld: &v1alpha1.Application{Status: v1alpha1.ApplicationStatus{ReconciledAt: &now}},
			ObjectNew: &v1alpha1.Application{Status: v1alpha1.ApplicationStatus{ReconciledAt: &now}},
		}}, want: false},
		{name: "SameApplicationResourceVersionDiff", args: args{e: event.UpdateEvent{
			ObjectOld: &v1alpha1.Application{ObjectMeta: metav1.ObjectMeta{
				ResourceVersion: "foo",
			}},
			ObjectNew: &v1alpha1.Application{ObjectMeta: metav1.ObjectMeta{
				ResourceVersion: "bar",
			}},
		}}, want: false},
		{name: "ApplicationHealthStatusDiff", args: args{e: event.UpdateEvent{
			ObjectOld: &v1alpha1.Application{Status: v1alpha1.ApplicationStatus{
				Health: v1alpha1.HealthStatus{
					Status: "Unknown",
				},
			}},
			ObjectNew: &v1alpha1.Application{Status: v1alpha1.ApplicationStatus{
				Health: v1alpha1.HealthStatus{
					Status: "Healthy",
				},
			}},
		},
			enableProgressiveSyncs: true,
		}, want: true},
		{name: "ApplicationSyncStatusDiff", args: args{e: event.UpdateEvent{
			ObjectOld: &v1alpha1.Application{Status: v1alpha1.ApplicationStatus{
				Sync: v1alpha1.SyncStatus{
					Status: "OutOfSync",
				},
			}},
			ObjectNew: &v1alpha1.Application{Status: v1alpha1.ApplicationStatus{
				Sync: v1alpha1.SyncStatus{
					Status: "Synced",
				},
			}},
		},
			enableProgressiveSyncs: true,
		}, want: true},
		{name: "ApplicationOperationStateDiff", args: args{e: event.UpdateEvent{
			ObjectOld: &v1alpha1.Application{Status: v1alpha1.ApplicationStatus{
				OperationState: &v1alpha1.OperationState{
					Phase: "foo",
				},
			}},
			ObjectNew: &v1alpha1.Application{Status: v1alpha1.ApplicationStatus{
				OperationState: &v1alpha1.OperationState{
					Phase: "bar",
				},
			}},
		},
			enableProgressiveSyncs: true,
		}, want: true},
		{name: "ApplicationOperationStartedAtDiff", args: args{e: event.UpdateEvent{
			ObjectOld: &v1alpha1.Application{Status: v1alpha1.ApplicationStatus{
				OperationState: &v1alpha1.OperationState{
					StartedAt: now,
				},
			}},
			ObjectNew: &v1alpha1.Application{Status: v1alpha1.ApplicationStatus{
				OperationState: &v1alpha1.OperationState{
					StartedAt: metav1.NewTime(now.Add(time.Minute * 1)),
				},
			}},
		},
			enableProgressiveSyncs: true,
		}, want: true},
		{name: "SameApplicationGeneration", args: args{e: event.UpdateEvent{
			ObjectOld: &v1alpha1.Application{ObjectMeta: metav1.ObjectMeta{
				Generation: 1,
			}},
			ObjectNew: &v1alpha1.Application{ObjectMeta: metav1.ObjectMeta{
				Generation: 2,
			}},
		}}, want: false},
		{name: "DifferentApplicationSpec", args: args{e: event.UpdateEvent{
			ObjectOld: &v1alpha1.Application{Spec: v1alpha1.ApplicationSpec{Project: "default"}},
			ObjectNew: &v1alpha1.Application{Spec: v1alpha1.ApplicationSpec{Project: "not-default"}},
		}}, want: true},
		{name: "DifferentApplicationLabels", args: args{e: event.UpdateEvent{
			ObjectOld: &v1alpha1.Application{ObjectMeta: metav1.ObjectMeta{Labels: map[string]string{"foo": "bar"}}},
			ObjectNew: &v1alpha1.Application{ObjectMeta: metav1.ObjectMeta{Labels: map[string]string{"bar": "foo"}}},
		}}, want: true},
		{name: "DifferentApplicationAnnotations", args: args{e: event.UpdateEvent{
			ObjectOld: &v1alpha1.Application{ObjectMeta: metav1.ObjectMeta{Annotations: map[string]string{"foo": "bar"}}},
			ObjectNew: &v1alpha1.Application{ObjectMeta: metav1.ObjectMeta{Annotations: map[string]string{"bar": "foo"}}},
		}}, want: true},
		{name: "DifferentApplicationFinalizers", args: args{e: event.UpdateEvent{
			ObjectOld: &v1alpha1.Application{ObjectMeta: metav1.ObjectMeta{Finalizers: []string{"argo"}}},
			ObjectNew: &v1alpha1.Application{ObjectMeta: metav1.ObjectMeta{Finalizers: []string{"none"}}},
		}}, want: true},
		{name: "NotAnAppOld", args: args{e: event.UpdateEvent{
			ObjectOld: &v1alpha1.AppProject{},
			ObjectNew: &v1alpha1.Application{ObjectMeta: metav1.ObjectMeta{Labels: map[string]string{"bar": "foo"}}},
		}}, want: false},
		{name: "NotAnAppNew", args: args{e: event.UpdateEvent{
			ObjectOld: &v1alpha1.Application{ObjectMeta: metav1.ObjectMeta{Labels: map[string]string{"foo": "bar"}}},
			ObjectNew: &v1alpha1.AppProject{},
		}}, want: false},
	}
	for _, tt := range tests {
		t.Run(tt.name, func(t *testing.T) {
			ownsHandler = getOwnsHandlerPredicates(tt.args.enableProgressiveSyncs)
			assert.Equalf(t, tt.want, ownsHandler.UpdateFunc(tt.args.e), "UpdateFunc(%v)", tt.args.e)
		})
	}
}<|MERGE_RESOLUTION|>--- conflicted
+++ resolved
@@ -129,14 +129,11 @@
 		},
 	} {
 		cc := c
-<<<<<<< HEAD
-=======
 		app := v1alpha1.Application{
 			ObjectMeta: metav1.ObjectMeta{
 				Name: "test",
 			},
 		}
->>>>>>> ecbb7aa0
 
 		t.Run(cc.name, func(t *testing.T) {
 
@@ -171,11 +168,6 @@
 						rendererMock.On("RenderTemplateParams", getTempApplication(cc.template), p, false).
 							Return(nil, cc.rendererError)
 					} else {
-						app := argov1alpha1.Application{
-							ObjectMeta: metav1.ObjectMeta{
-								Name: p["name"].(string),
-							},
-						}
 						rendererMock.On("RenderTemplateParams", getTempApplication(cc.template), p, false).
 							Return(&app, nil)
 						expectedApps = append(expectedApps, app)
@@ -3623,17 +3615,10 @@
 
 	for _, cc := range []struct {
 		name              string
-<<<<<<< HEAD
-		appSet            argov1alpha1.ApplicationSet
-		apps              []argov1alpha1.Application
-		appStepMap        map[string]int
-		expectedAppStatus []argov1alpha1.ApplicationSetApplicationStatus
-=======
 		appSet            v1alpha1.ApplicationSet
 		apps              []v1alpha1.Application
 		appStepMap        map[string]int
 		expectedAppStatus []v1alpha1.ApplicationSetApplicationStatus
->>>>>>> ecbb7aa0
 	}{
 		{
 			name: "handles a nil list of statuses and no applications",
@@ -3980,25 +3965,11 @@
 		},
 		{
 			name: "progresses a new outofsync application in a later step to waiting",
-<<<<<<< HEAD
-			appSet: argov1alpha1.ApplicationSet{
-=======
-			appSet: v1alpha1.ApplicationSet{
->>>>>>> ecbb7aa0
+			appSet: v1alpha1.ApplicationSet{
 				ObjectMeta: metav1.ObjectMeta{
 					Name:      "name",
 					Namespace: "argocd",
 				},
-<<<<<<< HEAD
-				Spec: argov1alpha1.ApplicationSetSpec{
-					Strategy: &argov1alpha1.ApplicationSetStrategy{
-						Type:        "RollingSync",
-						RollingSync: &argov1alpha1.ApplicationSetRolloutStrategy{},
-					},
-				},
-			},
-			apps: []argov1alpha1.Application{
-=======
 				Spec: v1alpha1.ApplicationSetSpec{
 					Strategy: &v1alpha1.ApplicationSetStrategy{
 						Type:        "RollingSync",
@@ -4007,22 +3978,10 @@
 				},
 			},
 			apps: []v1alpha1.Application{
->>>>>>> ecbb7aa0
 				{
 					ObjectMeta: metav1.ObjectMeta{
 						Name: "app1",
 					},
-<<<<<<< HEAD
-					Status: argov1alpha1.ApplicationStatus{
-						Health: argov1alpha1.HealthStatus{
-							Status: health.HealthStatusHealthy,
-						},
-						OperationState: &argov1alpha1.OperationState{
-							Phase: common.OperationSucceeded,
-						},
-						Sync: argov1alpha1.SyncStatus{
-							Status: argov1alpha1.SyncStatusCodeOutOfSync,
-=======
 					Status: v1alpha1.ApplicationStatus{
 						Health: v1alpha1.HealthStatus{
 							Status: health.HealthStatusHealthy,
@@ -4032,7 +3991,6 @@
 						},
 						Sync: v1alpha1.SyncStatus{
 							Status: v1alpha1.SyncStatusCodeOutOfSync,
->>>>>>> ecbb7aa0
 						},
 					},
 				},
@@ -4041,11 +3999,7 @@
 				"app1": 1,
 				"app2": 0,
 			},
-<<<<<<< HEAD
-			expectedAppStatus: []argov1alpha1.ApplicationSetApplicationStatus{
-=======
 			expectedAppStatus: []v1alpha1.ApplicationSetApplicationStatus{
->>>>>>> ecbb7aa0
 				{
 					Application: "app1",
 					Message:     "No Application status found, defaulting status to Waiting.",
@@ -4056,25 +4010,11 @@
 		},
 		{
 			name: "progresses a pending application with a successful sync to progressing",
-<<<<<<< HEAD
-			appSet: argov1alpha1.ApplicationSet{
-=======
-			appSet: v1alpha1.ApplicationSet{
->>>>>>> ecbb7aa0
+			appSet: v1alpha1.ApplicationSet{
 				ObjectMeta: metav1.ObjectMeta{
 					Name:      "name",
 					Namespace: "argocd",
 				},
-<<<<<<< HEAD
-				Spec: argov1alpha1.ApplicationSetSpec{
-					Strategy: &argov1alpha1.ApplicationSetStrategy{
-						Type:        "RollingSync",
-						RollingSync: &argov1alpha1.ApplicationSetRolloutStrategy{},
-					},
-				},
-				Status: argov1alpha1.ApplicationSetStatus{
-					ApplicationStatus: []argov1alpha1.ApplicationSetApplicationStatus{
-=======
 				Spec: v1alpha1.ApplicationSetSpec{
 					Strategy: &v1alpha1.ApplicationSetStrategy{
 						Type:        "RollingSync",
@@ -4083,7 +4023,6 @@
 				},
 				Status: v1alpha1.ApplicationSetStatus{
 					ApplicationStatus: []v1alpha1.ApplicationSetApplicationStatus{
->>>>>>> ecbb7aa0
 						{
 							Application: "app1",
 							LastTransitionTime: &metav1.Time{
@@ -4096,42 +4035,21 @@
 					},
 				},
 			},
-<<<<<<< HEAD
-			apps: []argov1alpha1.Application{
-=======
 			apps: []v1alpha1.Application{
->>>>>>> ecbb7aa0
 				{
 					ObjectMeta: metav1.ObjectMeta{
 						Name: "app1",
 					},
-<<<<<<< HEAD
-					Status: argov1alpha1.ApplicationStatus{
-						Health: argov1alpha1.HealthStatus{
-							Status: health.HealthStatusDegraded,
-						},
-						OperationState: &argov1alpha1.OperationState{
-=======
 					Status: v1alpha1.ApplicationStatus{
 						Health: v1alpha1.HealthStatus{
 							Status: health.HealthStatusDegraded,
 						},
 						OperationState: &v1alpha1.OperationState{
->>>>>>> ecbb7aa0
 							Phase: common.OperationSucceeded,
 							StartedAt: metav1.Time{
 								Time: time.Now(),
 							},
 						},
-<<<<<<< HEAD
-						Sync: argov1alpha1.SyncStatus{
-							Status: argov1alpha1.SyncStatusCodeSynced,
-						},
-					},
-				},
-			},
-			expectedAppStatus: []argov1alpha1.ApplicationSetApplicationStatus{
-=======
 						Sync: v1alpha1.SyncStatus{
 							Status: v1alpha1.SyncStatusCodeSynced,
 						},
@@ -4139,7 +4057,6 @@
 				},
 			},
 			expectedAppStatus: []v1alpha1.ApplicationSetApplicationStatus{
->>>>>>> ecbb7aa0
 				{
 					Application: "app1",
 					Message:     "Application resource completed a sync successfully, updating status from Pending to Progressing.",
@@ -4150,25 +4067,11 @@
 		},
 		{
 			name: "does not progresses a pending application with an old successful sync to progressing",
-<<<<<<< HEAD
-			appSet: argov1alpha1.ApplicationSet{
-=======
-			appSet: v1alpha1.ApplicationSet{
->>>>>>> ecbb7aa0
+			appSet: v1alpha1.ApplicationSet{
 				ObjectMeta: metav1.ObjectMeta{
 					Name:      "name",
 					Namespace: "argocd",
 				},
-<<<<<<< HEAD
-				Spec: argov1alpha1.ApplicationSetSpec{
-					Strategy: &argov1alpha1.ApplicationSetStrategy{
-						Type:        "RollingSync",
-						RollingSync: &argov1alpha1.ApplicationSetRolloutStrategy{},
-					},
-				},
-				Status: argov1alpha1.ApplicationSetStatus{
-					ApplicationStatus: []argov1alpha1.ApplicationSetApplicationStatus{
-=======
 				Spec: v1alpha1.ApplicationSetSpec{
 					Strategy: &v1alpha1.ApplicationSetStrategy{
 						Type:        "RollingSync",
@@ -4177,7 +4080,6 @@
 				},
 				Status: v1alpha1.ApplicationSetStatus{
 					ApplicationStatus: []v1alpha1.ApplicationSetApplicationStatus{
->>>>>>> ecbb7aa0
 						{
 							Application: "app1",
 							LastTransitionTime: &metav1.Time{
@@ -4190,42 +4092,21 @@
 					},
 				},
 			},
-<<<<<<< HEAD
-			apps: []argov1alpha1.Application{
-=======
 			apps: []v1alpha1.Application{
->>>>>>> ecbb7aa0
 				{
 					ObjectMeta: metav1.ObjectMeta{
 						Name: "app1",
 					},
-<<<<<<< HEAD
-					Status: argov1alpha1.ApplicationStatus{
-						Health: argov1alpha1.HealthStatus{
-							Status: health.HealthStatusDegraded,
-						},
-						OperationState: &argov1alpha1.OperationState{
-=======
 					Status: v1alpha1.ApplicationStatus{
 						Health: v1alpha1.HealthStatus{
 							Status: health.HealthStatusDegraded,
 						},
 						OperationState: &v1alpha1.OperationState{
->>>>>>> ecbb7aa0
 							Phase: common.OperationSucceeded,
 							StartedAt: metav1.Time{
 								Time: time.Now().Add(time.Duration(-2) * time.Minute),
 							},
 						},
-<<<<<<< HEAD
-						Sync: argov1alpha1.SyncStatus{
-							Status: argov1alpha1.SyncStatusCodeSynced,
-						},
-					},
-				},
-			},
-			expectedAppStatus: []argov1alpha1.ApplicationSetApplicationStatus{
-=======
 						Sync: v1alpha1.SyncStatus{
 							Status: v1alpha1.SyncStatusCodeSynced,
 						},
@@ -4233,7 +4114,6 @@
 				},
 			},
 			expectedAppStatus: []v1alpha1.ApplicationSetApplicationStatus{
->>>>>>> ecbb7aa0
 				{
 					Application: "app1",
 					Message:     "Application moved to Pending status, watching for the Application resource to start Progressing.",
