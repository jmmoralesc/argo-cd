--- conflicted
+++ resolved
@@ -538,7 +538,14 @@
 	return res, applicationSetReason, firstError
 }
 
-<<<<<<< HEAD
+func ignoreNotAllowedNamespaces(namespaces []string) predicate.Predicate {
+	return predicate.Funcs{
+		CreateFunc: func(e event.CreateEvent) bool {
+			return glob.MatchStringInList(namespaces, e.Object.GetNamespace(), false)
+		},
+	}
+}
+
 func appControllerIndexer(rawObj client.Object) []string {
 	// grab the Application object, extract the owner...
 	app := rawObj.(*argov1alpha1.Application)
@@ -550,28 +557,6 @@
 	if owner.APIVersion != argov1alpha1.SchemeGroupVersion.String() || owner.Kind != "ApplicationSet" {
 		return nil
 	}
-=======
-func ignoreNotAllowedNamespaces(namespaces []string) predicate.Predicate {
-	return predicate.Funcs{
-		CreateFunc: func(e event.CreateEvent) bool {
-			return glob.MatchStringInList(namespaces, e.Object.GetNamespace(), false)
-		},
-	}
-}
-
-func (r *ApplicationSetReconciler) SetupWithManager(mgr ctrl.Manager, enableProgressiveSyncs bool, maxConcurrentReconciliations int) error {
-	if err := mgr.GetFieldIndexer().IndexField(context.TODO(), &argov1alpha1.Application{}, ".metadata.controller", func(rawObj client.Object) []string {
-		// grab the job object, extract the owner...
-		app := rawObj.(*argov1alpha1.Application)
-		owner := metav1.GetControllerOf(app)
-		if owner == nil {
-			return nil
-		}
-		// ...make sure it's a application set...
-		if owner.APIVersion != argov1alpha1.SchemeGroupVersion.String() || owner.Kind != "ApplicationSet" {
-			return nil
-		}
->>>>>>> ab9fc971
 
 	// ...and if so, return it
 	return []string{owner.Name}
