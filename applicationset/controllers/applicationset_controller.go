--- conflicted
+++ resolved
@@ -131,13 +131,8 @@
 	// Log a warning if there are unrecognized generators
 	_ = utils.CheckInvalidGenerators(&applicationSetInfo)
 	// desiredApplications is the main list of all expected Applications from all generators in this appset.
-<<<<<<< HEAD
-	desiredApplications, applicationSetReason, err := template.GenerateApplications(logCtx, applicationSetInfo, r.Generators, r.Renderer)
-	if err != nil {
-=======
-	desiredApplications, applicationSetReason, generatorsErr := r.generateApplications(logCtx, applicationSetInfo)
+	desiredApplications, applicationSetReason, generatorsErr := template.GenerateApplications(logCtx, applicationSetInfo, r.Generators, r.Renderer)
 	if generatorsErr != nil {
->>>>>>> 55416adf
 		_ = r.setApplicationSetStatusCondition(ctx,
 			&applicationSetInfo,
 			argov1alpha1.ApplicationSetCondition{
