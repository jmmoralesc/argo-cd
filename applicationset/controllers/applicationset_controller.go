--- conflicted
+++ resolved
@@ -171,11 +171,7 @@
 	if r.EnableProgressiveSyncs {
 		if applicationSetInfo.Spec.Strategy == nil && len(applicationSetInfo.Status.ApplicationStatus) > 0 {
 			// If appset used progressive sync but stopped, clean up the progressive sync application statuses
-<<<<<<< HEAD
-			log.Infof("Removing %v unnecessary AppStatus entries from ApplicationSet %v", len(applicationSetInfo.Status.ApplicationStatus), applicationSetInfo.Name)
-=======
 			logCtx.Infof("Removing %v unnecessary AppStatus entries from ApplicationSet %v", len(applicationSetInfo.Status.ApplicationStatus), applicationSetInfo.Name)
->>>>>>> f5d63a5c
 
 			err := r.setAppSetApplicationStatus(ctx, logCtx, &applicationSetInfo, []argov1alpha1.ApplicationSetApplicationStatus{})
 			if err != nil {
@@ -735,8 +731,6 @@
 		}
 		r.updateCache(ctx, found, appLog)
 
-<<<<<<< HEAD
-=======
 		if action != controllerutil.OperationResultNone {
 			// Don't pollute etcd with "unchanged Application" events
 			r.Recorder.Eventf(&applicationSet, corev1.EventTypeNormal, fmt.Sprint(action), "%s Application %q", action, generatedApp.Name)
@@ -750,7 +744,6 @@
 	return firstError
 }
 
->>>>>>> f5d63a5c
 // createInCluster will filter from the desiredApplications only the application that needs to be created
 // Then it will call createOrUpdateInCluster to do the actual create
 func (r *ApplicationSetReconciler) createInCluster(ctx context.Context, logCtx *log.Entry, applicationSet argov1alpha1.ApplicationSet, desiredApplications []argov1alpha1.Application) error {
