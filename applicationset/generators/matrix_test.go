package generators

import (
	"context"
	"testing"
	"time"

	"github.com/stretchr/testify/require"
	corev1 "k8s.io/api/core/v1"
	metav1 "k8s.io/apimachinery/pkg/apis/meta/v1"
	"k8s.io/apimachinery/pkg/runtime"
	kubefake "k8s.io/client-go/kubernetes/fake"
	"sigs.k8s.io/controller-runtime/pkg/client"
	"sigs.k8s.io/controller-runtime/pkg/client/fake"

	"github.com/argoproj/argo-cd/v2/applicationset/services/mocks"

	"github.com/stretchr/testify/assert"
	"github.com/stretchr/testify/mock"
	apiextensionsv1 "k8s.io/apiextensions-apiserver/pkg/apis/apiextensions/v1"

	argoprojiov1alpha1 "github.com/argoproj/argo-cd/v2/pkg/apis/application/v1alpha1"
)

func TestMatrixGenerate(t *testing.T) {

	gitGenerator := &argoprojiov1alpha1.GitGenerator{
		RepoURL:     "RepoURL",
		Revision:    "Revision",
		Directories: []argoprojiov1alpha1.GitDirectoryGeneratorItem{{Path: "*"}},
	}

	listGenerator := &argoprojiov1alpha1.ListGenerator{
		Elements: []apiextensionsv1.JSON{{Raw: []byte(`{"cluster": "Cluster","url": "Url", "templated": "test-{{path.basenameNormalized}}"}`)}},
	}

	listGenerator1 := &argoprojiov1alpha1.ListGenerator{
		Elements: []apiextensionsv1.JSON{{Raw: []byte(`{"templated1": "test-{{path.basenameNormalized}}"}`)}},
	}

	testCases := []struct {
		name           string
		baseGenerators []argoprojiov1alpha1.ApplicationSetNestedGenerator
		expectedErr    error
		expected       []map[string]interface{}
	}{
		{
			name: "happy flow - generate params",
			baseGenerators: []argoprojiov1alpha1.ApplicationSetNestedGenerator{
				{
					Git: gitGenerator,
				},
				{
					List: listGenerator,
				},
				{
					List: listGenerator1,
				},
			},
			expected: []map[string]interface{}{
				{"path": "app1", "path.basename": "app1", "path.basenameNormalized": "app1", "cluster": "Cluster", "url": "Url", "templated": "test-app1", "templated1": "test-app1"},
				{"path": "app2", "path.basename": "app2", "path.basenameNormalized": "app2", "cluster": "Cluster", "url": "Url", "templated": "test-app2", "templated1": "test-app2"},
			},
		},
		{
			name: "happy flow - generate params from two lists",
			baseGenerators: []argoprojiov1alpha1.ApplicationSetNestedGenerator{
				{
					List: &argoprojiov1alpha1.ListGenerator{
						Elements: []apiextensionsv1.JSON{
							{Raw: []byte(`{"a": "1"}`)},
							{Raw: []byte(`{"a": "2"}`)},
						},
					},
				},
				{
					List: &argoprojiov1alpha1.ListGenerator{
						Elements: []apiextensionsv1.JSON{
							{Raw: []byte(`{"b": "1"}`)},
							{Raw: []byte(`{"b": "2"}`)},
						},
					},
				},
			},
			expected: []map[string]interface{}{
				{"a": "1", "b": "1"},
				{"a": "1", "b": "2"},
				{"a": "2", "b": "1"},
				{"a": "2", "b": "2"},
			},
		},
		{
			name: "happy flow - generate params from three lists",
			baseGenerators: []argoprojiov1alpha1.ApplicationSetNestedGenerator{
				{
					List: &argoprojiov1alpha1.ListGenerator{
						Elements: []apiextensionsv1.JSON{
							{Raw: []byte(`{"a": "1"}`)},
							{Raw: []byte(`{"a": "2"}`)},
						},
					},
				},
				{
					List: &argoprojiov1alpha1.ListGenerator{
						Elements: []apiextensionsv1.JSON{
							{Raw: []byte(`{"b": "1"}`)},
							{Raw: []byte(`{"b": "2"}`)},
						},
					},
				},
				{
					List: &argoprojiov1alpha1.ListGenerator{
						Elements: []apiextensionsv1.JSON{
							{Raw: []byte(`{"c": "1"}`)},
							{Raw: []byte(`{"c": "2"}`)},
						},
					},
				},
			},
			expected: []map[string]interface{}{
				{"a": "1", "b": "1", "c": "1"},
				{"a": "1", "b": "1", "c": "2"},
				{"a": "1", "b": "2", "c": "1"},
				{"a": "1", "b": "2", "c": "2"},
				{"a": "2", "b": "1", "c": "1"},
				{"a": "2", "b": "1", "c": "2"},
				{"a": "2", "b": "2", "c": "1"},
				{"a": "2", "b": "2", "c": "2"},
			},
		},
		{
			name: "returns error if there is less than two base generators",
			baseGenerators: []argoprojiov1alpha1.ApplicationSetNestedGenerator{
				{
					Git: gitGenerator,
				},
			},
			expectedErr: ErrLessThanTwoGenerators,
		},
		{
			name: "returns error if there is more than one inner generator in the first base generator",
			baseGenerators: []argoprojiov1alpha1.ApplicationSetNestedGenerator{
				{
					Git:  gitGenerator,
					List: listGenerator,
				},
				{
					Git: gitGenerator,
				},
			},
			expectedErr: ErrMoreThenOneInnerGenerators,
		},
		{
			name: "returns error if there is more than one inner generator in the second base generator",
			baseGenerators: []argoprojiov1alpha1.ApplicationSetNestedGenerator{
				{
					List: listGenerator,
				},
				{
					Git:  gitGenerator,
					List: listGenerator,
				},
			},
			expectedErr: ErrMoreThenOneInnerGenerators,
		},
	}

	for _, testCase := range testCases {
		testCaseCopy := testCase // Since tests may run in parallel

		t.Run(testCaseCopy.name, func(t *testing.T) {
			genMock := &generatorMock{}
			appSet := &argoprojiov1alpha1.ApplicationSet{
				ObjectMeta: metav1.ObjectMeta{
					Name: "set",
				},
				Spec: argoprojiov1alpha1.ApplicationSetSpec{},
			}

			for _, g := range testCaseCopy.baseGenerators {

				gitGeneratorSpec := argoprojiov1alpha1.ApplicationSetGenerator{
					Git:  g.Git,
					List: g.List,
				}
				genMock.On("GenerateParams", mock.AnythingOfType("*v1alpha1.ApplicationSetGenerator"), appSet).Return([]map[string]interface{}{
					{
						"path":                    "app1",
						"path.basename":           "app1",
						"path.basenameNormalized": "app1",
					},
					{
						"path":                    "app2",
						"path.basename":           "app2",
						"path.basenameNormalized": "app2",
					},
				}, nil)

				genMock.On("GetTemplate", &gitGeneratorSpec).
					Return(&argoprojiov1alpha1.ApplicationSetTemplate{})
			}

			var matrixGenerator = NewMatrixGenerator(
				map[string]Generator{
					"Git":  genMock,
					"List": &ListGenerator{},
				}, 0,
			)

			got, err := matrixGenerator.GenerateParams(&argoprojiov1alpha1.ApplicationSetGenerator{
				Matrix: &argoprojiov1alpha1.MatrixGenerator{
					Generators: testCaseCopy.baseGenerators,
					Template:   argoprojiov1alpha1.ApplicationSetTemplate{},
				},
			}, appSet)

			if testCaseCopy.expectedErr != nil {
				assert.ErrorIs(t, err, testCaseCopy.expectedErr)
			} else {
				assert.NoError(t, err)
				assert.Equal(t, testCaseCopy.expected, got)
			}

		})

	}
}

func TestMatrixGenerateGoTemplate(t *testing.T) {

	gitGenerator := &argoprojiov1alpha1.GitGenerator{
		RepoURL:     "RepoURL",
		Revision:    "Revision",
		Directories: []argoprojiov1alpha1.GitDirectoryGeneratorItem{{Path: "*"}},
	}

	listGenerator := &argoprojiov1alpha1.ListGenerator{
		Elements: []apiextensionsv1.JSON{{Raw: []byte(`{"cluster": "Cluster","url": "Url"}`)}},
	}

	listGenerator1 := &argoprojiov1alpha1.ListGenerator{
		Elements: []apiextensionsv1.JSON{{Raw: []byte(`{"templated": "test-{{.path.basenameNormalized}}"}`)}},
	}

	testCases := []struct {
		name           string
		baseGenerators []argoprojiov1alpha1.ApplicationSetNestedGenerator
		expectedErr    error
		expected       []map[string]interface{}
	}{
		{
			name: "happy flow - generate params",
			baseGenerators: []argoprojiov1alpha1.ApplicationSetNestedGenerator{
				{
					Git: gitGenerator,
				},
				{
					List: listGenerator,
				},
				{
					List: listGenerator1,
				},
			},
			expected: []map[string]interface{}{
				{
					"path": map[string]string{
						"path":               "app1",
						"basename":           "app1",
						"basenameNormalized": "app1",
					},
					"cluster":   "Cluster",
					"url":       "Url",
					"templated": "test-app1",
				},
				{
					"path": map[string]string{
						"path":               "app2",
						"basename":           "app2",
						"basenameNormalized": "app2",
					},
					"cluster":   "Cluster",
					"url":       "Url",
					"templated": "test-app2",
				},
			},
		},
		{
			name: "happy flow - generate params from two lists",
			baseGenerators: []argoprojiov1alpha1.ApplicationSetNestedGenerator{
				{
					List: &argoprojiov1alpha1.ListGenerator{
						Elements: []apiextensionsv1.JSON{
							{Raw: []byte(`{"a": "1"}`)},
							{Raw: []byte(`{"a": "2"}`)},
						},
					},
				},
				{
					List: &argoprojiov1alpha1.ListGenerator{
						Elements: []apiextensionsv1.JSON{
							{Raw: []byte(`{"b": "1"}`)},
							{Raw: []byte(`{"b": "2"}`)},
						},
					},
				},
			},
			expected: []map[string]interface{}{
				{"a": "1", "b": "1"},
				{"a": "1", "b": "2"},
				{"a": "2", "b": "1"},
				{"a": "2", "b": "2"},
			},
		},
		{
<<<<<<< HEAD
			name: "happy flow - generate params from three lists",
=======
			name: "parameter override: first list elements take precedence",
			baseGenerators: []argoprojiov1alpha1.ApplicationSetNestedGenerator{
				{
					List: &argoprojiov1alpha1.ListGenerator{
						Elements: []apiextensionsv1.JSON{
							{Raw: []byte(`{"booleanFalse": false, "booleanTrue": true, "stringFalse": "false", "stringTrue": "true"}`)},
						},
					},
				},
				{
					List: &argoprojiov1alpha1.ListGenerator{
						Elements: []apiextensionsv1.JSON{
							{Raw: []byte(`{"booleanFalse": true, "booleanTrue": false, "stringFalse": "true", "stringTrue": "false"}`)},
						},
					},
				},
			},
			expected: []map[string]interface{}{
				{"booleanFalse": false, "booleanTrue": true, "stringFalse": "false", "stringTrue": "true"},
			},
		},
		{
			name: "returns error if there is less than two base generators",
>>>>>>> fed45069
			baseGenerators: []argoprojiov1alpha1.ApplicationSetNestedGenerator{
				{
					List: &argoprojiov1alpha1.ListGenerator{
						Elements: []apiextensionsv1.JSON{
							{Raw: []byte(`{"a": "1"}`)},
							{Raw: []byte(`{"a": "2"}`)},
						},
					},
				},
				{
					List: &argoprojiov1alpha1.ListGenerator{
						Elements: []apiextensionsv1.JSON{
							{Raw: []byte(`{"b": "1"}`)},
							{Raw: []byte(`{"b": "2"}`)},
						},
					},
				},
				{
					List: &argoprojiov1alpha1.ListGenerator{
						Elements: []apiextensionsv1.JSON{
							{Raw: []byte(`{"c": "1"}`)},
							{Raw: []byte(`{"c": "2"}`)},
						},
					},
				},
			},
			expected: []map[string]interface{}{
				{"a": "1", "b": "1", "c": "1"},
				{"a": "1", "b": "1", "c": "2"},
				{"a": "1", "b": "2", "c": "1"},
				{"a": "1", "b": "2", "c": "2"},
				{"a": "2", "b": "1", "c": "1"},
				{"a": "2", "b": "1", "c": "2"},
				{"a": "2", "b": "2", "c": "1"},
				{"a": "2", "b": "2", "c": "2"},
			},
		},
		{
			name: "returns error if there is less than two base generators",
			baseGenerators: []argoprojiov1alpha1.ApplicationSetNestedGenerator{
				{
					Git: gitGenerator,
				},
			},
			expectedErr: ErrLessThanTwoGenerators,
		},
		{
			name: "returns error if there is more than one inner generator in the first base generator",
			baseGenerators: []argoprojiov1alpha1.ApplicationSetNestedGenerator{
				{
					Git:  gitGenerator,
					List: listGenerator,
				},
				{
					Git: gitGenerator,
				},
			},
			expectedErr: ErrMoreThenOneInnerGenerators,
		},
		{
			name: "returns error if there is more than one inner generator in the second base generator",
			baseGenerators: []argoprojiov1alpha1.ApplicationSetNestedGenerator{
				{
					List: listGenerator,
				},
				{
					Git:  gitGenerator,
					List: listGenerator,
				},
			},
			expectedErr: ErrMoreThenOneInnerGenerators,
		},
	}

	for _, testCase := range testCases {
		testCaseCopy := testCase // Since tests may run in parallel

		t.Run(testCaseCopy.name, func(t *testing.T) {
			genMock := &generatorMock{}
			appSet := &argoprojiov1alpha1.ApplicationSet{
				ObjectMeta: metav1.ObjectMeta{
					Name: "set",
				},
				Spec: argoprojiov1alpha1.ApplicationSetSpec{
					GoTemplate: true,
				},
			}

			for _, g := range testCaseCopy.baseGenerators {

				gitGeneratorSpec := argoprojiov1alpha1.ApplicationSetGenerator{
					Git:  g.Git,
					List: g.List,
				}
				genMock.On("GenerateParams", mock.AnythingOfType("*v1alpha1.ApplicationSetGenerator"), appSet).Return([]map[string]interface{}{
					{
						"path": map[string]string{
							"path":               "app1",
							"basename":           "app1",
							"basenameNormalized": "app1",
						},
					},
					{
						"path": map[string]string{
							"path":               "app2",
							"basename":           "app2",
							"basenameNormalized": "app2",
						},
					},
				}, nil)

				genMock.On("GetTemplate", &gitGeneratorSpec).
					Return(&argoprojiov1alpha1.ApplicationSetTemplate{})
			}

			var matrixGenerator = NewMatrixGenerator(
				map[string]Generator{
					"Git":  genMock,
					"List": &ListGenerator{},
				}, 0,
			)

			got, err := matrixGenerator.GenerateParams(&argoprojiov1alpha1.ApplicationSetGenerator{
				Matrix: &argoprojiov1alpha1.MatrixGenerator{
					Generators: testCaseCopy.baseGenerators,
					Template:   argoprojiov1alpha1.ApplicationSetTemplate{},
				},
			}, appSet)

			if testCaseCopy.expectedErr != nil {
				assert.ErrorIs(t, err, testCaseCopy.expectedErr)
			} else {
				assert.NoError(t, err)
				assert.Equal(t, testCaseCopy.expected, got)
			}

		})

	}
}

func TestMatrixGetRequeueAfter(t *testing.T) {

	gitGenerator := &argoprojiov1alpha1.GitGenerator{
		RepoURL:     "RepoURL",
		Revision:    "Revision",
		Directories: []argoprojiov1alpha1.GitDirectoryGeneratorItem{{Path: "*"}},
	}

	listGenerator := &argoprojiov1alpha1.ListGenerator{
		Elements: []apiextensionsv1.JSON{{Raw: []byte(`{"cluster": "Cluster","url": "Url"}`)}},
	}

	pullRequestGenerator := &argoprojiov1alpha1.PullRequestGenerator{}

	testCases := []struct {
		name               string
		baseGenerators     []argoprojiov1alpha1.ApplicationSetNestedGenerator
		gitGetRequeueAfter time.Duration
		expected           time.Duration
	}{
		{
			name: "return NoRequeueAfter if all the inner baseGenerators returns it",
			baseGenerators: []argoprojiov1alpha1.ApplicationSetNestedGenerator{
				{
					Git: gitGenerator,
				},
				{
					List: listGenerator,
				},
			},
			gitGetRequeueAfter: NoRequeueAfter,
			expected:           NoRequeueAfter,
		},
		{
			name: "returns the minimal time",
			baseGenerators: []argoprojiov1alpha1.ApplicationSetNestedGenerator{
				{
					Git: gitGenerator,
				},
				{
					List: listGenerator,
				},
			},
			gitGetRequeueAfter: time.Duration(1),
			expected:           time.Duration(1),
		},
		{
			name: "returns the minimal time for pull request",
			baseGenerators: []argoprojiov1alpha1.ApplicationSetNestedGenerator{
				{
					Git: gitGenerator,
				},
				{
					PullRequest: pullRequestGenerator,
				},
			},
			gitGetRequeueAfter: time.Duration(15 * time.Second),
			expected:           time.Duration(15 * time.Second),
		},
		{
			name: "returns the default time if no requeueAfterSeconds is provided",
			baseGenerators: []argoprojiov1alpha1.ApplicationSetNestedGenerator{
				{
					Git: gitGenerator,
				},
				{
					PullRequest: pullRequestGenerator,
				},
			},
			expected: time.Duration(30 * time.Minute),
		},
	}

	for _, testCase := range testCases {
		testCaseCopy := testCase // Since tests may run in parallel

		t.Run(testCaseCopy.name, func(t *testing.T) {
			mock := &generatorMock{}

			for _, g := range testCaseCopy.baseGenerators {
				gitGeneratorSpec := argoprojiov1alpha1.ApplicationSetGenerator{
					Git:         g.Git,
					List:        g.List,
					PullRequest: g.PullRequest,
				}
				mock.On("GetRequeueAfter", &gitGeneratorSpec).Return(testCaseCopy.gitGetRequeueAfter, nil)
			}

			var matrixGenerator = NewMatrixGenerator(
				map[string]Generator{
					"Git":         mock,
					"List":        &ListGenerator{},
					"PullRequest": &PullRequestGenerator{},
				}, 0,
			)

			got := matrixGenerator.GetRequeueAfter(&argoprojiov1alpha1.ApplicationSetGenerator{
				Matrix: &argoprojiov1alpha1.MatrixGenerator{
					Generators: testCaseCopy.baseGenerators,
					Template:   argoprojiov1alpha1.ApplicationSetTemplate{},
				},
			})

			assert.Equal(t, testCaseCopy.expected, got)

		})

	}
}

func TestInterpolatedMatrixGenerate(t *testing.T) {
	interpolatedGitGenerator := &argoprojiov1alpha1.GitGenerator{
		RepoURL:  "RepoURL",
		Revision: "Revision",
		Files: []argoprojiov1alpha1.GitFileGeneratorItem{
			{Path: "examples/git-generator-files-discovery/cluster-config/dev/config.json"},
			{Path: "examples/git-generator-files-discovery/cluster-config/prod/config.json"},
		},
	}

	interpolatedClusterGenerator := &argoprojiov1alpha1.ClusterGenerator{
		Selector: metav1.LabelSelector{
			MatchLabels:      map[string]string{"environment": "{{path.basename}}"},
			MatchExpressions: nil,
		},
	}
	testCases := []struct {
		name           string
		baseGenerators []argoprojiov1alpha1.ApplicationSetNestedGenerator
		expectedErr    error
		expected       []map[string]interface{}
		clientError    bool
	}{
		{
			name: "happy flow - generate interpolated params",
			baseGenerators: []argoprojiov1alpha1.ApplicationSetNestedGenerator{
				{
					Git: interpolatedGitGenerator,
				},
				{
					Clusters: interpolatedClusterGenerator,
				},
			},
			expected: []map[string]interface{}{
				{"path": "examples/git-generator-files-discovery/cluster-config/dev/config.json", "path.basename": "dev", "path.basenameNormalized": "dev", "name": "dev-01", "nameNormalized": "dev-01", "server": "https://dev-01.example.com", "metadata.labels.environment": "dev", "metadata.labels.argocd.argoproj.io/secret-type": "cluster"},
				{"path": "examples/git-generator-files-discovery/cluster-config/prod/config.json", "path.basename": "prod", "path.basenameNormalized": "prod", "name": "prod-01", "nameNormalized": "prod-01", "server": "https://prod-01.example.com", "metadata.labels.environment": "prod", "metadata.labels.argocd.argoproj.io/secret-type": "cluster"},
			},
			clientError: false,
		},
	}
	clusters := []client.Object{
		&corev1.Secret{
			TypeMeta: metav1.TypeMeta{
				Kind:       "Secret",
				APIVersion: "v1",
			},
			ObjectMeta: metav1.ObjectMeta{
				Name:      "dev-01",
				Namespace: "namespace",
				Labels: map[string]string{
					"argocd.argoproj.io/secret-type": "cluster",
					"environment":                    "dev",
				},
			},
			Data: map[string][]byte{
				"config": []byte("{}"),
				"name":   []byte("dev-01"),
				"server": []byte("https://dev-01.example.com"),
			},
			Type: corev1.SecretType("Opaque"),
		},
		&corev1.Secret{
			TypeMeta: metav1.TypeMeta{
				Kind:       "Secret",
				APIVersion: "v1",
			},
			ObjectMeta: metav1.ObjectMeta{
				Name:      "prod-01",
				Namespace: "namespace",
				Labels: map[string]string{
					"argocd.argoproj.io/secret-type": "cluster",
					"environment":                    "prod",
				},
			},
			Data: map[string][]byte{
				"config": []byte("{}"),
				"name":   []byte("prod-01"),
				"server": []byte("https://prod-01.example.com"),
			},
			Type: corev1.SecretType("Opaque"),
		},
	}
	// convert []client.Object to []runtime.Object, for use by kubefake package
	runtimeClusters := []runtime.Object{}
	for _, clientCluster := range clusters {
		runtimeClusters = append(runtimeClusters, clientCluster)
	}

	for _, testCase := range testCases {
		testCaseCopy := testCase // Since tests may run in parallel

		t.Run(testCaseCopy.name, func(t *testing.T) {
			genMock := &generatorMock{}
			appSet := &argoprojiov1alpha1.ApplicationSet{}

			appClientset := kubefake.NewSimpleClientset(runtimeClusters...)
			fakeClient := fake.NewClientBuilder().WithObjects(clusters...).Build()
			cl := &possiblyErroringFakeCtrlRuntimeClient{
				fakeClient,
				testCase.clientError,
			}
			var clusterGenerator = NewClusterGenerator(cl, context.Background(), appClientset, "namespace")

			for _, g := range testCaseCopy.baseGenerators {

				gitGeneratorSpec := argoprojiov1alpha1.ApplicationSetGenerator{
					Git:      g.Git,
					Clusters: g.Clusters,
				}
				genMock.On("GenerateParams", mock.AnythingOfType("*v1alpha1.ApplicationSetGenerator"), appSet).Return([]map[string]interface{}{
					{
						"path":                    "examples/git-generator-files-discovery/cluster-config/dev/config.json",
						"path.basename":           "dev",
						"path.basenameNormalized": "dev",
					},
					{
						"path":                    "examples/git-generator-files-discovery/cluster-config/prod/config.json",
						"path.basename":           "prod",
						"path.basenameNormalized": "prod",
					},
				}, nil)
				genMock.On("GetTemplate", &gitGeneratorSpec).
					Return(&argoprojiov1alpha1.ApplicationSetTemplate{})
			}
			var matrixGenerator = NewMatrixGenerator(
				map[string]Generator{
					"Git":      genMock,
					"Clusters": clusterGenerator,
				}, 0,
			)

			got, err := matrixGenerator.GenerateParams(&argoprojiov1alpha1.ApplicationSetGenerator{
				Matrix: &argoprojiov1alpha1.MatrixGenerator{
					Generators: testCaseCopy.baseGenerators,
					Template:   argoprojiov1alpha1.ApplicationSetTemplate{},
				},
			}, appSet)

			if testCaseCopy.expectedErr != nil {
				assert.ErrorIs(t, err, testCaseCopy.expectedErr)
			} else {
				assert.NoError(t, err)
				assert.Equal(t, testCaseCopy.expected, got)
			}

		})
	}
}

func TestInterpolatedMatrixGenerateGoTemplate(t *testing.T) {
	interpolatedGitGenerator := &argoprojiov1alpha1.GitGenerator{
		RepoURL:  "RepoURL",
		Revision: "Revision",
		Files: []argoprojiov1alpha1.GitFileGeneratorItem{
			{Path: "examples/git-generator-files-discovery/cluster-config/dev/config.json"},
			{Path: "examples/git-generator-files-discovery/cluster-config/prod/config.json"},
		},
	}

	interpolatedClusterGenerator := &argoprojiov1alpha1.ClusterGenerator{
		Selector: metav1.LabelSelector{
			MatchLabels:      map[string]string{"environment": "{{.path.basename}}"},
			MatchExpressions: nil,
		},
	}
	testCases := []struct {
		name           string
		baseGenerators []argoprojiov1alpha1.ApplicationSetNestedGenerator
		expectedErr    error
		expected       []map[string]interface{}
		clientError    bool
	}{
		{
			name: "happy flow - generate interpolated params",
			baseGenerators: []argoprojiov1alpha1.ApplicationSetNestedGenerator{
				{
					Git: interpolatedGitGenerator,
				},
				{
					Clusters: interpolatedClusterGenerator,
				},
			},
			expected: []map[string]interface{}{
				{
					"path": map[string]string{
						"path":               "examples/git-generator-files-discovery/cluster-config/dev/config.json",
						"basename":           "dev",
						"basenameNormalized": "dev",
					},
					"name":           "dev-01",
					"nameNormalized": "dev-01",
					"server":         "https://dev-01.example.com",
					"metadata": map[string]interface{}{
						"labels": map[string]string{
							"environment":                    "dev",
							"argocd.argoproj.io/secret-type": "cluster",
						},
					},
				},
				{
					"path": map[string]string{
						"path":               "examples/git-generator-files-discovery/cluster-config/prod/config.json",
						"basename":           "prod",
						"basenameNormalized": "prod",
					},
					"name":           "prod-01",
					"nameNormalized": "prod-01",
					"server":         "https://prod-01.example.com",
					"metadata": map[string]interface{}{
						"labels": map[string]string{
							"environment":                    "prod",
							"argocd.argoproj.io/secret-type": "cluster",
						},
					},
				},
			},
			clientError: false,
		},
	}
	clusters := []client.Object{
		&corev1.Secret{
			TypeMeta: metav1.TypeMeta{
				Kind:       "Secret",
				APIVersion: "v1",
			},
			ObjectMeta: metav1.ObjectMeta{
				Name:      "dev-01",
				Namespace: "namespace",
				Labels: map[string]string{
					"argocd.argoproj.io/secret-type": "cluster",
					"environment":                    "dev",
				},
			},
			Data: map[string][]byte{
				"config": []byte("{}"),
				"name":   []byte("dev-01"),
				"server": []byte("https://dev-01.example.com"),
			},
			Type: corev1.SecretType("Opaque"),
		},
		&corev1.Secret{
			TypeMeta: metav1.TypeMeta{
				Kind:       "Secret",
				APIVersion: "v1",
			},
			ObjectMeta: metav1.ObjectMeta{
				Name:      "prod-01",
				Namespace: "namespace",
				Labels: map[string]string{
					"argocd.argoproj.io/secret-type": "cluster",
					"environment":                    "prod",
				},
			},
			Data: map[string][]byte{
				"config": []byte("{}"),
				"name":   []byte("prod-01"),
				"server": []byte("https://prod-01.example.com"),
			},
			Type: corev1.SecretType("Opaque"),
		},
	}
	// convert []client.Object to []runtime.Object, for use by kubefake package
	runtimeClusters := []runtime.Object{}
	for _, clientCluster := range clusters {
		runtimeClusters = append(runtimeClusters, clientCluster)
	}

	for _, testCase := range testCases {
		testCaseCopy := testCase // Since tests may run in parallel

		t.Run(testCaseCopy.name, func(t *testing.T) {
			genMock := &generatorMock{}
			appSet := &argoprojiov1alpha1.ApplicationSet{
				Spec: argoprojiov1alpha1.ApplicationSetSpec{
					GoTemplate: true,
				},
			}

			appClientset := kubefake.NewSimpleClientset(runtimeClusters...)
			fakeClient := fake.NewClientBuilder().WithObjects(clusters...).Build()
			cl := &possiblyErroringFakeCtrlRuntimeClient{
				fakeClient,
				testCase.clientError,
			}
			var clusterGenerator = NewClusterGenerator(cl, context.Background(), appClientset, "namespace")

			for _, g := range testCaseCopy.baseGenerators {

				gitGeneratorSpec := argoprojiov1alpha1.ApplicationSetGenerator{
					Git:      g.Git,
					Clusters: g.Clusters,
				}
				genMock.On("GenerateParams", mock.AnythingOfType("*v1alpha1.ApplicationSetGenerator"), appSet).Return([]map[string]interface{}{

					{
						"path": map[string]string{
							"path":               "examples/git-generator-files-discovery/cluster-config/dev/config.json",
							"basename":           "dev",
							"basenameNormalized": "dev",
						},
					},
					{
						"path": map[string]string{
							"path":               "examples/git-generator-files-discovery/cluster-config/prod/config.json",
							"basename":           "prod",
							"basenameNormalized": "prod",
						},
					},
				}, nil)
				genMock.On("GetTemplate", &gitGeneratorSpec).
					Return(&argoprojiov1alpha1.ApplicationSetTemplate{})
			}
			var matrixGenerator = NewMatrixGenerator(
				map[string]Generator{
					"Git":      genMock,
					"Clusters": clusterGenerator,
				}, 0,
			)

			got, err := matrixGenerator.GenerateParams(&argoprojiov1alpha1.ApplicationSetGenerator{
				Matrix: &argoprojiov1alpha1.MatrixGenerator{
					Generators: testCaseCopy.baseGenerators,
					Template:   argoprojiov1alpha1.ApplicationSetTemplate{},
				},
			}, appSet)

			if testCaseCopy.expectedErr != nil {
				assert.ErrorIs(t, err, testCaseCopy.expectedErr)
			} else {
				assert.NoError(t, err)
				assert.Equal(t, testCaseCopy.expected, got)
			}

		})

	}
}

func TestMatrixGenerateListElementsYaml(t *testing.T) {

	gitGenerator := &argoprojiov1alpha1.GitGenerator{
		RepoURL:  "RepoURL",
		Revision: "Revision",
		Files: []argoprojiov1alpha1.GitFileGeneratorItem{
			{Path: "config.yaml"},
		},
	}

	listGenerator := &argoprojiov1alpha1.ListGenerator{
		Elements:     []apiextensionsv1.JSON{},
		ElementsYaml: "{{ .foo.bar | toJson }}",
	}

	testCases := []struct {
		name           string
		baseGenerators []argoprojiov1alpha1.ApplicationSetNestedGenerator
		expectedErr    error
		expected       []map[string]interface{}
	}{
		{
			name: "happy flow - generate params",
			baseGenerators: []argoprojiov1alpha1.ApplicationSetNestedGenerator{
				{
					Git: gitGenerator,
				},
				{
					List: listGenerator,
				},
			},
			expected: []map[string]interface{}{
				{
					"chart":   "a",
					"version": "1",
					"foo": map[string]interface{}{
						"bar": []interface{}{
							map[string]interface{}{
								"chart":   "a",
								"version": "1",
							},
							map[string]interface{}{
								"chart":   "b",
								"version": "2",
							},
						},
					},
					"path": map[string]interface{}{
						"basename":           "dir",
						"basenameNormalized": "dir",
						"filename":           "file_name.yaml",
						"filenameNormalized": "file-name.yaml",
						"path":               "path/dir",
						"segments": []string{
							"path",
							"dir",
						},
					},
				},
				{
					"chart":   "b",
					"version": "2",
					"foo": map[string]interface{}{
						"bar": []interface{}{
							map[string]interface{}{
								"chart":   "a",
								"version": "1",
							},
							map[string]interface{}{
								"chart":   "b",
								"version": "2",
							},
						},
					},
					"path": map[string]interface{}{
						"basename":           "dir",
						"basenameNormalized": "dir",
						"filename":           "file_name.yaml",
						"filenameNormalized": "file-name.yaml",
						"path":               "path/dir",
						"segments": []string{
							"path",
							"dir",
						},
					},
				},
			},
		},
	}

	for _, testCase := range testCases {
		testCaseCopy := testCase // Since tests may run in parallel

		t.Run(testCaseCopy.name, func(t *testing.T) {
			genMock := &generatorMock{}
			appSet := &argoprojiov1alpha1.ApplicationSet{
				ObjectMeta: metav1.ObjectMeta{
					Name: "set",
				},
				Spec: argoprojiov1alpha1.ApplicationSetSpec{
					GoTemplate: true,
				},
			}

			for _, g := range testCaseCopy.baseGenerators {

				gitGeneratorSpec := argoprojiov1alpha1.ApplicationSetGenerator{
					Git:  g.Git,
					List: g.List,
				}
				genMock.On("GenerateParams", mock.AnythingOfType("*v1alpha1.ApplicationSetGenerator"), appSet).Return([]map[string]any{{
					"foo": map[string]interface{}{
						"bar": []interface{}{
							map[string]interface{}{
								"chart":   "a",
								"version": "1",
							},
							map[string]interface{}{
								"chart":   "b",
								"version": "2",
							},
						},
					},
					"path": map[string]interface{}{
						"basename":           "dir",
						"basenameNormalized": "dir",
						"filename":           "file_name.yaml",
						"filenameNormalized": "file-name.yaml",
						"path":               "path/dir",
						"segments": []string{
							"path",
							"dir",
						},
					},
				}}, nil)
				genMock.On("GetTemplate", &gitGeneratorSpec).
					Return(&argoprojiov1alpha1.ApplicationSetTemplate{})

			}

			var matrixGenerator = NewMatrixGenerator(
				map[string]Generator{
					"Git":  genMock,
					"List": &ListGenerator{},
				}, 0,
			)

			got, err := matrixGenerator.GenerateParams(&argoprojiov1alpha1.ApplicationSetGenerator{
				Matrix: &argoprojiov1alpha1.MatrixGenerator{
					Generators: testCaseCopy.baseGenerators,
					Template:   argoprojiov1alpha1.ApplicationSetTemplate{},
				},
			}, appSet)

			if testCaseCopy.expectedErr != nil {
				assert.ErrorIs(t, err, testCaseCopy.expectedErr)
			} else {
				assert.NoError(t, err)
				assert.Equal(t, testCaseCopy.expected, got)
			}

		})

	}
}

func TestMatrixMaxGenerators(t *testing.T) {
	testCases := []struct {
		name           string
		baseGenerators []argoprojiov1alpha1.ApplicationSetNestedGenerator
		maxChildren    int
		expectedErr    error
		expected       []map[string]interface{}
	}{
		{
			name: "happy flow - num generators is equal to max",
			baseGenerators: []argoprojiov1alpha1.ApplicationSetNestedGenerator{
				{
					List: &argoprojiov1alpha1.ListGenerator{},
				},
				{
					List: &argoprojiov1alpha1.ListGenerator{},
				},
			},
			maxChildren: 2,
			expected:    []map[string]interface{}{},
		},
		{
			name: "happy flow - unlimited num generators",
			baseGenerators: []argoprojiov1alpha1.ApplicationSetNestedGenerator{
				{
					List: &argoprojiov1alpha1.ListGenerator{},
				},
				{
					List: &argoprojiov1alpha1.ListGenerator{},
				},
				{
					List: &argoprojiov1alpha1.ListGenerator{},
				},
				{
					List: &argoprojiov1alpha1.ListGenerator{},
				},
				{
					List: &argoprojiov1alpha1.ListGenerator{},
				},
			},
			maxChildren: 0,
			expected:    []map[string]interface{}{},
		},
		{
			name: "returns error if num generators is greater than max",
			baseGenerators: []argoprojiov1alpha1.ApplicationSetNestedGenerator{
				{
					List: &argoprojiov1alpha1.ListGenerator{},
				},
				{
					List: &argoprojiov1alpha1.ListGenerator{},
				},
				{
					List: &argoprojiov1alpha1.ListGenerator{},
				},
			},
			maxChildren: 2,
			expectedErr: ErrMoreThanMaxGenerators,
		},
	}

	for _, testCase := range testCases {
		testCaseCopy := testCase // Since tests may run in parallel

		t.Run(testCaseCopy.name, func(t *testing.T) {
			appSet := &argoprojiov1alpha1.ApplicationSet{
				ObjectMeta: metav1.ObjectMeta{
					Name: "set",
				},
				Spec: argoprojiov1alpha1.ApplicationSetSpec{},
			}

			var matrixGenerator = NewMatrixGenerator(
				map[string]Generator{
					"List": &ListGenerator{},
				},
				testCaseCopy.maxChildren,
			)

			got, err := matrixGenerator.GenerateParams(&argoprojiov1alpha1.ApplicationSetGenerator{
				Matrix: &argoprojiov1alpha1.MatrixGenerator{
					Generators: testCaseCopy.baseGenerators,
					Template:   argoprojiov1alpha1.ApplicationSetTemplate{},
				},
			}, appSet)

			if testCaseCopy.expectedErr != nil {
				assert.ErrorIs(t, err, testCaseCopy.expectedErr)
			} else {
				assert.NoError(t, err)
				assert.Equal(t, testCaseCopy.expected, got)
			}

		})

	}
}

type generatorMock struct {
	mock.Mock
}

func (g *generatorMock) GetTemplate(appSetGenerator *argoprojiov1alpha1.ApplicationSetGenerator) *argoprojiov1alpha1.ApplicationSetTemplate {
	args := g.Called(appSetGenerator)

	return args.Get(0).(*argoprojiov1alpha1.ApplicationSetTemplate)
}

func (g *generatorMock) GenerateParams(appSetGenerator *argoprojiov1alpha1.ApplicationSetGenerator, appSet *argoprojiov1alpha1.ApplicationSet) ([]map[string]interface{}, error) {
	args := g.Called(appSetGenerator, appSet)

	return args.Get(0).([]map[string]interface{}), args.Error(1)
}

func (g *generatorMock) GetRequeueAfter(appSetGenerator *argoprojiov1alpha1.ApplicationSetGenerator) time.Duration {
	args := g.Called(appSetGenerator)

	return args.Get(0).(time.Duration)

}

func TestGitGenerator_GenerateParams_list_x_git_matrix_generator(t *testing.T) {
	// Given a matrix generator over a list generator and a git files generator, the nested git files generator should
	// be treated as a files generator, and it should produce parameters.

	// This tests for a specific bug where a nested git files generator was being treated as a directory generator. This
	// happened because, when the matrix generator was being processed, the nested git files generator was being
	// interpolated by the deeplyReplace function. That function cannot differentiate between a nil slice and an empty
	// slice. So it was replacing the `Directories` field with an empty slice, which the ApplicationSet controller
	// interpreted as meaning this was a directory generator, not a files generator.

	// Now instead of checking for nil, we check whether the field is a non-empty slice. This test prevents a regression
	// of that bug.

	listGeneratorMock := &generatorMock{}
	listGeneratorMock.On("GenerateParams", mock.AnythingOfType("*v1alpha1.ApplicationSetGenerator"), mock.AnythingOfType("*v1alpha1.ApplicationSet")).Return([]map[string]interface{}{
		{"some": "value"},
	}, nil)
	listGeneratorMock.On("GetTemplate", mock.AnythingOfType("*v1alpha1.ApplicationSetGenerator")).Return(&argoprojiov1alpha1.ApplicationSetTemplate{})

	gitGeneratorSpec := &argoprojiov1alpha1.GitGenerator{
		RepoURL: "https://git.example.com",
		Files: []argoprojiov1alpha1.GitFileGeneratorItem{
			{Path: "some/path.json"},
		},
	}

	repoServiceMock := &mocks.Repos{}
	repoServiceMock.On("GetFiles", mock.Anything, mock.Anything, mock.Anything, mock.Anything).Return(map[string][]byte{
		"some/path.json": []byte("test: content"),
	}, nil)
	gitGenerator := NewGitGenerator(repoServiceMock)

	matrixGenerator := NewMatrixGenerator(map[string]Generator{
		"List": listGeneratorMock,
		"Git":  gitGenerator,
	}, 0)

	matrixGeneratorSpec := &argoprojiov1alpha1.MatrixGenerator{
		Generators: []argoprojiov1alpha1.ApplicationSetNestedGenerator{
			{
				List: &argoprojiov1alpha1.ListGenerator{
					Elements: []apiextensionsv1.JSON{
						{
							Raw: []byte(`{"some": "value"}`),
						},
					},
				},
			},
			{
				Git: gitGeneratorSpec,
			},
		},
	}
	params, err := matrixGenerator.GenerateParams(&argoprojiov1alpha1.ApplicationSetGenerator{
		Matrix: matrixGeneratorSpec,
	}, &argoprojiov1alpha1.ApplicationSet{})
	require.NoError(t, err)
	assert.Equal(t, []map[string]interface{}{{
		"path":                    "some",
		"path.basename":           "some",
		"path.basenameNormalized": "some",
		"path.filename":           "path.json",
		"path.filenameNormalized": "path.json",
		"path[0]":                 "some",
		"some":                    "value",
		"test":                    "content",
	}}, params)
}<|MERGE_RESOLUTION|>--- conflicted
+++ resolved
@@ -312,33 +312,7 @@
 			},
 		},
 		{
-<<<<<<< HEAD
 			name: "happy flow - generate params from three lists",
-=======
-			name: "parameter override: first list elements take precedence",
-			baseGenerators: []argoprojiov1alpha1.ApplicationSetNestedGenerator{
-				{
-					List: &argoprojiov1alpha1.ListGenerator{
-						Elements: []apiextensionsv1.JSON{
-							{Raw: []byte(`{"booleanFalse": false, "booleanTrue": true, "stringFalse": "false", "stringTrue": "true"}`)},
-						},
-					},
-				},
-				{
-					List: &argoprojiov1alpha1.ListGenerator{
-						Elements: []apiextensionsv1.JSON{
-							{Raw: []byte(`{"booleanFalse": true, "booleanTrue": false, "stringFalse": "true", "stringTrue": "false"}`)},
-						},
-					},
-				},
-			},
-			expected: []map[string]interface{}{
-				{"booleanFalse": false, "booleanTrue": true, "stringFalse": "false", "stringTrue": "true"},
-			},
-		},
-		{
-			name: "returns error if there is less than two base generators",
->>>>>>> fed45069
 			baseGenerators: []argoprojiov1alpha1.ApplicationSetNestedGenerator{
 				{
 					List: &argoprojiov1alpha1.ListGenerator{
@@ -374,6 +348,28 @@
 				{"a": "2", "b": "1", "c": "2"},
 				{"a": "2", "b": "2", "c": "1"},
 				{"a": "2", "b": "2", "c": "2"},
+			},
+		},
+		{
+			name: "parameter override: first list elements take precedence",
+			baseGenerators: []argoprojiov1alpha1.ApplicationSetNestedGenerator{
+				{
+					List: &argoprojiov1alpha1.ListGenerator{
+						Elements: []apiextensionsv1.JSON{
+							{Raw: []byte(`{"booleanFalse": false, "booleanTrue": true, "stringFalse": "false", "stringTrue": "true"}`)},
+						},
+					},
+				},
+				{
+					List: &argoprojiov1alpha1.ListGenerator{
+						Elements: []apiextensionsv1.JSON{
+							{Raw: []byte(`{"booleanFalse": true, "booleanTrue": false, "stringFalse": "true", "stringTrue": "false"}`)},
+						},
+					},
+				},
+			},
+			expected: []map[string]interface{}{
+				{"booleanFalse": false, "booleanTrue": true, "stringFalse": "false", "stringTrue": "true"},
 			},
 		},
 		{
