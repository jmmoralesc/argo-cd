--- conflicted
+++ resolved
@@ -107,8 +107,28 @@
 				},
 			},
 			expected: []map[string]interface{}{
-				{"organization": "myorg", "repository": "repo1", "url": "git@github.com:myorg/repo1.git", "branch": "main", "branchNormalized": "main", "sha": "0bc57212c3cbbec69d20b34c507284bd300def5b", "short_sha": "0bc57212", "labels": "prod,staging"},
-				{"organization": "myorg", "repository": "repo2", "url": "git@github.com:myorg/repo2.git", "branch": "main", "branchNormalized": "main", "sha": "59d0", "short_sha": "59d0", "labels": ""},
+				{
+					"organization": "myorg",
+					"repository": "repo1",
+					"url": "git@github.com:myorg/repo1.git",
+					"branch": "main",
+					"branchNormalized": "main",
+					"sha": "0bc57212c3cbbec69d20b34c507284bd300def5b",
+					"short_sha": "0bc57212",
+					"short_sha_7": "0bc5721",
+					"labels": "prod,staging",
+				},
+				{
+					"organization": "myorg",
+					"repository": "repo2",
+					"url": "git@github.com:myorg/repo2.git",
+					"branch": "main",
+					"branchNormalized": "main",
+					"sha": "59d0",
+					"short_sha": "59d0",
+					"short_sha_7": "59d0",
+					"labels": "",
+				},
 			},
 		},
 		{
@@ -136,6 +156,7 @@
 					"branchNormalized":              "main",
 					"sha":                           "0bc57212c3cbbec69d20b34c507284bd300def5b",
 					"short_sha":                     "0bc57212",
+					"short_sha_7":                   "0bc5721",
 					"labels":                        "prod,staging",
 					"values.foo":                    "bar",
 					"values.should_i_force_push_to": "main?",
@@ -143,7 +164,6 @@
 			},
 		},
 	}
-<<<<<<< HEAD
 
 	for _, testCase := range cases {
 		testCaseCopy := testCase
@@ -179,23 +199,4 @@
 
 		})
 	}
-=======
-	gen := &SCMProviderGenerator{overrideProvider: mockProvider}
-	params, err := gen.GenerateParams(&argoprojiov1alpha1.ApplicationSetGenerator{
-		SCMProvider: &argoprojiov1alpha1.SCMProviderGenerator{},
-	}, nil)
-	assert.Nil(t, err)
-	assert.Len(t, params, 2)
-	assert.Equal(t, "myorg", params[0]["organization"])
-	assert.Equal(t, "repo1", params[0]["repository"])
-	assert.Equal(t, "git@github.com:myorg/repo1.git", params[0]["url"])
-	assert.Equal(t, "main", params[0]["branch"])
-	assert.Equal(t, "0bc57212c3cbbec69d20b34c507284bd300def5b", params[0]["sha"])
-	assert.Equal(t, "0bc57212", params[0]["short_sha"])
-	assert.Equal(t, "59d0", params[1]["short_sha"])
-	assert.Equal(t, "0bc5721", params[0]["short_sha_7"])
-	assert.Equal(t, "59d0", params[1]["short_sha_7"])
-	assert.Equal(t, "prod,staging", params[0]["labels"])
-	assert.Equal(t, "repo2", params[1]["repository"])
->>>>>>> cae3817c
 }