--- conflicted
+++ resolved
@@ -1,10 +1,6 @@
 package generators
 
 import (
-<<<<<<< HEAD
-	"encoding/json"
-=======
->>>>>>> ecbb7aa0
 	"fmt"
 	"reflect"
 
