--- conflicted
+++ resolved
@@ -51,19 +51,11 @@
 	params, err := (*GitGenerator)(nil).generateParamsFromGitFile("path/dir/file_name.yaml", []byte(`
 foo:
   bar: baz
-<<<<<<< HEAD
-`))
-	if err != nil {
-		t.Fatal(err)
-	}
-	assert.Equal(t, []map[string]string{
-=======
 `), false)
 	if err != nil {
 		t.Fatal(err)
 	}
 	assert.Equal(t, []map[string]interface{}{
->>>>>>> fc3eaec6
 		{
 			"foo.bar":                 "baz",
 			"path":                    "path/dir",
@@ -77,8 +69,6 @@
 	}, params)
 }
 
-<<<<<<< HEAD
-=======
 func Test_generateParamsFromGitFileGoTemplate(t *testing.T) {
 	params, err := (*GitGenerator)(nil).generateParamsFromGitFile("path/dir/file_name.yaml", []byte(`
 foo:
@@ -107,7 +97,6 @@
 	}, params)
 }
 
->>>>>>> fc3eaec6
 func TestGitGenerateParamsFromDirectories(t *testing.T) {
 
 	cases := []struct {
@@ -128,11 +117,7 @@
 				"p1/app4",
 			},
 			repoError: nil,
-<<<<<<< HEAD
-			expected: []map[string]string{
-=======
-			expected: []map[string]interface{}{
->>>>>>> fc3eaec6
+			expected: []map[string]interface{}{
 				{"path": "app1", "path.basename": "app1", "path.basenameNormalized": "app1", "path[0]": "app1"},
 				{"path": "app2", "path.basename": "app2", "path.basenameNormalized": "app2", "path[0]": "app2"},
 				{"path": "app_3", "path.basename": "app_3", "path.basenameNormalized": "app-3", "path[0]": "app_3"},
@@ -149,11 +134,7 @@
 				"p1/p2/p3/app4",
 			},
 			repoError: nil,
-<<<<<<< HEAD
-			expected: []map[string]string{
-=======
-			expected: []map[string]interface{}{
->>>>>>> fc3eaec6
+			expected: []map[string]interface{}{
 				{"path": "p1/app2", "path.basename": "app2", "path[0]": "p1", "path[1]": "app2", "path.basenameNormalized": "app2"},
 				{"path": "p1/p2/app3", "path.basename": "app3", "path[0]": "p1", "path[1]": "p2", "path[2]": "app3", "path.basenameNormalized": "app3"},
 			},
@@ -170,11 +151,7 @@
 				"p2/app3",
 			},
 			repoError: nil,
-<<<<<<< HEAD
-			expected: []map[string]string{
-=======
-			expected: []map[string]interface{}{
->>>>>>> fc3eaec6
+			expected: []map[string]interface{}{
 				{"path": "app1", "path.basename": "app1", "path[0]": "app1", "path.basenameNormalized": "app1"},
 				{"path": "app2", "path.basename": "app2", "path[0]": "app2", "path.basenameNormalized": "app2"},
 				{"path": "p2/app3", "path.basename": "app3", "path[0]": "p2", "path[1]": "app3", "path.basenameNormalized": "app3"},
@@ -192,11 +169,7 @@
 				"p2/app3",
 			},
 			repoError: nil,
-<<<<<<< HEAD
-			expected: []map[string]string{
-=======
-			expected: []map[string]interface{}{
->>>>>>> fc3eaec6
+			expected: []map[string]interface{}{
 				{"path": "app1", "path.basename": "app1", "path[0]": "app1", "path.basenameNormalized": "app1"},
 				{"path": "app2", "path.basename": "app2", "path[0]": "app2", "path.basenameNormalized": "app2"},
 				{"path": "p2/app3", "path.basename": "app3", "path[0]": "p2", "path[1]": "app3", "path.basenameNormalized": "app3"},
