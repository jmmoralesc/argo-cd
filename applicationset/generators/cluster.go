package generators

import (
	"context"
	"fmt"
	"time"

	log "github.com/sirupsen/logrus"

	"github.com/argoproj/argo-cd/v2/util/settings"

	corev1 "k8s.io/api/core/v1"
	metav1 "k8s.io/apimachinery/pkg/apis/meta/v1"
	"k8s.io/client-go/kubernetes"
	"sigs.k8s.io/controller-runtime/pkg/client"

	"github.com/argoproj/argo-cd/v2/applicationset/utils"
	argoappsetv1alpha1 "github.com/argoproj/argo-cd/v2/pkg/apis/application/v1alpha1"
)

const (
	ArgoCDSecretTypeLabel   = "argocd.argoproj.io/secret-type"
	ArgoCDSecretTypeCluster = "cluster"
)

var _ Generator = (*ClusterGenerator)(nil)

// ClusterGenerator generates Applications for some or all clusters registered with ArgoCD.
type ClusterGenerator struct {
	client.Client
	ctx       context.Context
	clientset kubernetes.Interface
	// namespace is the Argo CD namespace
	namespace       string
	settingsManager *settings.SettingsManager
}

var render = &utils.Render{}

func NewClusterGenerator(c client.Client, ctx context.Context, clientset kubernetes.Interface, namespace string) Generator {

	settingsManager := settings.NewSettingsManager(ctx, clientset, namespace)

	g := &ClusterGenerator{
		Client:          c,
		ctx:             ctx,
		clientset:       clientset,
		namespace:       namespace,
		settingsManager: settingsManager,
	}
	return g
}

func (g *ClusterGenerator) GetRequeueAfter(appSetGenerator *argoappsetv1alpha1.ApplicationSetGenerator) time.Duration {
	return NoRequeueAfter
}

func (g *ClusterGenerator) GetTemplate(appSetGenerator *argoappsetv1alpha1.ApplicationSetGenerator) *argoappsetv1alpha1.ApplicationSetTemplate {
	return &appSetGenerator.Clusters.Template
}

func (g *ClusterGenerator) GenerateParams(
	appSetGenerator *argoappsetv1alpha1.ApplicationSetGenerator, appSet *argoappsetv1alpha1.ApplicationSet) ([]map[string]interface{}, error) {

	if appSetGenerator == nil {
		return nil, EmptyAppSetGeneratorError
	}

	if appSetGenerator.Clusters == nil {
		return nil, EmptyAppSetGeneratorError
	}

	// Do not include the local cluster in the cluster parameters IF there is a non-empty selector
	// - Since local clusters do not have secrets, they do not have labels to match against
	ignoreLocalClusters := len(appSetGenerator.Clusters.Selector.MatchExpressions) > 0 || len(appSetGenerator.Clusters.Selector.MatchLabels) > 0

	// ListCluster from Argo CD's util/db package will include the local cluster in the list of clusters
	clustersFromArgoCD, err := utils.ListClusters(g.ctx, g.clientset, g.namespace)
	if err != nil {
		return nil, err
	}

	if clustersFromArgoCD == nil {
		return nil, nil
	}

	clusterSecrets, err := g.getSecretsByClusterName(appSetGenerator)
	if err != nil {
		return nil, err
	}

	res := []map[string]interface{}{}

	secretsFound := []corev1.Secret{}

	for _, cluster := range clustersFromArgoCD.Items {

		// If there is a secret for this cluster, then it's a non-local cluster, so it will be
		// handled by the next step.
		if secretForCluster, exists := clusterSecrets[cluster.Name]; exists {
			secretsFound = append(secretsFound, secretForCluster)

		} else if !ignoreLocalClusters {
			// If there is no secret for the cluster, it's the local cluster, so handle it here.
			params := map[string]interface{}{}
			params["name"] = cluster.Name
			params["nameNormalized"] = cluster.Name
			params["server"] = cluster.Server

			err = appendTemplatedValues(appSetGenerator.Clusters.Values, params, appSet)
			if err != nil {
				return nil, err
			}

			res = append(res, params)

			log.WithField("cluster", "local cluster").Info("matched local cluster")
		}
	}

	// For each matching cluster secret (non-local clusters only)
	for _, cluster := range secretsFound {
		params := map[string]interface{}{}

		params["name"] = string(cluster.Data["name"])
		params["nameNormalized"] = utils.SanitizeName(string(cluster.Data["name"]))
		params["server"] = string(cluster.Data["server"])

		if appSet.Spec.GoTemplate {
			meta := map[string]interface{}{}

			if len(cluster.ObjectMeta.Annotations) > 0 {
				meta["annotations"] = cluster.ObjectMeta.Annotations
			}
			if len(cluster.ObjectMeta.Labels) > 0 {
				meta["labels"] = cluster.ObjectMeta.Labels
			}

			params["metadata"] = meta
		} else {
			for key, value := range cluster.ObjectMeta.Annotations {
				params[fmt.Sprintf("metadata.annotations.%s", key)] = value
			}

			for key, value := range cluster.ObjectMeta.Labels {
				params[fmt.Sprintf("metadata.labels.%s", key)] = value
			}
		}

		err = appendTemplatedValues(appSetGenerator.Clusters.Values, params, appSet)
		if err != nil {
			return nil, err
		}

		res = append(res, params)

		log.WithField("cluster", cluster.Name).Info("matched cluster secret")
	}

	return res, nil
}

func appendTemplatedValues(clusterValues map[string]string, params map[string]interface{}, appSet *argoappsetv1alpha1.ApplicationSet) error {
	// We create a local map to ensure that we do not fall victim to a billion-laughs attack. We iterate through the
	// cluster values map and only replace values in said map if it has already been whitelisted in the params map.
	// Once we iterate through all the cluster values we can then safely merge the `tmp` map into the main params map.
	tmp := map[string]interface{}{}

	for key, value := range clusterValues {
		result, err := replaceTemplatedString(value, params, appSet)

		if err != nil {
			return err
		}

		if appSet.Spec.GoTemplate {
			if tmp["values"] == nil {
				tmp["values"] = map[string]string{}
			}
			tmp["values"].(map[string]string)[key] = result
		} else {
			tmp[fmt.Sprintf("values.%s", key)] = result
		}
	}

	for key, value := range tmp {
		params[key] = value
	}

	return nil
}

func replaceTemplatedString(value string, params map[string]interface{}, appSet *argoappsetv1alpha1.ApplicationSet) (string, error) {
	replacedTmplStr, err := render.Replace(value, params, appSet.Spec.GoTemplate)
	if err != nil {
		return "", err
	}
	return replacedTmplStr, nil
}

func (g *ClusterGenerator) getSecretsByClusterName(appSetGenerator *argoappsetv1alpha1.ApplicationSetGenerator) (map[string]corev1.Secret, error) {
	// List all Clusters:
	clusterSecretList := &corev1.SecretList{}

	selector := metav1.AddLabelToSelector(&appSetGenerator.Clusters.Selector, ArgoCDSecretTypeLabel, ArgoCDSecretTypeCluster)
	secretSelector, err := metav1.LabelSelectorAsSelector(selector)
	if err != nil {
		return nil, err
	}

	if err := g.Client.List(context.Background(), clusterSecretList, client.MatchingLabelsSelector{Selector: secretSelector}); err != nil {
		return nil, err
	}
	log.Debug("clusters matching labels", "count", len(clusterSecretList.Items))

	res := map[string]corev1.Secret{}

	for _, cluster := range clusterSecretList.Items {
		clusterName := string(cluster.Data["name"])

		res[clusterName] = cluster
	}

	return res, nil

<<<<<<< HEAD
}

// sanitize the name in accordance with the below rules
// 1. contain no more than 253 characters
// 2. contain only lowercase alphanumeric characters, '-' or '.'
// 3. start and end with an alphanumeric character
func sanitizeName(name string) string {
	invalidDNSNameChars := regexp.MustCompile("[^-a-z0-9.]")
	maxDNSNameLength := 253

	name = strings.ToLower(name)
	name = invalidDNSNameChars.ReplaceAllString(name, "-")
	if len(name) > maxDNSNameLength {
		name = name[:maxDNSNameLength]
	}

	return strings.Trim(name, "-.")
=======
>>>>>>> fc3eaec6
}<|MERGE_RESOLUTION|>--- conflicted
+++ resolved
@@ -223,24 +223,4 @@
 
 	return res, nil
 
-<<<<<<< HEAD
-}
-
-// sanitize the name in accordance with the below rules
-// 1. contain no more than 253 characters
-// 2. contain only lowercase alphanumeric characters, '-' or '.'
-// 3. start and end with an alphanumeric character
-func sanitizeName(name string) string {
-	invalidDNSNameChars := regexp.MustCompile("[^-a-z0-9.]")
-	maxDNSNameLength := 253
-
-	name = strings.ToLower(name)
-	name = invalidDNSNameChars.ReplaceAllString(name, "-")
-	if len(name) > maxDNSNameLength {
-		name = name[:maxDNSNameLength]
-	}
-
-	return strings.Trim(name, "-.")
-=======
->>>>>>> fc3eaec6
 }