--- conflicted
+++ resolved
@@ -135,11 +135,8 @@
 			Clusters:    r.Clusters,
 			Git:         r.Git,
 			PullRequest: r.PullRequest,
-<<<<<<< HEAD
-=======
 			Matrix:      matrixGen,
 			Merge:       mergeGen,
->>>>>>> ecbb7aa0
 		}
 		generators := GetRelevantGenerators(base, m.supportedGenerators)
 
