--- conflicted
+++ resolved
@@ -149,16 +149,12 @@
 			shortSHALength = len(repo.SHA)
 		}
 
-<<<<<<< HEAD
-		params := map[string]interface{}{
-=======
 		shortSHALength7 = 7
 		if len(repo.SHA) < 7 {
 			shortSHALength7 = len(repo.SHA)
 		}
 
-		params = append(params, map[string]interface{}{
->>>>>>> cae3817c
+		params := map[string]interface{}{
 			"organization":     repo.Organization,
 			"repository":       repo.Repository,
 			"url":              repo.URL,
