package controller

import (
	"context"
	"encoding/json"
<<<<<<< HEAD
	goerror "errors"
=======
	goerrors "errors"
>>>>>>> f4e0d354
	"fmt"
	"math"
	"net/http"
	"reflect"
	"runtime/debug"
	"sort"
	"strconv"
	"strings"
	"sync"
	"time"

	"github.com/argoproj/argo-cd/v2/pkg/ratelimiter"
	clustercache "github.com/argoproj/gitops-engine/pkg/cache"
	"github.com/argoproj/gitops-engine/pkg/diff"
	"github.com/argoproj/gitops-engine/pkg/health"
	synccommon "github.com/argoproj/gitops-engine/pkg/sync/common"
	resourceutil "github.com/argoproj/gitops-engine/pkg/sync/resource"
	"github.com/argoproj/gitops-engine/pkg/utils/kube"
	jsonpatch "github.com/evanphx/json-patch"
	log "github.com/sirupsen/logrus"
	"golang.org/x/sync/semaphore"
	v1 "k8s.io/api/core/v1"
	apierr "k8s.io/apimachinery/pkg/api/errors"
	metav1 "k8s.io/apimachinery/pkg/apis/meta/v1"
	"k8s.io/apimachinery/pkg/apis/meta/v1/unstructured"
	"k8s.io/apimachinery/pkg/labels"
	apiruntime "k8s.io/apimachinery/pkg/runtime"
	"k8s.io/apimachinery/pkg/runtime/schema"
	"k8s.io/apimachinery/pkg/types"
	"k8s.io/apimachinery/pkg/util/runtime"
	"k8s.io/apimachinery/pkg/util/wait"
	"k8s.io/apimachinery/pkg/watch"
	"k8s.io/client-go/informers"
	informerv1 "k8s.io/client-go/informers/apps/v1"
	"k8s.io/client-go/kubernetes"
	"k8s.io/client-go/tools/cache"
	"k8s.io/client-go/util/workqueue"

	"github.com/argoproj/argo-cd/v2/common"
	statecache "github.com/argoproj/argo-cd/v2/controller/cache"
	"github.com/argoproj/argo-cd/v2/controller/metrics"
	"github.com/argoproj/argo-cd/v2/controller/sharding"
	"github.com/argoproj/argo-cd/v2/pkg/apis/application"
	appv1 "github.com/argoproj/argo-cd/v2/pkg/apis/application/v1alpha1"
	argov1alpha "github.com/argoproj/argo-cd/v2/pkg/apis/application/v1alpha1"
	appclientset "github.com/argoproj/argo-cd/v2/pkg/client/clientset/versioned"
	"github.com/argoproj/argo-cd/v2/pkg/client/informers/externalversions/application/v1alpha1"
	applisters "github.com/argoproj/argo-cd/v2/pkg/client/listers/application/v1alpha1"
	"github.com/argoproj/argo-cd/v2/reposerver/apiclient"
	"github.com/argoproj/argo-cd/v2/util/argo"
	argodiff "github.com/argoproj/argo-cd/v2/util/argo/diff"
	"github.com/argoproj/argo-cd/v2/util/env"

	kubeerrors "k8s.io/apimachinery/pkg/api/errors"

	appstatecache "github.com/argoproj/argo-cd/v2/util/cache/appstate"
	"github.com/argoproj/argo-cd/v2/util/db"
	"github.com/argoproj/argo-cd/v2/util/errors"
	"github.com/argoproj/argo-cd/v2/util/glob"
	"github.com/argoproj/argo-cd/v2/util/helm"
	logutils "github.com/argoproj/argo-cd/v2/util/log"
	settings_util "github.com/argoproj/argo-cd/v2/util/settings"
)

const (
	updateOperationStateTimeout             = 1 * time.Second
	defaultDeploymentInformerResyncDuration = 10
	// orphanedIndex contains application which monitor orphaned resources by namespace
	orphanedIndex = "orphaned"
)

type CompareWith int

const (
	// Compare live application state against state defined in latest git revision with no resolved revision caching.
	CompareWithLatestForceResolve CompareWith = 3
	// Compare live application state against state defined in latest git revision.
	CompareWithLatest CompareWith = 2
	// Compare live application state against state defined using revision of most recent comparison.
	CompareWithRecent CompareWith = 1
	// Skip comparison and only refresh application resources tree
	ComparisonWithNothing CompareWith = 0
)

func (a CompareWith) Max(b CompareWith) CompareWith {
	return CompareWith(math.Max(float64(a), float64(b)))
}

func (a CompareWith) Pointer() *CompareWith {
	return &a
}

// ApplicationController is the controller for application resources.
type ApplicationController struct {
	cache                *appstatecache.Cache
	namespace            string
	kubeClientset        kubernetes.Interface
	kubectl              kube.Kubectl
	applicationClientset appclientset.Interface
	auditLogger          *argo.AuditLogger
	// queue contains app namespace/name
	appRefreshQueue workqueue.RateLimitingInterface
	// queue contains app namespace/name/comparisonType and used to request app refresh with the predefined comparison type
	appComparisonTypeRefreshQueue workqueue.RateLimitingInterface
	appOperationQueue             workqueue.RateLimitingInterface
	projectRefreshQueue           workqueue.RateLimitingInterface
	appInformer                   cache.SharedIndexInformer
	appLister                     applisters.ApplicationLister
	projInformer                  cache.SharedIndexInformer
	deploymentInformer            informerv1.DeploymentInformer
	appStateManager               AppStateManager
	stateCache                    statecache.LiveStateCache
	statusRefreshTimeout          time.Duration
	statusHardRefreshTimeout      time.Duration
	selfHealTimeout               time.Duration
	repoClientset                 apiclient.Clientset
	db                            db.ArgoDB
	settingsMgr                   *settings_util.SettingsManager
	refreshRequestedApps          map[string]CompareWith
	refreshRequestedAppsMutex     *sync.Mutex
	metricsServer                 *metrics.MetricsServer
	kubectlSemaphore              *semaphore.Weighted
	clusterFilter                 func(cluster *appv1.Cluster) bool
	projByNameCache               sync.Map
	applicationNamespaces         []string
}

// NewApplicationController creates new instance of ApplicationController.
func NewApplicationController(
	namespace string,
	settingsMgr *settings_util.SettingsManager,
	kubeClientset kubernetes.Interface,
	applicationClientset appclientset.Interface,
	repoClientset apiclient.Clientset,
	argoCache *appstatecache.Cache,
	kubectl kube.Kubectl,
	appResyncPeriod time.Duration,
	appHardResyncPeriod time.Duration,
	selfHealTimeout time.Duration,
	repoErrorGracePeriod time.Duration,
	metricsPort int,
	metricsCacheExpiration time.Duration,
	metricsApplicationLabels []string,
	kubectlParallelismLimit int64,
	persistResourceHealth bool,
	clusterFilter func(cluster *appv1.Cluster) bool,
	applicationNamespaces []string,
	rateLimiterConfig *ratelimiter.AppControllerRateLimiterConfig,
) (*ApplicationController, error) {
	log.Infof("appResyncPeriod=%v, appHardResyncPeriod=%v", appResyncPeriod, appHardResyncPeriod)
	db := db.NewDB(namespace, settingsMgr, kubeClientset)
	if rateLimiterConfig == nil {
		rateLimiterConfig = ratelimiter.GetDefaultAppRateLimiterConfig()
		log.Info("Using default workqueue rate limiter config")
	}
	ctrl := ApplicationController{
		cache:                         argoCache,
		namespace:                     namespace,
		kubeClientset:                 kubeClientset,
		kubectl:                       kubectl,
		applicationClientset:          applicationClientset,
		repoClientset:                 repoClientset,
		appRefreshQueue:               workqueue.NewNamedRateLimitingQueue(ratelimiter.NewCustomAppControllerRateLimiter(rateLimiterConfig), "app_reconciliation_queue"),
		appOperationQueue:             workqueue.NewNamedRateLimitingQueue(ratelimiter.NewCustomAppControllerRateLimiter(rateLimiterConfig), "app_operation_processing_queue"),
		projectRefreshQueue:           workqueue.NewNamedRateLimitingQueue(ratelimiter.NewCustomAppControllerRateLimiter(rateLimiterConfig), "project_reconciliation_queue"),
		appComparisonTypeRefreshQueue: workqueue.NewRateLimitingQueue(ratelimiter.NewCustomAppControllerRateLimiter(rateLimiterConfig)),
		db:                            db,
		statusRefreshTimeout:          appResyncPeriod,
		statusHardRefreshTimeout:      appHardResyncPeriod,
		refreshRequestedApps:          make(map[string]CompareWith),
		refreshRequestedAppsMutex:     &sync.Mutex{},
		auditLogger:                   argo.NewAuditLogger(namespace, kubeClientset, common.ApplicationController),
		settingsMgr:                   settingsMgr,
		selfHealTimeout:               selfHealTimeout,
		clusterFilter:                 clusterFilter,
		projByNameCache:               sync.Map{},
		applicationNamespaces:         applicationNamespaces,
	}
	if kubectlParallelismLimit > 0 {
		ctrl.kubectlSemaphore = semaphore.NewWeighted(kubectlParallelismLimit)
	}
	kubectl.SetOnKubectlRun(ctrl.onKubectlRun)
	appInformer, appLister := ctrl.newApplicationInformerAndLister()
	indexers := cache.Indexers{cache.NamespaceIndex: cache.MetaNamespaceIndexFunc}
	projInformer := v1alpha1.NewAppProjectInformer(applicationClientset, namespace, appResyncPeriod, indexers)
	var err error
	_, err = projInformer.AddEventHandler(cache.ResourceEventHandlerFuncs{
		AddFunc: func(obj interface{}) {
			if key, err := cache.MetaNamespaceKeyFunc(obj); err == nil {
				ctrl.projectRefreshQueue.AddRateLimited(key)
				if projMeta, ok := obj.(metav1.Object); ok {
					ctrl.InvalidateProjectsCache(projMeta.GetName())
				}

			}
		},
		UpdateFunc: func(old, new interface{}) {
			if key, err := cache.MetaNamespaceKeyFunc(new); err == nil {
				ctrl.projectRefreshQueue.AddRateLimited(key)
				if projMeta, ok := new.(metav1.Object); ok {
					ctrl.InvalidateProjectsCache(projMeta.GetName())
				}
			}
		},
		DeleteFunc: func(obj interface{}) {
			if key, err := cache.DeletionHandlingMetaNamespaceKeyFunc(obj); err == nil {
				// immediately push to queue for deletes
				ctrl.projectRefreshQueue.Add(key)
				if projMeta, ok := obj.(metav1.Object); ok {
					ctrl.InvalidateProjectsCache(projMeta.GetName())
				}
			}
		},
	})
	if err != nil {
		return nil, err
	}

	factory := informers.NewSharedInformerFactoryWithOptions(ctrl.kubeClientset, defaultDeploymentInformerResyncDuration, informers.WithNamespace(settingsMgr.GetNamespace()))
	deploymentInformer := factory.Apps().V1().Deployments()

	readinessHealthCheck := func(r *http.Request) error {
		applicationControllerName := env.StringFromEnv(common.EnvAppControllerName, common.DefaultApplicationControllerName)
		appControllerDeployment, err := deploymentInformer.Lister().Deployments(settingsMgr.GetNamespace()).Get(applicationControllerName)
		if err != nil {
			if kubeerrors.IsNotFound(err) {
				appControllerDeployment = nil
			} else {
				return fmt.Errorf("error retrieving Application Controller Deployment: %s", err)
			}
		}
		if appControllerDeployment != nil {
			if appControllerDeployment.Spec.Replicas != nil && int(*appControllerDeployment.Spec.Replicas) <= 0 {
				return fmt.Errorf("application controller deployment replicas is not set or is less than 0, replicas: %d", appControllerDeployment.Spec.Replicas)
			}
			shard := env.ParseNumFromEnv(common.EnvControllerShard, -1, -math.MaxInt32, math.MaxInt32)
			if _, err := sharding.GetOrUpdateShardFromConfigMap(kubeClientset.(*kubernetes.Clientset), settingsMgr, int(*appControllerDeployment.Spec.Replicas), shard); err != nil {
				return fmt.Errorf("error while updating the heartbeat for to the Shard Mapping ConfigMap: %s", err)
			}
		}
		return nil
	}

	metricsAddr := fmt.Sprintf("0.0.0.0:%d", metricsPort)

	ctrl.metricsServer, err = metrics.NewMetricsServer(metricsAddr, appLister, ctrl.canProcessApp, readinessHealthCheck, metricsApplicationLabels)
	if err != nil {
		return nil, err
	}
	if metricsCacheExpiration.Seconds() != 0 {
		err = ctrl.metricsServer.SetExpiration(metricsCacheExpiration)
		if err != nil {
			return nil, err
		}
	}
	stateCache := statecache.NewLiveStateCache(db, appInformer, ctrl.settingsMgr, kubectl, ctrl.metricsServer, ctrl.handleObjectUpdated, clusterFilter, argo.NewResourceTracking())
	appStateManager := NewAppStateManager(db, applicationClientset, repoClientset, namespace, kubectl, ctrl.settingsMgr, stateCache, projInformer, ctrl.metricsServer, argoCache, ctrl.statusRefreshTimeout, argo.NewResourceTracking(), persistResourceHealth, repoErrorGracePeriod)
	ctrl.appInformer = appInformer
	ctrl.appLister = appLister
	ctrl.projInformer = projInformer
	ctrl.deploymentInformer = deploymentInformer
	ctrl.appStateManager = appStateManager
	ctrl.stateCache = stateCache

	return &ctrl, nil
}

func (ctrl *ApplicationController) InvalidateProjectsCache(names ...string) {
	if len(names) > 0 {
		for _, name := range names {
			ctrl.projByNameCache.Delete(name)
		}
	} else {
		if ctrl != nil {
			ctrl.projByNameCache.Range(func(key, _ interface{}) bool {
				ctrl.projByNameCache.Delete(key)
				return true
			})
		}
	}
}

func (ctrl *ApplicationController) GetMetricsServer() *metrics.MetricsServer {
	return ctrl.metricsServer
}

func (ctrl *ApplicationController) onKubectlRun(command string) (kube.CleanupFunc, error) {
	ctrl.metricsServer.IncKubectlExec(command)
	if ctrl.kubectlSemaphore != nil {
		if err := ctrl.kubectlSemaphore.Acquire(context.Background(), 1); err != nil {
			return nil, err
		}
		ctrl.metricsServer.IncKubectlExecPending(command)
	}
	return func() {
		if ctrl.kubectlSemaphore != nil {
			ctrl.kubectlSemaphore.Release(1)
			ctrl.metricsServer.DecKubectlExecPending(command)
		}
	}, nil
}

func isSelfReferencedApp(app *appv1.Application, ref v1.ObjectReference) bool {
	gvk := ref.GroupVersionKind()
	return ref.UID == app.UID &&
		ref.Name == app.Name &&
		ref.Namespace == app.Namespace &&
		gvk.Group == application.Group &&
		gvk.Kind == application.ApplicationKind
}

func (ctrl *ApplicationController) newAppProjCache(name string) *appProjCache {
	return &appProjCache{name: name, ctrl: ctrl}
}

type appProjCache struct {
	name string
	ctrl *ApplicationController

	lock    sync.Mutex
	appProj *appv1.AppProject
}

// GetAppProject gets an AppProject from the cache. If the AppProject is not
// yet cached, retrieves the AppProject from the K8s control plane and stores
// in the cache.
func (projCache *appProjCache) GetAppProject(ctx context.Context) (*appv1.AppProject, error) {
	projCache.lock.Lock()
	defer projCache.lock.Unlock()
	if projCache.appProj != nil {
		return projCache.appProj, nil
	}
	proj, err := argo.GetAppProjectByName(projCache.name, applisters.NewAppProjectLister(projCache.ctrl.projInformer.GetIndexer()), projCache.ctrl.namespace, projCache.ctrl.settingsMgr, projCache.ctrl.db, ctx)
	if err != nil {
		return nil, err
	}
	projCache.appProj = proj
	return projCache.appProj, nil
}

// getAppProj gets the AppProject for the given Application app.
func (ctrl *ApplicationController) getAppProj(app *appv1.Application) (*appv1.AppProject, error) {
	projCache, _ := ctrl.projByNameCache.LoadOrStore(app.Spec.GetProject(), ctrl.newAppProjCache(app.Spec.GetProject()))
	proj, err := projCache.(*appProjCache).GetAppProject(context.TODO())
	if err != nil {
		if apierr.IsNotFound(err) {
			return nil, err
		} else {
			return nil, fmt.Errorf("could not retrieve AppProject '%s' from cache: %v", app.Spec.Project, err)
		}
	}
	if !proj.IsAppNamespacePermitted(app, ctrl.namespace) {
		return nil, argo.ErrProjectNotPermitted(app.GetName(), app.GetNamespace(), proj.GetName())
	}
	return proj, nil
}

func (ctrl *ApplicationController) handleObjectUpdated(managedByApp map[string]bool, ref v1.ObjectReference) {
	// if namespaced resource is not managed by any app it might be orphaned resource of some other apps
	if len(managedByApp) == 0 && ref.Namespace != "" {
		// retrieve applications which monitor orphaned resources in the same namespace and refresh them unless resource is denied in app project
		if objs, err := ctrl.appInformer.GetIndexer().ByIndex(orphanedIndex, ref.Namespace); err == nil {
			for i := range objs {
				app, ok := objs[i].(*appv1.Application)
				if !ok {
					continue
				}

				managedByApp[app.InstanceName(ctrl.namespace)] = true
			}
		}
	}
	for appName, isManagedResource := range managedByApp {
		// The appName is given as <namespace>_<name>, but the indexer needs it
		// format <namespace>/<name>
		appKey := ctrl.toAppKey(appName)
		obj, exists, err := ctrl.appInformer.GetIndexer().GetByKey(appKey)
		app, ok := obj.(*appv1.Application)
		if exists && err == nil && ok && isSelfReferencedApp(app, ref) {
			// Don't force refresh app if related resource is application itself. This prevents infinite reconciliation loop.
			continue
		}

		if !ctrl.canProcessApp(obj) {
			// Don't force refresh app if app belongs to a different controller shard or is outside the allowed namespaces.
			continue
		}

		// Enforce application's permission for the source namespace
		_, err = ctrl.getAppProj(app)
		if err != nil {
			log.Errorf("Unable to determine project for app '%s': %v", app.QualifiedName(), err)
			continue
		}

		level := ComparisonWithNothing
		if isManagedResource {
			level = CompareWithRecent
		}

		namespace := ref.Namespace
		if ref.Namespace == "" {
			namespace = "(cluster-scoped)"
		}
		log.WithFields(log.Fields{
			"application":  appKey,
			"level":        level,
			"namespace":    namespace,
			"name":         ref.Name,
			"api-version":  ref.APIVersion,
			"kind":         ref.Kind,
			"server":       app.Spec.Destination.Server,
			"cluster-name": app.Spec.Destination.Name,
		}).Debug("Requesting app refresh caused by object update")

		ctrl.requestAppRefresh(app.QualifiedName(), &level, nil)
	}
}

// setAppManagedResources will build a list of ResourceDiff based on the provided comparisonResult
// and persist app resources related data in the cache. Will return the persisted ApplicationTree.
func (ctrl *ApplicationController) setAppManagedResources(a *appv1.Application, comparisonResult *comparisonResult) (*appv1.ApplicationTree, error) {
	managedResources, err := ctrl.hideSecretData(a, comparisonResult)
	if err != nil {
		return nil, fmt.Errorf("error getting managed resources: %s", err)
	}
	tree, err := ctrl.getResourceTree(a, managedResources)
	if err != nil {
		return nil, fmt.Errorf("error getting resource tree: %s", err)
	}
	err = ctrl.cache.SetAppResourcesTree(a.InstanceName(ctrl.namespace), tree)
	if err != nil {
		return nil, fmt.Errorf("error setting app resource tree: %s", err)
	}
	err = ctrl.cache.SetAppManagedResources(a.InstanceName(ctrl.namespace), managedResources)
	if err != nil {
		return nil, fmt.Errorf("error setting app managed resources: %s", err)
	}
	return tree, nil
}

// returns true of given resources exist in the namespace by default and not managed by the user
func isKnownOrphanedResourceExclusion(key kube.ResourceKey, proj *appv1.AppProject) bool {
	if key.Namespace == "default" && key.Group == "" && key.Kind == kube.ServiceKind && key.Name == "kubernetes" {
		return true
	}
	if key.Group == "" && key.Kind == kube.ServiceAccountKind && key.Name == "default" {
		return true
	}
	if key.Group == "" && key.Kind == "ConfigMap" && key.Name == "kube-root-ca.crt" {
		return true
	}
	list := proj.Spec.OrphanedResources.Ignore
	for _, item := range list {
		if item.Kind == "" || glob.Match(item.Kind, key.Kind) {
			if glob.Match(item.Group, key.Group) {
				if item.Name == "" || glob.Match(item.Name, key.Name) {
					return true
				}
			}
		}
	}
	return false
}

func (ctrl *ApplicationController) getResourceTree(a *appv1.Application, managedResources []*appv1.ResourceDiff) (*appv1.ApplicationTree, error) {
	nodes := make([]appv1.ResourceNode, 0)
	proj, err := ctrl.getAppProj(a)
	if err != nil {
		return nil, fmt.Errorf("failed to get project: %w", err)
	}

	orphanedNodesMap := make(map[kube.ResourceKey]appv1.ResourceNode)
	warnOrphaned := true
	if proj.Spec.OrphanedResources != nil {
		orphanedNodesMap, err = ctrl.stateCache.GetNamespaceTopLevelResources(a.Spec.Destination.Server, a.Spec.Destination.Namespace)
		if err != nil {
			return nil, fmt.Errorf("failed to get namespace top-level resources: %w", err)
		}
		warnOrphaned = proj.Spec.OrphanedResources.IsWarn()
	}
	for i := range managedResources {
		managedResource := managedResources[i]
		delete(orphanedNodesMap, kube.NewResourceKey(managedResource.Group, managedResource.Kind, managedResource.Namespace, managedResource.Name))
		var live = &unstructured.Unstructured{}
		err := json.Unmarshal([]byte(managedResource.LiveState), &live)
		if err != nil {
			return nil, fmt.Errorf("failed to unmarshal live state of managed resources: %w", err)
		}
		var target = &unstructured.Unstructured{}
		err = json.Unmarshal([]byte(managedResource.TargetState), &target)
		if err != nil {
			return nil, fmt.Errorf("failed to unmarshal target state of managed resources: %w", err)
		}

		if live == nil {
			nodes = append(nodes, appv1.ResourceNode{
				ResourceRef: appv1.ResourceRef{
					Version:   target.GroupVersionKind().Version,
					Name:      managedResource.Name,
					Kind:      managedResource.Kind,
					Group:     managedResource.Group,
					Namespace: managedResource.Namespace,
				},
			})
		} else {
			err := ctrl.stateCache.IterateHierarchy(a.Spec.Destination.Server, kube.GetResourceKey(live), func(child appv1.ResourceNode, appName string) bool {
				permitted, _ := proj.IsResourcePermitted(schema.GroupKind{Group: child.ResourceRef.Group, Kind: child.ResourceRef.Kind}, child.Namespace, a.Spec.Destination, func(project string) ([]*appv1.Cluster, error) {
					clusters, err := ctrl.db.GetProjectClusters(context.TODO(), project)
					if err != nil {
						return nil, fmt.Errorf("failed to get project clusters: %w", err)
					}
					return clusters, nil
				})
				if !permitted {
					return false
				}
				nodes = append(nodes, child)
				return true
			})
			if err != nil {
				return nil, fmt.Errorf("failed to iterate resource hierarchy: %w", err)
			}
		}
	}
	orphanedNodes := make([]appv1.ResourceNode, 0)
	for k := range orphanedNodesMap {
		if k.Namespace != "" && proj.IsGroupKindPermitted(k.GroupKind(), true) && !isKnownOrphanedResourceExclusion(k, proj) {
			err := ctrl.stateCache.IterateHierarchy(a.Spec.Destination.Server, k, func(child appv1.ResourceNode, appName string) bool {
				belongToAnotherApp := false
				if appName != "" {
					appKey := ctrl.toAppKey(appName)
					if _, exists, err := ctrl.appInformer.GetIndexer().GetByKey(appKey); exists && err == nil {
						belongToAnotherApp = true
					}
				}

				if belongToAnotherApp {
					return false
				}

				permitted, _ := proj.IsResourcePermitted(schema.GroupKind{Group: child.ResourceRef.Group, Kind: child.ResourceRef.Kind}, child.Namespace, a.Spec.Destination, func(project string) ([]*appv1.Cluster, error) {
					return ctrl.db.GetProjectClusters(context.TODO(), project)
				})

				if !permitted {
					return false
				}
				orphanedNodes = append(orphanedNodes, child)
				return true
			})
			if err != nil {
				return nil, err
			}
		}
	}
	var conditions []appv1.ApplicationCondition
	if len(orphanedNodes) > 0 && warnOrphaned {
		conditions = []appv1.ApplicationCondition{{
			Type:    appv1.ApplicationConditionOrphanedResourceWarning,
			Message: fmt.Sprintf("Application has %d orphaned resources", len(orphanedNodes)),
		}}
	}
	a.Status.SetConditions(conditions, map[appv1.ApplicationConditionType]bool{appv1.ApplicationConditionOrphanedResourceWarning: true})
	sort.Slice(orphanedNodes, func(i, j int) bool {
		return orphanedNodes[i].ResourceRef.String() < orphanedNodes[j].ResourceRef.String()
	})

	hosts, err := ctrl.getAppHosts(a, nodes)
	if err != nil {
		return nil, fmt.Errorf("failed to get app hosts: %w", err)
	}
	return &appv1.ApplicationTree{Nodes: nodes, OrphanedNodes: orphanedNodes, Hosts: hosts}, nil
}

func (ctrl *ApplicationController) getAppHosts(a *appv1.Application, appNodes []appv1.ResourceNode) ([]appv1.HostInfo, error) {
	supportedResourceNames := map[v1.ResourceName]bool{
		v1.ResourceCPU:     true,
		v1.ResourceStorage: true,
		v1.ResourceMemory:  true,
	}
	appPods := map[kube.ResourceKey]bool{}
	for _, node := range appNodes {
		if node.Group == "" && node.Kind == kube.PodKind {
			appPods[kube.NewResourceKey(node.Group, node.Kind, node.Namespace, node.Name)] = true
		}
	}

	allNodesInfo := map[string]statecache.NodeInfo{}
	allPodsByNode := map[string][]statecache.PodInfo{}
	appPodsByNode := map[string][]statecache.PodInfo{}
	err := ctrl.stateCache.IterateResources(a.Spec.Destination.Server, func(res *clustercache.Resource, info *statecache.ResourceInfo) {
		key := res.ResourceKey()

		switch {
		case info.NodeInfo != nil && key.Group == "" && key.Kind == "Node":
			allNodesInfo[key.Name] = *info.NodeInfo
		case info.PodInfo != nil && key.Group == "" && key.Kind == kube.PodKind:
			if appPods[key] {
				appPodsByNode[info.PodInfo.NodeName] = append(appPodsByNode[info.PodInfo.NodeName], *info.PodInfo)
			} else {
				allPodsByNode[info.PodInfo.NodeName] = append(allPodsByNode[info.PodInfo.NodeName], *info.PodInfo)
			}
		}
	})
	if err != nil {
		return nil, err
	}

	var hosts []appv1.HostInfo
	for nodeName, appPods := range appPodsByNode {
		node, ok := allNodesInfo[nodeName]
		if !ok {
			continue
		}

		neighbors := allPodsByNode[nodeName]

		resources := map[v1.ResourceName]appv1.HostResourceInfo{}
		for name, resource := range node.Capacity {
			info := resources[name]
			info.ResourceName = name
			info.Capacity += resource.MilliValue()
			resources[name] = info
		}

		for _, pod := range appPods {
			for name, resource := range pod.ResourceRequests {
				if !supportedResourceNames[name] {
					continue
				}

				info := resources[name]
				info.RequestedByApp += resource.MilliValue()
				resources[name] = info
			}
		}

		for _, pod := range neighbors {
			for name, resource := range pod.ResourceRequests {
				if !supportedResourceNames[name] || pod.Phase == v1.PodSucceeded || pod.Phase == v1.PodFailed {
					continue
				}
				info := resources[name]
				info.RequestedByNeighbors += resource.MilliValue()
				resources[name] = info
			}
		}

		var resourcesInfo []appv1.HostResourceInfo
		for _, info := range resources {
			if supportedResourceNames[info.ResourceName] && info.Capacity > 0 {
				resourcesInfo = append(resourcesInfo, info)
			}
		}
		sort.Slice(resourcesInfo, func(i, j int) bool {
			return resourcesInfo[i].ResourceName < resourcesInfo[j].ResourceName
		})
		hosts = append(hosts, appv1.HostInfo{Name: nodeName, SystemInfo: node.SystemInfo, ResourcesInfo: resourcesInfo})
	}
	return hosts, nil
}

func (ctrl *ApplicationController) hideSecretData(app *appv1.Application, comparisonResult *comparisonResult) ([]*appv1.ResourceDiff, error) {
	items := make([]*appv1.ResourceDiff, len(comparisonResult.managedResources))
	for i := range comparisonResult.managedResources {
		res := comparisonResult.managedResources[i]
		item := appv1.ResourceDiff{
			Namespace:       res.Namespace,
			Name:            res.Name,
			Group:           res.Group,
			Kind:            res.Kind,
			Hook:            res.Hook,
			ResourceVersion: res.ResourceVersion,
		}

		target := res.Target
		live := res.Live
		resDiff := res.Diff
		if res.Kind == kube.SecretKind && res.Group == "" {
			var err error
			target, live, err = diff.HideSecretData(res.Target, res.Live)
			if err != nil {
				return nil, fmt.Errorf("error hiding secret data: %s", err)
			}
			compareOptions, err := ctrl.settingsMgr.GetResourceCompareOptions()
			if err != nil {
				return nil, fmt.Errorf("error getting resource compare options: %s", err)
			}
			resourceOverrides, err := ctrl.settingsMgr.GetResourceOverrides()
			if err != nil {
				return nil, fmt.Errorf("error getting resource overrides: %s", err)
			}
			appLabelKey, err := ctrl.settingsMgr.GetAppInstanceLabelKey()
			if err != nil {
				return nil, fmt.Errorf("error getting app instance label key: %s", err)
			}
			trackingMethod, err := ctrl.settingsMgr.GetTrackingMethod()
			if err != nil {
				return nil, fmt.Errorf("error getting tracking method: %s", err)
			}

			clusterCache, err := ctrl.stateCache.GetClusterCache(app.Spec.Destination.Server)
			if err != nil {
				return nil, fmt.Errorf("error getting cluster cache: %s", err)
			}
			diffConfig, err := argodiff.NewDiffConfigBuilder().
				WithDiffSettings(app.Spec.IgnoreDifferences, resourceOverrides, compareOptions.IgnoreAggregatedRoles).
				WithTracking(appLabelKey, trackingMethod).
				WithNoCache().
				WithLogger(logutils.NewLogrusLogger(logutils.NewWithCurrentConfig())).
				WithGVKParser(clusterCache.GetGVKParser()).
				Build()
			if err != nil {
				return nil, fmt.Errorf("appcontroller error building diff config: %s", err)
			}

			diffResult, err := argodiff.StateDiff(live, target, diffConfig)
			if err != nil {
				return nil, fmt.Errorf("error applying diff: %s", err)
			}
			resDiff = diffResult
		}

		if live != nil {
			data, err := json.Marshal(live)
			if err != nil {
				return nil, fmt.Errorf("error marshaling live json: %s", err)
			}
			item.LiveState = string(data)
		} else {
			item.LiveState = "null"
		}

		if target != nil {
			data, err := json.Marshal(target)
			if err != nil {
				return nil, fmt.Errorf("error marshaling target json: %s", err)
			}
			item.TargetState = string(data)
		} else {
			item.TargetState = "null"
		}
		item.PredictedLiveState = string(resDiff.PredictedLive)
		item.NormalizedLiveState = string(resDiff.NormalizedLive)
		item.Modified = resDiff.Modified

		items[i] = &item
	}
	return items, nil
}

// Run starts the Application CRD controller.
func (ctrl *ApplicationController) Run(ctx context.Context, statusProcessors int, operationProcessors int) {
	defer runtime.HandleCrash()
	defer ctrl.appRefreshQueue.ShutDown()
	defer ctrl.appComparisonTypeRefreshQueue.ShutDown()
	defer ctrl.appOperationQueue.ShutDown()
	defer ctrl.projectRefreshQueue.ShutDown()

	ctrl.metricsServer.RegisterClustersInfoSource(ctx, ctrl.stateCache)
	ctrl.RegisterClusterSecretUpdater(ctx)

	go ctrl.appInformer.Run(ctx.Done())
	go ctrl.projInformer.Run(ctx.Done())
	go ctrl.deploymentInformer.Informer().Run(ctx.Done())

	errors.CheckError(ctrl.stateCache.Init())

	if !cache.WaitForCacheSync(ctx.Done(), ctrl.appInformer.HasSynced, ctrl.projInformer.HasSynced) {
		log.Error("Timed out waiting for caches to sync")
		return
	}

	go func() { errors.CheckError(ctrl.stateCache.Run(ctx)) }()
	go func() { errors.CheckError(ctrl.metricsServer.ListenAndServe()) }()

	for i := 0; i < statusProcessors; i++ {
		go wait.Until(func() {
			for ctrl.processAppRefreshQueueItem() {
			}
		}, time.Second, ctx.Done())
	}

	for i := 0; i < operationProcessors; i++ {
		go wait.Until(func() {
			for ctrl.processAppOperationQueueItem() {
			}
		}, time.Second, ctx.Done())
	}

	go wait.Until(func() {
		for ctrl.processAppComparisonTypeQueueItem() {
		}
	}, time.Second, ctx.Done())

	go wait.Until(func() {
		for ctrl.processProjectQueueItem() {
		}
	}, time.Second, ctx.Done())
	<-ctx.Done()
}

// requestAppRefresh adds a request for given app to the refresh queue. appName
// needs to be the qualified name of the application, i.e. <namespace>/<name>.
func (ctrl *ApplicationController) requestAppRefresh(appName string, compareWith *CompareWith, after *time.Duration) {
	key := ctrl.toAppKey(appName)

	if compareWith != nil && after != nil {
		ctrl.appComparisonTypeRefreshQueue.AddAfter(fmt.Sprintf("%s/%d", key, compareWith), *after)
	} else {
		if compareWith != nil {
			ctrl.refreshRequestedAppsMutex.Lock()
			ctrl.refreshRequestedApps[key] = compareWith.Max(ctrl.refreshRequestedApps[key])
			ctrl.refreshRequestedAppsMutex.Unlock()
		}
		if after != nil {
			ctrl.appRefreshQueue.AddAfter(key, *after)
			ctrl.appOperationQueue.AddAfter(key, *after)
		} else {
			ctrl.appRefreshQueue.AddRateLimited(key)
			ctrl.appOperationQueue.AddRateLimited(key)
		}
	}
}

func (ctrl *ApplicationController) isRefreshRequested(appName string) (bool, CompareWith) {
	ctrl.refreshRequestedAppsMutex.Lock()
	defer ctrl.refreshRequestedAppsMutex.Unlock()
	level, ok := ctrl.refreshRequestedApps[appName]
	if ok {
		delete(ctrl.refreshRequestedApps, appName)
	}
	return ok, level
}

func (ctrl *ApplicationController) processAppOperationQueueItem() (processNext bool) {
	appKey, shutdown := ctrl.appOperationQueue.Get()
	if shutdown {
		processNext = false
		return
	}
	processNext = true
	defer func() {
		if r := recover(); r != nil {
			log.Errorf("Recovered from panic: %+v\n%s", r, debug.Stack())
		}
		ctrl.appOperationQueue.Done(appKey)
	}()

	obj, exists, err := ctrl.appInformer.GetIndexer().GetByKey(appKey.(string))
	if err != nil {
		log.Errorf("Failed to get application '%s' from informer index: %+v", appKey, err)
		return
	}
	if !exists {
		// This happens after app was deleted, but the work queue still had an entry for it.
		return
	}
	origApp, ok := obj.(*appv1.Application)
	if !ok {
		log.Warnf("Key '%s' in index is not an application", appKey)
		return
	}
	app := origApp.DeepCopy()

	if app.Operation != nil {
		// If we get here, we are about to process an operation, but we cannot rely on informer since it might have stale data.
		// So always retrieve the latest version to ensure it is not stale to avoid unnecessary syncing.
		// We cannot rely on informer since applications might be updated by both application controller and api server.
		freshApp, err := ctrl.applicationClientset.ArgoprojV1alpha1().Applications(app.ObjectMeta.Namespace).Get(context.Background(), app.ObjectMeta.Name, metav1.GetOptions{})
		if err != nil {
			log.Errorf("Failed to retrieve latest application state: %v", err)
			return
		}
		app = freshApp
	}

	if app.Operation != nil {
		ctrl.processRequestedAppOperation(app)
	} else if app.DeletionTimestamp != nil && app.CascadedDeletion() {
		_, err = ctrl.finalizeApplicationDeletion(app, func(project string) ([]*appv1.Cluster, error) {
			return ctrl.db.GetProjectClusters(context.Background(), project)
		})
		if err != nil {
			ctrl.setAppCondition(app, appv1.ApplicationCondition{
				Type:    appv1.ApplicationConditionDeletionError,
				Message: err.Error(),
			})
			message := fmt.Sprintf("Unable to delete application resources: %v", err.Error())
			ctrl.auditLogger.LogAppEvent(app, argo.EventInfo{Reason: argo.EventReasonStatusRefreshed, Type: v1.EventTypeWarning}, message, "")
		}
	}
	return
}

func (ctrl *ApplicationController) processAppComparisonTypeQueueItem() (processNext bool) {
	key, shutdown := ctrl.appComparisonTypeRefreshQueue.Get()
	processNext = true

	defer func() {
		if r := recover(); r != nil {
			log.Errorf("Recovered from panic: %+v\n%s", r, debug.Stack())
		}
		ctrl.appComparisonTypeRefreshQueue.Done(key)
	}()
	if shutdown {
		processNext = false
		return
	}

	if parts := strings.Split(key.(string), "/"); len(parts) != 3 {
		log.Warnf("Unexpected key format in appComparisonTypeRefreshTypeQueue. Key should consists of namespace/name/comparisonType but got: %s", key.(string))
	} else {
		if compareWith, err := strconv.Atoi(parts[2]); err != nil {
			log.Warnf("Unable to parse comparison type: %v", err)
			return
		} else {
			ctrl.requestAppRefresh(ctrl.toAppQualifiedName(parts[1], parts[0]), CompareWith(compareWith).Pointer(), nil)
		}
	}
	return
}

func (ctrl *ApplicationController) processProjectQueueItem() (processNext bool) {
	key, shutdown := ctrl.projectRefreshQueue.Get()
	processNext = true

	defer func() {
		if r := recover(); r != nil {
			log.Errorf("Recovered from panic: %+v\n%s", r, debug.Stack())
		}
		ctrl.projectRefreshQueue.Done(key)
	}()
	if shutdown {
		processNext = false
		return
	}
	obj, exists, err := ctrl.projInformer.GetIndexer().GetByKey(key.(string))
	if err != nil {
		log.Errorf("Failed to get project '%s' from informer index: %+v", key, err)
		return
	}
	if !exists {
		// This happens after appproj was deleted, but the work queue still had an entry for it.
		return
	}
	origProj, ok := obj.(*appv1.AppProject)
	if !ok {
		log.Warnf("Key '%s' in index is not an appproject", key)
		return
	}

	if origProj.DeletionTimestamp != nil && origProj.HasFinalizer() {
		if err := ctrl.finalizeProjectDeletion(origProj.DeepCopy()); err != nil {
			log.Warnf("Failed to finalize project deletion: %v", err)
		}
	}
	return
}

func (ctrl *ApplicationController) finalizeProjectDeletion(proj *appv1.AppProject) error {
	apps, err := ctrl.appLister.Applications(ctrl.namespace).List(labels.Everything())
	if err != nil {
		return fmt.Errorf("error listing applications: %w", err)
	}
	appsCount := 0
	for i := range apps {
		if apps[i].Spec.GetProject() == proj.Name {
			appsCount++
		}
	}
	if appsCount == 0 {
		return ctrl.removeProjectFinalizer(proj)
	} else {
		log.Infof("Cannot remove project '%s' finalizer as is referenced by %d applications", proj.Name, appsCount)
	}
	return nil
}

func (ctrl *ApplicationController) removeProjectFinalizer(proj *appv1.AppProject) error {
	proj.RemoveFinalizer()
	var patch []byte
	patch, _ = json.Marshal(map[string]interface{}{
		"metadata": map[string]interface{}{
			"finalizers": proj.Finalizers,
		},
	})
	_, err := ctrl.applicationClientset.ArgoprojV1alpha1().AppProjects(ctrl.namespace).Patch(context.Background(), proj.Name, types.MergePatchType, patch, metav1.PatchOptions{})
	return err
}

// shouldBeDeleted returns whether a given resource obj should be deleted on cascade delete of application app
func (ctrl *ApplicationController) shouldBeDeleted(app *appv1.Application, obj *unstructured.Unstructured) bool {
	return !kube.IsCRD(obj) && !isSelfReferencedApp(app, kube.GetObjectRef(obj)) &&
		!resourceutil.HasAnnotationOption(obj, synccommon.AnnotationSyncOptions, synccommon.SyncOptionDisableDeletion) &&
		!resourceutil.HasAnnotationOption(obj, helm.ResourcePolicyAnnotation, helm.ResourcePolicyKeep)
}

func (ctrl *ApplicationController) getPermittedAppLiveObjects(app *appv1.Application, proj *appv1.AppProject, projectClusters func(project string) ([]*appv1.Cluster, error)) (map[kube.ResourceKey]*unstructured.Unstructured, error) {
	objsMap, err := ctrl.stateCache.GetManagedLiveObjs(app, []*unstructured.Unstructured{})
	if err != nil {
		return nil, err
	}
	// Don't delete live resources which are not permitted in the app project
	for k, v := range objsMap {
		permitted, err := proj.IsLiveResourcePermitted(v, app.Spec.Destination.Server, app.Spec.Destination.Name, projectClusters)

		if err != nil {
			return nil, err
		}

		if !permitted {
			delete(objsMap, k)
		}
	}
	return objsMap, nil
}

func (ctrl *ApplicationController) finalizeApplicationDeletion(app *appv1.Application, projectClusters func(project string) ([]*appv1.Cluster, error)) ([]*unstructured.Unstructured, error) {
	logCtx := log.WithField("application", app.QualifiedName())
	logCtx.Infof("Deleting resources")
	// Get refreshed application info, since informer app copy might be stale
	app, err := ctrl.applicationClientset.ArgoprojV1alpha1().Applications(app.Namespace).Get(context.Background(), app.Name, metav1.GetOptions{})
	if err != nil {
		if !apierr.IsNotFound(err) {
			logCtx.Errorf("Unable to get refreshed application info prior deleting resources: %v", err)
		}
		return nil, nil
	}
	proj, err := ctrl.getAppProj(app)
	if err != nil {
		return nil, err
	}

	// validDestination is true if the Application destination points to a cluster that is managed by Argo CD
	// (and thus either a cluster secret exists for it, or it's local); validDestination is false otherwise.
	validDestination := true

	// Validate the cluster using the Application destination's `name` field, if applicable,
	// and set the Server field, if needed.
	if err := argo.ValidateDestination(context.Background(), &app.Spec.Destination, ctrl.db); err != nil {
		log.Warnf("Unable to validate destination of the Application being deleted: %v", err)
		validDestination = false
	}

	objs := make([]*unstructured.Unstructured, 0)
	var cluster *appv1.Cluster

	// Attempt to validate the destination via its URL
	if validDestination {
		if cluster, err = ctrl.db.GetCluster(context.Background(), app.Spec.Destination.Server); err != nil {
			log.Warnf("Unable to locate cluster URL for Application being deleted: %v", err)
			validDestination = false
		}
	}

	if validDestination {
		// ApplicationDestination points to a valid cluster, so we may clean up the live objects

		objsMap, err := ctrl.getPermittedAppLiveObjects(app, proj, projectClusters)
		if err != nil {
			return nil, err
		}

		for k := range objsMap {
			// Wait for objects pending deletion to complete before proceeding with next sync wave
			if objsMap[k].GetDeletionTimestamp() != nil {
				logCtx.Infof("%d objects remaining for deletion", len(objsMap))
				return objs, nil
			}

			if ctrl.shouldBeDeleted(app, objsMap[k]) {
				objs = append(objs, objsMap[k])
			}
		}

		config := metrics.AddMetricsTransportWrapper(ctrl.metricsServer, app, cluster.RESTConfig())

		filteredObjs := FilterObjectsForDeletion(objs)

		propagationPolicy := metav1.DeletePropagationForeground
		if app.GetPropagationPolicy() == appv1.BackgroundPropagationPolicyFinalizer {
			propagationPolicy = metav1.DeletePropagationBackground
		}
		logCtx.Infof("Deleting application's resources with %s propagation policy", propagationPolicy)

		err = kube.RunAllAsync(len(filteredObjs), func(i int) error {
			obj := filteredObjs[i]
			return ctrl.kubectl.DeleteResource(context.Background(), config, obj.GroupVersionKind(), obj.GetName(), obj.GetNamespace(), metav1.DeleteOptions{PropagationPolicy: &propagationPolicy})
		})
		if err != nil {
			return objs, err
		}

		objsMap, err = ctrl.getPermittedAppLiveObjects(app, proj, projectClusters)
		if err != nil {
			return nil, err
		}

		for k, obj := range objsMap {
			if !ctrl.shouldBeDeleted(app, obj) {
				delete(objsMap, k)
			}
		}
		if len(objsMap) > 0 {
			logCtx.Infof("%d objects remaining for deletion", len(objsMap))
			return objs, nil
		}
	}

	if err := ctrl.cache.SetAppManagedResources(app.Name, nil); err != nil {
		return objs, err
	}

	if err := ctrl.cache.SetAppResourcesTree(app.Name, nil); err != nil {
		return objs, err
	}

	if err := ctrl.removeCascadeFinalizer(app); err != nil {
		return objs, err
	}

	if validDestination {
		logCtx.Infof("Successfully deleted %d resources", len(objs))
	} else {
		logCtx.Infof("Resource entries removed from undefined cluster")
	}

	ctrl.projectRefreshQueue.Add(fmt.Sprintf("%s/%s", ctrl.namespace, app.Spec.GetProject()))
	return objs, nil
}

func (ctrl *ApplicationController) removeCascadeFinalizer(app *appv1.Application) error {
	_, err := ctrl.getAppProj(app)
	if err != nil {
		return fmt.Errorf("error getting project: %w", err)
	}
	app.UnSetCascadedDeletion()
	var patch []byte
	patch, _ = json.Marshal(map[string]interface{}{
		"metadata": map[string]interface{}{
			"finalizers": app.Finalizers,
		},
	})

	_, err = ctrl.applicationClientset.ArgoprojV1alpha1().Applications(app.Namespace).Patch(context.Background(), app.Name, types.MergePatchType, patch, metav1.PatchOptions{})
	return err
}

func (ctrl *ApplicationController) setAppCondition(app *appv1.Application, condition appv1.ApplicationCondition) {
	// do nothing if app already has same condition
	for _, c := range app.Status.Conditions {
		if c.Message == condition.Message && c.Type == condition.Type {
			return
		}
	}

	app.Status.SetConditions([]appv1.ApplicationCondition{condition}, map[appv1.ApplicationConditionType]bool{condition.Type: true})

	var patch []byte
	patch, err := json.Marshal(map[string]interface{}{
		"status": map[string]interface{}{
			"conditions": app.Status.Conditions,
		},
	})
	if err == nil {
		_, err = ctrl.applicationClientset.ArgoprojV1alpha1().Applications(app.Namespace).Patch(context.Background(), app.Name, types.MergePatchType, patch, metav1.PatchOptions{})
	}
	if err != nil {
		log.Errorf("Unable to set application condition: %v", err)
	}
}

func (ctrl *ApplicationController) processRequestedAppOperation(app *appv1.Application) {
	logCtx := log.WithField("application", app.QualifiedName())
	var state *appv1.OperationState
	// Recover from any unexpected panics and automatically set the status to be failed
	defer func() {
		if r := recover(); r != nil {
			logCtx.Errorf("Recovered from panic: %+v\n%s", r, debug.Stack())
			state.Phase = synccommon.OperationError
			if rerr, ok := r.(error); ok {
				state.Message = rerr.Error()
			} else {
				state.Message = fmt.Sprintf("%v", r)
			}
			ctrl.setOperationState(app, state)
		}
	}()
	terminating := false
	if isOperationInProgress(app) {
		state = app.Status.OperationState.DeepCopy()
		terminating = state.Phase == synccommon.OperationTerminating
		// Failed  operation with retry strategy might have be in-progress and has completion time
		if state.FinishedAt != nil && !terminating {
			retryAt, err := app.Status.OperationState.Operation.Retry.NextRetryAt(state.FinishedAt.Time, state.RetryCount)
			if err != nil {
				state.Phase = synccommon.OperationFailed
				state.Message = err.Error()
				ctrl.setOperationState(app, state)
				return
			}
			retryAfter := time.Until(retryAt)
			if retryAfter > 0 {
				logCtx.Infof("Skipping retrying in-progress operation. Attempting again at: %s", retryAt.Format(time.RFC3339))
				ctrl.requestAppRefresh(app.QualifiedName(), CompareWithLatest.Pointer(), &retryAfter)
				return
			} else {
				// retrying operation. remove previous failure time in app since it is used as a trigger
				// that previous failed and operation should be retried
				state.FinishedAt = nil
				ctrl.setOperationState(app, state)
				// Get rid of sync results and null out previous operation completion time
				state.SyncResult = nil
			}
		} else {
			logCtx.Infof("Resuming in-progress operation. phase: %s, message: %s", state.Phase, state.Message)
		}
	} else {
		state = &appv1.OperationState{Phase: synccommon.OperationRunning, Operation: *app.Operation, StartedAt: metav1.Now()}
		ctrl.setOperationState(app, state)
		logCtx.Infof("Initialized new operation: %v", *app.Operation)
	}

	if err := argo.ValidateDestination(context.Background(), &app.Spec.Destination, ctrl.db); err != nil {
		state.Phase = synccommon.OperationFailed
		state.Message = err.Error()
	} else {
		ctrl.appStateManager.SyncAppState(app, state)
	}

	// Check whether application is allowed to use project
	_, err := ctrl.getAppProj(app)
	if err != nil {
		state.Phase = synccommon.OperationError
		state.Message = err.Error()
	}

	if state.Phase == synccommon.OperationRunning {
		// It's possible for an app to be terminated while we were operating on it. We do not want
		// to clobber the Terminated state with Running. Get the latest app state to check for this.
		freshApp, err := ctrl.applicationClientset.ArgoprojV1alpha1().Applications(app.Namespace).Get(context.Background(), app.ObjectMeta.Name, metav1.GetOptions{})
		if err == nil {
			// App may have lost permissions to use the project meanwhile.
			_, err = ctrl.getAppProj(freshApp)
			if err != nil {
				state.Phase = synccommon.OperationFailed
				state.Message = fmt.Sprintf("operation not allowed: %v", err)
			}
			if freshApp.Status.OperationState != nil && freshApp.Status.OperationState.Phase == synccommon.OperationTerminating {
				state.Phase = synccommon.OperationTerminating
				state.Message = "operation is terminating"
				// after this, we will get requeued to the workqueue, but next time the
				// SyncAppState will operate in a Terminating phase, allowing the worker to perform
				// cleanup (e.g. delete jobs, workflows, etc...)
			}
		}
	} else if state.Phase == synccommon.OperationFailed || state.Phase == synccommon.OperationError {
		if !terminating && (state.RetryCount < state.Operation.Retry.Limit || state.Operation.Retry.Limit < 0) {
			now := metav1.Now()
			state.FinishedAt = &now
			if retryAt, err := state.Operation.Retry.NextRetryAt(now.Time, state.RetryCount); err != nil {
				state.Phase = synccommon.OperationFailed
				state.Message = fmt.Sprintf("%s (failed to retry: %v)", state.Message, err)
			} else {
				state.Phase = synccommon.OperationRunning
				state.RetryCount++
				state.Message = fmt.Sprintf("%s. Retrying attempt #%d at %s.", state.Message, state.RetryCount, retryAt.Format(time.Kitchen))
			}
		} else if state.RetryCount > 0 {
			state.Message = fmt.Sprintf("%s (retried %d times).", state.Message, state.RetryCount)
		}

	}

	ctrl.setOperationState(app, state)
	if state.Phase.Completed() && (app.Operation.Sync != nil && !app.Operation.Sync.DryRun) {
		// if we just completed an operation, force a refresh so that UI will report up-to-date
		// sync/health information
		if _, err := cache.MetaNamespaceKeyFunc(app); err == nil {
			// force app refresh with using CompareWithLatest comparison type and trigger app reconciliation loop
			ctrl.requestAppRefresh(app.QualifiedName(), CompareWithLatest.Pointer(), nil)
		} else {
			logCtx.Warnf("Fails to requeue application: %v", err)
		}
	}
}

func (ctrl *ApplicationController) setOperationState(app *appv1.Application, state *appv1.OperationState) {
	logCtx := log.WithFields(log.Fields{"application": app.Name, "appNamespace": app.Namespace, "project": app.Spec.Project})

	if state.Phase == "" {
		// expose any bugs where we neglect to set phase
		panic("no phase was set")
	}
	if state.Phase.Completed() {
		now := metav1.Now()
		state.FinishedAt = &now
	}
	patch := map[string]interface{}{
		"status": map[string]interface{}{
			"operationState": state,
		},
	}
	if state.Phase.Completed() {
		// If operation is completed, clear the operation field to indicate no operation is
		// in progress.
		patch["operation"] = nil
	}
	if reflect.DeepEqual(app.Status.OperationState, state) {
		logCtx.Infof("No operation updates necessary to '%s'. Skipping patch", app.QualifiedName())
		return
	}
	patchJSON, err := json.Marshal(patch)
	if err != nil {
		logCtx.Errorf("error marshaling json: %v", err)
		return
	}
	if app.Status.OperationState != nil && app.Status.OperationState.FinishedAt != nil && state.FinishedAt == nil {
		patchJSON, err = jsonpatch.MergeMergePatches(patchJSON, []byte(`{"status": {"operationState": {"finishedAt": null}}}`))
		if err != nil {
			logCtx.Errorf("error merging operation state patch: %v", err)
			return
		}
	}

	kube.RetryUntilSucceed(context.Background(), updateOperationStateTimeout, "Update application operation state", logutils.NewLogrusLogger(logutils.NewWithCurrentConfig()), func() error {
		appClient := ctrl.applicationClientset.ArgoprojV1alpha1().Applications(app.Namespace)
		_, err = appClient.Patch(context.Background(), app.Name, types.MergePatchType, patchJSON, metav1.PatchOptions{})
		if err != nil {
			// Stop retrying updating deleted application
			if apierr.IsNotFound(err) {
				return nil
			}
			// kube.RetryUntilSucceed logs failed attempts at "debug" level, but we want to know if this fails. Log a
			// warning.
			logCtx.Warnf("error patching application with operation state: %v", err)
			return fmt.Errorf("error patching application with operation state: %w", err)
		}
		return nil
	})

	logCtx.Infof("updated '%s' operation (phase: %s)", app.QualifiedName(), state.Phase)
	if state.Phase.Completed() {
		eventInfo := argo.EventInfo{Reason: argo.EventReasonOperationCompleted}
		var messages []string
		if state.Operation.Sync != nil && len(state.Operation.Sync.Resources) > 0 {
			messages = []string{"Partial sync operation"}
		} else {
			messages = []string{"Sync operation"}
		}
		if state.SyncResult != nil {
			messages = append(messages, "to", state.SyncResult.Revision)
		}
		if state.Phase.Successful() {
			eventInfo.Type = v1.EventTypeNormal
			messages = append(messages, "succeeded")
		} else {
			eventInfo.Type = v1.EventTypeWarning
			messages = append(messages, "failed:", state.Message)
		}
		ctrl.auditLogger.LogAppEvent(app, eventInfo, strings.Join(messages, " "), "")
		ctrl.metricsServer.IncSync(app, state)
	}
}

func (ctrl *ApplicationController) processAppRefreshQueueItem() (processNext bool) {
	patchMs := time.Duration(0) // time spent in doing patch/update calls
	setOpMs := time.Duration(0) // time spent in doing Operation patch calls in autosync
	appKey, shutdown := ctrl.appRefreshQueue.Get()
	if shutdown {
		processNext = false
		return
	}
	processNext = true
	defer func() {
		if r := recover(); r != nil {
			log.Errorf("Recovered from panic: %+v\n%s", r, debug.Stack())
		}
		ctrl.appRefreshQueue.Done(appKey)
	}()
	obj, exists, err := ctrl.appInformer.GetIndexer().GetByKey(appKey.(string))
	if err != nil {
		log.Errorf("Failed to get application '%s' from informer index: %+v", appKey, err)
		return
	}
	if !exists {
		// This happens after app was deleted, but the work queue still had an entry for it.
		return
	}
	origApp, ok := obj.(*appv1.Application)
	if !ok {
		log.Warnf("Key '%s' in index is not an application", appKey)
		return
	}
	origApp = origApp.DeepCopy()
	needRefresh, refreshType, comparisonLevel := ctrl.needRefreshAppStatus(origApp, ctrl.statusRefreshTimeout, ctrl.statusHardRefreshTimeout)

	if !needRefresh {
		return
	}
	app := origApp.DeepCopy()
	logCtx := log.WithFields(log.Fields{
		"application":    app.QualifiedName(),
		"level":          comparisonLevel,
		"dest-server":    origApp.Spec.Destination.Server,
		"dest-name":      origApp.Spec.Destination.Name,
		"dest-namespace": origApp.Spec.Destination.Namespace,
	})

	startTime := time.Now()
	defer func() {
		reconcileDuration := time.Since(startTime)
		ctrl.metricsServer.IncReconcile(origApp, reconcileDuration)
		logCtx.WithFields(log.Fields{
			"time_ms":  reconcileDuration.Milliseconds(),
			"patch_ms": patchMs.Milliseconds(),
			"setop_ms": setOpMs.Milliseconds(),
		}).Info("Reconciliation completed")
	}()

	if comparisonLevel == ComparisonWithNothing {
		managedResources := make([]*appv1.ResourceDiff, 0)
		if err := ctrl.cache.GetAppManagedResources(app.InstanceName(ctrl.namespace), &managedResources); err != nil {
			logCtx.Warnf("Failed to get cached managed resources for tree reconciliation, fall back to full reconciliation")
		} else {
			var tree *appv1.ApplicationTree
			if tree, err = ctrl.getResourceTree(app, managedResources); err == nil {
				app.Status.Summary = tree.GetSummary(app)
				if err := ctrl.cache.SetAppResourcesTree(app.InstanceName(ctrl.namespace), tree); err != nil {
					logCtx.Errorf("Failed to cache resources tree: %v", err)
					return
				}
			}

			patchMs = ctrl.persistAppStatus(origApp, &app.Status)
			return
		}
	}

	project, hasErrors := ctrl.refreshAppConditions(app)
	if hasErrors {
		app.Status.Sync.Status = appv1.SyncStatusCodeUnknown
		app.Status.Health.Status = health.HealthStatusUnknown
		patchMs = ctrl.persistAppStatus(origApp, &app.Status)

		if err := ctrl.cache.SetAppResourcesTree(app.InstanceName(ctrl.namespace), &appv1.ApplicationTree{}); err != nil {
			log.Warnf("failed to set app resource tree: %v", err)
		}
		if err := ctrl.cache.SetAppManagedResources(app.InstanceName(ctrl.namespace), nil); err != nil {
			log.Warnf("failed to set app managed resources tree: %v", err)
		}
		return
	}

	var localManifests []string
	if opState := app.Status.OperationState; opState != nil && opState.Operation.Sync != nil {
		localManifests = opState.Operation.Sync.Manifests
	}

	revisions := make([]string, 0)
	sources := make([]appv1.ApplicationSource, 0)

	hasMultipleSources := app.Spec.HasMultipleSources()

	// If we have multiple sources, we use all the sources under `sources` field and ignore source under `source` field.
	// else we use the source under the source field.
	if hasMultipleSources {
		for _, source := range app.Spec.Sources {
			// We do not perform any filtering of duplicate sources.
			// Argo CD will apply and update the resources generated from the sources automatically
			// based on the order in which manifests were generated
			sources = append(sources, source)
			revisions = append(revisions, source.TargetRevision)
		}
		if comparisonLevel == CompareWithRecent {
			revisions = app.Status.Sync.Revisions
		}
	} else {
		revision := app.Spec.GetSource().TargetRevision
		if comparisonLevel == CompareWithRecent {
			revision = app.Status.Sync.Revision
		}
		revisions = append(revisions, revision)
		sources = append(sources, app.Spec.GetSource())
	}
	now := metav1.Now()

	ctrl.normalizeApplication(origApp, app)

	compareResult, err := ctrl.appStateManager.CompareAppState(app, project, revisions, sources,
		refreshType == appv1.RefreshTypeHard,
		comparisonLevel == CompareWithLatestForceResolve, localManifests, hasMultipleSources)

	if goerror.Is(err, CompareStateRepoError) {
		return // short circuit if git error is encountered
	}

	for k, v := range compareResult.timings {
		logCtx = logCtx.WithField(k, v.Milliseconds())
	}

	tree, err := ctrl.setAppManagedResources(app, compareResult)
	if err != nil {
		logCtx.Errorf("Failed to cache app resources: %v", err)
	} else {
		app.Status.Summary = tree.GetSummary(app)
	}

	if project.Spec.SyncWindows.Matches(app).CanSync(false) {
		syncErrCond, opMS := ctrl.autoSync(app, compareResult.syncStatus, compareResult.resources)
		setOpMs = opMS
		if syncErrCond != nil {
			app.Status.SetConditions(
				[]appv1.ApplicationCondition{*syncErrCond},
				map[appv1.ApplicationConditionType]bool{appv1.ApplicationConditionSyncError: true},
			)
		} else {
			app.Status.SetConditions(
				[]appv1.ApplicationCondition{},
				map[appv1.ApplicationConditionType]bool{appv1.ApplicationConditionSyncError: true},
			)
		}
	} else {
		logCtx.Info("Sync prevented by sync window")
	}

	if app.Status.ReconciledAt == nil || comparisonLevel >= CompareWithLatest {
		app.Status.ReconciledAt = &now
	}
	app.Status.Sync = *compareResult.syncStatus
	app.Status.Health = *compareResult.healthStatus
	app.Status.Resources = compareResult.resources
	sort.Slice(app.Status.Resources, func(i, j int) bool {
		return resourceStatusKey(app.Status.Resources[i]) < resourceStatusKey(app.Status.Resources[j])
	})
	app.Status.SourceType = compareResult.appSourceType
	app.Status.SourceTypes = compareResult.appSourceTypes
	app.Status.ControllerNamespace = ctrl.namespace
	patchMs = ctrl.persistAppStatus(origApp, &app.Status)
	return
}

func resourceStatusKey(res appv1.ResourceStatus) string {
	return strings.Join([]string{res.Group, res.Kind, res.Namespace, res.Name}, "/")
}

func currentSourceEqualsSyncedSource(app *appv1.Application) bool {
	if app.Spec.HasMultipleSources() {
		return app.Spec.Sources.Equals(app.Status.Sync.ComparedTo.Sources)
	}
	return app.Spec.Source.Equals(&app.Status.Sync.ComparedTo.Source)
}

// needRefreshAppStatus answers if application status needs to be refreshed.
// Returns true if application never been compared, has changed or comparison result has expired.
// Additionally, it returns whether full refresh was requested or not.
// If full refresh is requested then target and live state should be reconciled, else only live state tree should be updated.
func (ctrl *ApplicationController) needRefreshAppStatus(app *appv1.Application, statusRefreshTimeout, statusHardRefreshTimeout time.Duration) (bool, appv1.RefreshType, CompareWith) {
	logCtx := log.WithFields(log.Fields{"application": app.QualifiedName()})
	var reason string
	compareWith := CompareWithLatest
	refreshType := appv1.RefreshTypeNormal
	softExpired := app.Status.ReconciledAt == nil || app.Status.ReconciledAt.Add(statusRefreshTimeout).Before(time.Now().UTC())
	hardExpired := (app.Status.ReconciledAt == nil || app.Status.ReconciledAt.Add(statusHardRefreshTimeout).Before(time.Now().UTC())) && statusHardRefreshTimeout.Seconds() != 0

	if requestedType, ok := app.IsRefreshRequested(); ok {
		compareWith = CompareWithLatestForceResolve
		// user requested app refresh.
		refreshType = requestedType
		reason = fmt.Sprintf("%s refresh requested", refreshType)
	} else {
		if !currentSourceEqualsSyncedSource(app) {
			reason = "spec.source differs"
			compareWith = CompareWithLatestForceResolve
			if app.Spec.HasMultipleSources() {
				reason = "at least one of the spec.sources differs"
			}
		} else if hardExpired || softExpired {
			// The commented line below mysteriously crashes if app.Status.ReconciledAt is nil
			// reason = fmt.Sprintf("comparison expired. reconciledAt: %v, expiry: %v", app.Status.ReconciledAt, statusRefreshTimeout)
			// TODO: find existing Golang bug or create a new one
			reconciledAtStr := "never"
			if app.Status.ReconciledAt != nil {
				reconciledAtStr = app.Status.ReconciledAt.String()
			}
			reason = fmt.Sprintf("comparison expired, requesting refresh. reconciledAt: %v, expiry: %v", reconciledAtStr, statusRefreshTimeout)
			if hardExpired {
				reason = fmt.Sprintf("comparison expired, requesting hard refresh. reconciledAt: %v, expiry: %v", reconciledAtStr, statusHardRefreshTimeout)
				refreshType = appv1.RefreshTypeHard
			}
		} else if !app.Spec.Destination.Equals(app.Status.Sync.ComparedTo.Destination) {
			reason = "spec.destination differs"
		} else if app.HasChangedManagedNamespaceMetadata() {
			reason = "spec.syncPolicy.managedNamespaceMetadata differs"
		} else if !app.Spec.IgnoreDifferences.Equals(app.Status.Sync.ComparedTo.IgnoreDifferences) {
			reason = "spec.ignoreDifferences differs"
		} else if requested, level := ctrl.isRefreshRequested(app.QualifiedName()); requested {
			compareWith = level
			reason = "controller refresh requested"
		}
	}

	if reason != "" {
		logCtx.Infof("Refreshing app status (%s), level (%d)", reason, compareWith)
		return true, refreshType, compareWith
	}
	return false, refreshType, compareWith
}

func (ctrl *ApplicationController) refreshAppConditions(app *appv1.Application) (*appv1.AppProject, bool) {
	errorConditions := make([]appv1.ApplicationCondition, 0)
	proj, err := ctrl.getAppProj(app)
	if err != nil {
		errorConditions = append(errorConditions, ctrl.projectErrorToCondition(err, app))
	} else {
		specConditions, err := argo.ValidatePermissions(context.Background(), &app.Spec, proj, ctrl.db)
		if err != nil {
			errorConditions = append(errorConditions, appv1.ApplicationCondition{
				Type:    appv1.ApplicationConditionUnknownError,
				Message: err.Error(),
			})
		} else {
			errorConditions = append(errorConditions, specConditions...)
		}
	}
	app.Status.SetConditions(errorConditions, map[appv1.ApplicationConditionType]bool{
		appv1.ApplicationConditionInvalidSpecError: true,
		appv1.ApplicationConditionUnknownError:     true,
	})
	return proj, len(errorConditions) > 0
}

// normalizeApplication normalizes an application.spec and additionally persists updates if it changed
func (ctrl *ApplicationController) normalizeApplication(orig, app *appv1.Application) {
	logCtx := log.WithFields(log.Fields{"application": app.QualifiedName()})
	app.Spec = *argo.NormalizeApplicationSpec(&app.Spec)

	patch, modified, err := diff.CreateTwoWayMergePatch(orig, app, appv1.Application{})

	if err != nil {
		logCtx.Errorf("error constructing app spec patch: %v", err)
	} else if modified {
		appClient := ctrl.applicationClientset.ArgoprojV1alpha1().Applications(app.Namespace)
		_, err = appClient.Patch(context.Background(), app.Name, types.MergePatchType, patch, metav1.PatchOptions{})
		if err != nil {
			logCtx.Errorf("Error persisting normalized application spec: %v", err)
		} else {
			logCtx.Infof("Normalized app spec: %s", string(patch))
		}
	}
}

// persistAppStatus persists updates to application status. If no changes were made, it is a no-op
func (ctrl *ApplicationController) persistAppStatus(orig *appv1.Application, newStatus *appv1.ApplicationStatus) (patchMs time.Duration) {
	logCtx := log.WithFields(log.Fields{"application": orig.QualifiedName()})
	if orig.Status.Sync.Status != newStatus.Sync.Status {
		message := fmt.Sprintf("Updated sync status: %s -> %s", orig.Status.Sync.Status, newStatus.Sync.Status)
		ctrl.auditLogger.LogAppEvent(orig, argo.EventInfo{Reason: argo.EventReasonResourceUpdated, Type: v1.EventTypeNormal}, message, "")
	}
	if orig.Status.Health.Status != newStatus.Health.Status {
		message := fmt.Sprintf("Updated health status: %s -> %s", orig.Status.Health.Status, newStatus.Health.Status)
		ctrl.auditLogger.LogAppEvent(orig, argo.EventInfo{Reason: argo.EventReasonResourceUpdated, Type: v1.EventTypeNormal}, message, "")
	}
	var newAnnotations map[string]string
	if orig.GetAnnotations() != nil {
		newAnnotations = make(map[string]string)
		for k, v := range orig.GetAnnotations() {
			newAnnotations[k] = v
		}
		delete(newAnnotations, appv1.AnnotationKeyRefresh)
	}
	patch, modified, err := diff.CreateTwoWayMergePatch(
		&appv1.Application{ObjectMeta: metav1.ObjectMeta{Annotations: orig.GetAnnotations()}, Status: orig.Status},
		&appv1.Application{ObjectMeta: metav1.ObjectMeta{Annotations: newAnnotations}, Status: *newStatus}, appv1.Application{})
	if err != nil {
		logCtx.Errorf("Error constructing app status patch: %v", err)
		return
	}
	if !modified {
		logCtx.Infof("No status changes. Skipping patch")
		return
	}
	// calculate time for path call
	start := time.Now()
	defer func() {
		patchMs = time.Since(start)
	}()
	appClient := ctrl.applicationClientset.ArgoprojV1alpha1().Applications(orig.Namespace)
	_, err = appClient.Patch(context.Background(), orig.Name, types.MergePatchType, patch, metav1.PatchOptions{})
	if err != nil {
		logCtx.Warnf("Error updating application: %v", err)
	} else {
		logCtx.Infof("Update successful")
	}
	return patchMs
}

// autoSync will initiate a sync operation for an application configured with automated sync
func (ctrl *ApplicationController) autoSync(app *appv1.Application, syncStatus *appv1.SyncStatus, resources []appv1.ResourceStatus) (*appv1.ApplicationCondition, time.Duration) {
	if app.Spec.SyncPolicy == nil || app.Spec.SyncPolicy.Automated == nil {
		return nil, 0
	}
	logCtx := log.WithFields(log.Fields{"application": app.QualifiedName()})

	if app.Operation != nil {
		logCtx.Infof("Skipping auto-sync: another operation is in progress")
		return nil, 0
	}
	if app.DeletionTimestamp != nil && !app.DeletionTimestamp.IsZero() {
		logCtx.Infof("Skipping auto-sync: deletion in progress")
		return nil, 0
	}

	// Only perform auto-sync if we detect OutOfSync status. This is to prevent us from attempting
	// a sync when application is already in a Synced or Unknown state
	if syncStatus.Status != appv1.SyncStatusCodeOutOfSync {
		logCtx.Infof("Skipping auto-sync: application status is %s", syncStatus.Status)
		return nil, 0
	}

	if !app.Spec.SyncPolicy.Automated.Prune {
		requirePruneOnly := true
		for _, r := range resources {
			if r.Status != appv1.SyncStatusCodeSynced && !r.RequiresPruning {
				requirePruneOnly = false
				break
			}
		}
		if requirePruneOnly {
			logCtx.Infof("Skipping auto-sync: need to prune extra resources only but automated prune is disabled")
			return nil, 0
		}
	}

	desiredCommitSHA := syncStatus.Revision
	desiredCommitSHAsMS := syncStatus.Revisions
	alreadyAttempted, attemptPhase := alreadyAttemptedSync(app, desiredCommitSHA, desiredCommitSHAsMS, app.Spec.HasMultipleSources())
	selfHeal := app.Spec.SyncPolicy.Automated.SelfHeal
	op := appv1.Operation{
		Sync: &appv1.SyncOperation{
			Revision:    desiredCommitSHA,
			Prune:       app.Spec.SyncPolicy.Automated.Prune,
			SyncOptions: app.Spec.SyncPolicy.SyncOptions,
			Revisions:   desiredCommitSHAsMS,
		},
		InitiatedBy: appv1.OperationInitiator{Automated: true},
		Retry:       appv1.RetryStrategy{Limit: 5},
	}
	if app.Spec.SyncPolicy.Retry != nil {
		op.Retry = *app.Spec.SyncPolicy.Retry
	}
	// It is possible for manifests to remain OutOfSync even after a sync/kubectl apply (e.g.
	// auto-sync with pruning disabled). We need to ensure that we do not keep Syncing an
	// application in an infinite loop. To detect this, we only attempt the Sync if the revision
	// and parameter overrides are different from our most recent sync operation.
	if alreadyAttempted && (!selfHeal || !attemptPhase.Successful()) {
		if !attemptPhase.Successful() {
			logCtx.Warnf("Skipping auto-sync: failed previous sync attempt to %s", desiredCommitSHA)
			message := fmt.Sprintf("Failed sync attempt to %s: %s", desiredCommitSHA, app.Status.OperationState.Message)
			return &appv1.ApplicationCondition{Type: appv1.ApplicationConditionSyncError, Message: message}, 0
		}
		logCtx.Infof("Skipping auto-sync: most recent sync already to %s", desiredCommitSHA)
		return nil, 0
	} else if alreadyAttempted && selfHeal {
		if shouldSelfHeal, retryAfter := ctrl.shouldSelfHeal(app); shouldSelfHeal {
			for _, resource := range resources {
				if resource.Status != appv1.SyncStatusCodeSynced {
					op.Sync.Resources = append(op.Sync.Resources, appv1.SyncOperationResource{
						Kind:  resource.Kind,
						Group: resource.Group,
						Name:  resource.Name,
					})
				}
			}
		} else {
			logCtx.Infof("Skipping auto-sync: already attempted sync to %s with timeout %v (retrying in %v)", desiredCommitSHA, ctrl.selfHealTimeout, retryAfter)
			ctrl.requestAppRefresh(app.QualifiedName(), CompareWithLatest.Pointer(), &retryAfter)
			return nil, 0
		}

	}

	if app.Spec.SyncPolicy.Automated.Prune && !app.Spec.SyncPolicy.Automated.AllowEmpty {
		bAllNeedPrune := true
		for _, r := range resources {
			if !r.RequiresPruning {
				bAllNeedPrune = false
			}
		}
		if bAllNeedPrune {
			message := fmt.Sprintf("Skipping sync attempt to %s: auto-sync will wipe out all resources", desiredCommitSHA)
			logCtx.Warnf(message)
			return &appv1.ApplicationCondition{Type: appv1.ApplicationConditionSyncError, Message: message}, 0
		}
	}

	appIf := ctrl.applicationClientset.ArgoprojV1alpha1().Applications(app.Namespace)
	start := time.Now()
	_, err := argo.SetAppOperation(appIf, app.Name, &op)
	setOpTime := time.Since(start)
	if err != nil {
		if goerrors.Is(err, argo.ErrAnotherOperationInProgress) {
			// skipping auto-sync because another operation is in progress and was not noticed due to stale data in informer
			// it is safe to skip auto-sync because it is already running
			logCtx.Warnf("Failed to initiate auto-sync to %s: %v", desiredCommitSHA, err)
			return nil, 0
		}

		logCtx.Errorf("Failed to initiate auto-sync to %s: %v", desiredCommitSHA, err)
		return &appv1.ApplicationCondition{Type: appv1.ApplicationConditionSyncError, Message: err.Error()}, setOpTime
	}
	message := fmt.Sprintf("Initiated automated sync to '%s'", desiredCommitSHA)
	ctrl.auditLogger.LogAppEvent(app, argo.EventInfo{Reason: argo.EventReasonOperationStarted, Type: v1.EventTypeNormal}, message, "")
	logCtx.Info(message)
	return nil, setOpTime
}

// alreadyAttemptedSync returns whether the most recent sync was performed against the
// commitSHA and with the same app source config which are currently set in the app
func alreadyAttemptedSync(app *appv1.Application, commitSHA string, commitSHAsMS []string, hasMultipleSources bool) (bool, synccommon.OperationPhase) {
	if app.Status.OperationState == nil || app.Status.OperationState.Operation.Sync == nil || app.Status.OperationState.SyncResult == nil {
		return false, ""
	}
	if hasMultipleSources {
		if !reflect.DeepEqual(app.Status.OperationState.SyncResult.Revisions, commitSHAsMS) {
			return false, ""
		}
	} else {
		if app.Status.OperationState.SyncResult.Revision != commitSHA {
			return false, ""
		}
	}

	if hasMultipleSources {
		// Ignore differences in target revision, since we already just verified commitSHAs are equal,
		// and we do not want to trigger auto-sync due to things like HEAD != master
		specSources := app.Spec.Sources.DeepCopy()
		syncSources := app.Status.OperationState.SyncResult.Sources.DeepCopy()
		for _, source := range specSources {
			source.TargetRevision = ""
		}
		for _, source := range syncSources {
			source.TargetRevision = ""
		}
		return reflect.DeepEqual(app.Spec.Sources, app.Status.OperationState.SyncResult.Sources), app.Status.OperationState.Phase
	} else {
		// Ignore differences in target revision, since we already just verified commitSHAs are equal,
		// and we do not want to trigger auto-sync due to things like HEAD != master
		specSource := app.Spec.Source.DeepCopy()
		specSource.TargetRevision = ""
		syncResSource := app.Status.OperationState.SyncResult.Source.DeepCopy()
		syncResSource.TargetRevision = ""
		return reflect.DeepEqual(app.Spec.GetSource(), app.Status.OperationState.SyncResult.Source), app.Status.OperationState.Phase
	}
}

func (ctrl *ApplicationController) shouldSelfHeal(app *appv1.Application) (bool, time.Duration) {
	if app.Status.OperationState == nil {
		return true, time.Duration(0)
	}

	var retryAfter time.Duration
	if app.Status.OperationState.FinishedAt == nil {
		retryAfter = ctrl.selfHealTimeout
	} else {
		retryAfter = ctrl.selfHealTimeout - time.Since(app.Status.OperationState.FinishedAt.Time)
	}
	return retryAfter <= 0, retryAfter
}

// isAppNamespaceAllowed returns whether the application is allowed in the
// namespace it's residing in.
func (ctrl *ApplicationController) isAppNamespaceAllowed(app *appv1.Application) bool {
	return app.Namespace == ctrl.namespace || glob.MatchStringInList(ctrl.applicationNamespaces, app.Namespace, false)
}

func (ctrl *ApplicationController) canProcessApp(obj interface{}) bool {
	app, ok := obj.(*appv1.Application)
	if !ok {
		return false
	}

	// Only process given app if it exists in a watched namespace, or in the
	// control plane's namespace.
	if !ctrl.isAppNamespaceAllowed(app) {
		return false
	}

	if annotations := app.GetAnnotations(); annotations != nil {
		if skipVal, ok := annotations[common.AnnotationKeyAppSkipReconcile]; ok {
			logCtx := log.WithFields(log.Fields{"application": app.QualifiedName()})
			if skipReconcile, err := strconv.ParseBool(skipVal); err == nil {
				if skipReconcile {
					logCtx.Debugf("Skipping Application reconcile based on annotation %s", common.AnnotationKeyAppSkipReconcile)
					return false
				}
			} else {
				logCtx.Debugf("Unable to determine if Application should skip reconcile based on annotation %s: %v", common.AnnotationKeyAppSkipReconcile, err)
			}
		}
	}

	if ctrl.clusterFilter != nil {
		cluster, err := ctrl.db.GetCluster(context.Background(), app.Spec.Destination.Server)
		if err != nil {
			return ctrl.clusterFilter(nil)
		}
		return ctrl.clusterFilter(cluster)
	}

	return true
}

func (ctrl *ApplicationController) newApplicationInformerAndLister() (cache.SharedIndexInformer, applisters.ApplicationLister) {
	watchNamespace := ctrl.namespace
	// If we have at least one additional namespace configured, we need to
	// watch on them all.
	if len(ctrl.applicationNamespaces) > 0 {
		watchNamespace = ""
	}
	refreshTimeout := ctrl.statusRefreshTimeout
	if ctrl.statusHardRefreshTimeout.Seconds() != 0 && (ctrl.statusHardRefreshTimeout < ctrl.statusRefreshTimeout) {
		refreshTimeout = ctrl.statusHardRefreshTimeout
	}
	informer := cache.NewSharedIndexInformer(
		&cache.ListWatch{
			ListFunc: func(options metav1.ListOptions) (apiruntime.Object, error) {
				// We are only interested in apps that exist in namespaces the
				// user wants to be enabled.
				appList, err := ctrl.applicationClientset.ArgoprojV1alpha1().Applications(watchNamespace).List(context.TODO(), options)
				if err != nil {
					return nil, err
				}
				newItems := []appv1.Application{}
				for _, app := range appList.Items {
					if ctrl.isAppNamespaceAllowed(&app) {
						newItems = append(newItems, app)
					}
				}
				appList.Items = newItems
				return appList, nil
			},
			WatchFunc: func(options metav1.ListOptions) (watch.Interface, error) {
				return ctrl.applicationClientset.ArgoprojV1alpha1().Applications(watchNamespace).Watch(context.TODO(), options)
			},
		},
		&appv1.Application{},
		refreshTimeout,
		cache.Indexers{
			cache.NamespaceIndex: func(obj interface{}) ([]string, error) {
				app, ok := obj.(*appv1.Application)
				if ok {
					// We only generally work with applications that are in one
					// the allowed namespaces.
					if ctrl.isAppNamespaceAllowed(app) {
						// If the application is not allowed to use the project,
						// log an error.
						if _, err := ctrl.getAppProj(app); err != nil {
							ctrl.setAppCondition(app, ctrl.projectErrorToCondition(err, app))
						} else {
							// This call to 'ValidateDestination' ensures that the .spec.destination field of all Applications
							// returned by the informer/lister will have server field set (if not already set) based on the name.
							// (or, if not found, an error app condition)

							// If the server field is not set, set it based on the cluster name; if the cluster name can't be found,
							// log an error as an App Condition.
							if err := argo.ValidateDestination(context.Background(), &app.Spec.Destination, ctrl.db); err != nil {
								ctrl.setAppCondition(app, appv1.ApplicationCondition{Type: appv1.ApplicationConditionInvalidSpecError, Message: err.Error()})
							}
						}
					}
				}

				return cache.MetaNamespaceIndexFunc(obj)
			},
			orphanedIndex: func(obj interface{}) (i []string, e error) {
				app, ok := obj.(*appv1.Application)
				if !ok {
					return nil, nil
				}

				if !ctrl.isAppNamespaceAllowed(app) {
					return nil, nil
				}

				proj, err := ctrl.getAppProj(app)
				if err != nil {
					return nil, nil
				}
				if proj.Spec.OrphanedResources != nil {
					return []string{app.Spec.Destination.Namespace}, nil
				}
				return nil, nil
			},
		},
	)
	lister := applisters.NewApplicationLister(informer.GetIndexer())
	_, err := informer.AddEventHandler(
		cache.ResourceEventHandlerFuncs{
			AddFunc: func(obj interface{}) {
				if !ctrl.canProcessApp(obj) {
					return
				}
				key, err := cache.MetaNamespaceKeyFunc(obj)
				if err == nil {
					ctrl.appRefreshQueue.AddRateLimited(key)
					ctrl.appOperationQueue.AddRateLimited(key)
				}
			},
			UpdateFunc: func(old, new interface{}) {
				if !ctrl.canProcessApp(new) {
					return
				}

				key, err := cache.MetaNamespaceKeyFunc(new)
				if err != nil {
					return
				}
				var compareWith *CompareWith
				oldApp, oldOK := old.(*appv1.Application)
				newApp, newOK := new.(*appv1.Application)
				if oldOK && newOK && automatedSyncEnabled(oldApp, newApp) {
					log.WithField("application", newApp.QualifiedName()).Info("Enabled automated sync")
					compareWith = CompareWithLatest.Pointer()
				}
				ctrl.requestAppRefresh(newApp.QualifiedName(), compareWith, nil)
				ctrl.appOperationQueue.AddRateLimited(key)
			},
			DeleteFunc: func(obj interface{}) {
				if !ctrl.canProcessApp(obj) {
					return
				}
				// IndexerInformer uses a delta queue, therefore for deletes we have to use this
				// key function.
				key, err := cache.DeletionHandlingMetaNamespaceKeyFunc(obj)
				if err == nil {
					// for deletes, we immediately add to the refresh queue
					ctrl.appRefreshQueue.Add(key)
				}
			},
		},
	)
	if err != nil {
		return nil, nil
	}
	return informer, lister
}

func (ctrl *ApplicationController) projectErrorToCondition(err error, app *appv1.Application) appv1.ApplicationCondition {
	var condition appv1.ApplicationCondition
	if apierr.IsNotFound(err) {
		condition = appv1.ApplicationCondition{
			Type:    appv1.ApplicationConditionInvalidSpecError,
			Message: fmt.Sprintf("Application referencing project %s which does not exist", app.Spec.Project),
		}
	} else {
		condition = appv1.ApplicationCondition{Type: appv1.ApplicationConditionUnknownError, Message: err.Error()}
	}
	return condition
}

func (ctrl *ApplicationController) RegisterClusterSecretUpdater(ctx context.Context) {
	updater := NewClusterInfoUpdater(ctrl.stateCache, ctrl.db, ctrl.appLister.Applications(""), ctrl.cache, ctrl.clusterFilter, ctrl.getAppProj, ctrl.namespace)
	go updater.Run(ctx)
}

func isOperationInProgress(app *appv1.Application) bool {
	return app.Status.OperationState != nil && !app.Status.OperationState.Phase.Completed()
}

// automatedSyncEnabled tests if an app went from auto-sync disabled to enabled.
// if it was toggled to be enabled, the informer handler will force a refresh
func automatedSyncEnabled(oldApp *appv1.Application, newApp *appv1.Application) bool {
	oldEnabled := false
	oldSelfHealEnabled := false
	if oldApp.Spec.SyncPolicy != nil && oldApp.Spec.SyncPolicy.Automated != nil {
		oldEnabled = true
		oldSelfHealEnabled = oldApp.Spec.SyncPolicy.Automated.SelfHeal
	}

	newEnabled := false
	newSelfHealEnabled := false
	if newApp.Spec.SyncPolicy != nil && newApp.Spec.SyncPolicy.Automated != nil {
		newEnabled = true
		newSelfHealEnabled = newApp.Spec.SyncPolicy.Automated.SelfHeal
	}
	if !oldEnabled && newEnabled {
		return true
	}
	if !oldSelfHealEnabled && newSelfHealEnabled {
		return true
	}
	// nothing changed
	return false
}

// toAppKey returns the application key from a given appName, that is, it will
// replace underscores with forward-slashes to become a <namespace>/<name>
// format. If the appName is an unqualified name (such as, "app"), it will use
// the controller's namespace in the key.
func (ctrl *ApplicationController) toAppKey(appName string) string {
	if !strings.Contains(appName, "_") && !strings.Contains(appName, "/") {
		return ctrl.namespace + "/" + appName
	} else if strings.Contains(appName, "/") {
		return appName
	} else {
		return strings.ReplaceAll(appName, "_", "/")
	}
}

func (ctrl *ApplicationController) toAppQualifiedName(appName, appNamespace string) string {
	return fmt.Sprintf("%s/%s", appNamespace, appName)
}

type ClusterFilterFunction func(c *argov1alpha.Cluster, distributionFunction sharding.DistributionFunction) bool<|MERGE_RESOLUTION|>--- conflicted
+++ resolved
@@ -3,11 +3,7 @@
 import (
 	"context"
 	"encoding/json"
-<<<<<<< HEAD
-	goerror "errors"
-=======
 	goerrors "errors"
->>>>>>> f4e0d354
 	"fmt"
 	"math"
 	"net/http"
@@ -1503,7 +1499,7 @@
 		refreshType == appv1.RefreshTypeHard,
 		comparisonLevel == CompareWithLatestForceResolve, localManifests, hasMultipleSources)
 
-	if goerror.Is(err, CompareStateRepoError) {
+	if goerrors.Is(err, CompareStateRepoError) {
 		return // short circuit if git error is encountered
 	}
 
