--- conflicted
+++ resolved
@@ -761,13 +761,8 @@
 	if err != nil {
 		app.Status.Conditions = append(app.Status.Conditions, appv1.ApplicationCondition{Type: appv1.ApplicationConditionComparisonError, Message: err.Error()})
 	} else {
-<<<<<<< HEAD
 		ctrl.normalizeApplication(origApp, app)
-		conditions = append(conditions, compareResult.conditions...)
-=======
-		ctrl.normalizeApplication(origApp, app, compareResult.appSourceType)
 		app.Status.Conditions = append(app.Status.Conditions, compareResult.conditions...)
->>>>>>> cdeff93e
 	}
 	tree, err := ctrl.setAppManagedResources(app, compareResult)
 	if err != nil {
