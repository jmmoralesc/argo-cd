package controller

import (
	"context"
	"encoding/json"
	"fmt"
	"math"
	"net/http"
	"reflect"
	"runtime/debug"
	"sort"
	"strconv"
	"strings"
	"sync"
	"time"

	clustercache "github.com/argoproj/gitops-engine/pkg/cache"
	"github.com/argoproj/gitops-engine/pkg/diff"
	"github.com/argoproj/gitops-engine/pkg/health"
	synccommon "github.com/argoproj/gitops-engine/pkg/sync/common"
	resourceutil "github.com/argoproj/gitops-engine/pkg/sync/resource"
	"github.com/argoproj/gitops-engine/pkg/utils/kube"
	jsonpatch "github.com/evanphx/json-patch"
	log "github.com/sirupsen/logrus"
	"golang.org/x/sync/semaphore"
	v1 "k8s.io/api/core/v1"
	apierr "k8s.io/apimachinery/pkg/api/errors"
	metav1 "k8s.io/apimachinery/pkg/apis/meta/v1"
	"k8s.io/apimachinery/pkg/apis/meta/v1/unstructured"
	"k8s.io/apimachinery/pkg/labels"
	apiruntime "k8s.io/apimachinery/pkg/runtime"
	"k8s.io/apimachinery/pkg/runtime/schema"
	"k8s.io/apimachinery/pkg/types"
	"k8s.io/apimachinery/pkg/util/runtime"
	"k8s.io/apimachinery/pkg/util/wait"
	"k8s.io/apimachinery/pkg/watch"
	"k8s.io/client-go/informers"
	informerv1 "k8s.io/client-go/informers/apps/v1"
	"k8s.io/client-go/kubernetes"
	"k8s.io/client-go/tools/cache"
	"k8s.io/client-go/util/workqueue"

	"github.com/argoproj/argo-cd/v2/common"
	statecache "github.com/argoproj/argo-cd/v2/controller/cache"
	"github.com/argoproj/argo-cd/v2/controller/metrics"
	"github.com/argoproj/argo-cd/v2/controller/sharding"
	"github.com/argoproj/argo-cd/v2/pkg/apis/application"
	appv1 "github.com/argoproj/argo-cd/v2/pkg/apis/application/v1alpha1"
	argov1alpha "github.com/argoproj/argo-cd/v2/pkg/apis/application/v1alpha1"
	appclientset "github.com/argoproj/argo-cd/v2/pkg/client/clientset/versioned"
	"github.com/argoproj/argo-cd/v2/pkg/client/informers/externalversions/application/v1alpha1"
	applisters "github.com/argoproj/argo-cd/v2/pkg/client/listers/application/v1alpha1"
	"github.com/argoproj/argo-cd/v2/reposerver/apiclient"
	"github.com/argoproj/argo-cd/v2/util/argo"
	argodiff "github.com/argoproj/argo-cd/v2/util/argo/diff"
	"github.com/argoproj/argo-cd/v2/util/env"

	appstatecache "github.com/argoproj/argo-cd/v2/util/cache/appstate"
	"github.com/argoproj/argo-cd/v2/util/db"
	"github.com/argoproj/argo-cd/v2/util/errors"
	"github.com/argoproj/argo-cd/v2/util/glob"
	"github.com/argoproj/argo-cd/v2/util/helm"
	logutils "github.com/argoproj/argo-cd/v2/util/log"
	settings_util "github.com/argoproj/argo-cd/v2/util/settings"
	kubeerrors "k8s.io/apimachinery/pkg/api/errors"
)

const (
	updateOperationStateTimeout             = 1 * time.Second
	defaultDeploymentInformerResyncDuration = 10
	// orphanedIndex contains application which monitor orphaned resources by namespace
	orphanedIndex = "orphaned"
)

type CompareWith int

const (
	// Compare live application state against state defined in latest git revision with no resolved revision caching.
	CompareWithLatestForceResolve CompareWith = 3
	// Compare live application state against state defined in latest git revision.
	CompareWithLatest CompareWith = 2
	// Compare live application state against state defined using revision of most recent comparison.
	CompareWithRecent CompareWith = 1
	// Skip comparison and only refresh application resources tree
	ComparisonWithNothing CompareWith = 0
)

func (a CompareWith) Max(b CompareWith) CompareWith {
	return CompareWith(math.Max(float64(a), float64(b)))
}

func (a CompareWith) Pointer() *CompareWith {
	return &a
}

// ApplicationController is the controller for application resources.
type ApplicationController struct {
	cache                *appstatecache.Cache
	namespace            string
	kubeClientset        kubernetes.Interface
	kubectl              kube.Kubectl
	applicationClientset appclientset.Interface
	auditLogger          *argo.AuditLogger
	// queue contains app namespace/name
	appRefreshQueue workqueue.RateLimitingInterface
	// queue contains app namespace/name/comparisonType and used to request app refresh with the predefined comparison type
	appComparisonTypeRefreshQueue workqueue.RateLimitingInterface
	appOperationQueue             workqueue.RateLimitingInterface
	projectRefreshQueue           workqueue.RateLimitingInterface
	appInformer                   cache.SharedIndexInformer
	appLister                     applisters.ApplicationLister
	projInformer                  cache.SharedIndexInformer
	deploymentInformer            informerv1.DeploymentInformer
	appStateManager               AppStateManager
	stateCache                    statecache.LiveStateCache
	statusRefreshTimeout          time.Duration
	statusHardRefreshTimeout      time.Duration
	selfHealTimeout               time.Duration
	repoClientset                 apiclient.Clientset
	db                            db.ArgoDB
	settingsMgr                   *settings_util.SettingsManager
	refreshRequestedApps          map[string]CompareWith
	refreshRequestedAppsMutex     *sync.Mutex
	metricsServer                 *metrics.MetricsServer
	kubectlSemaphore              *semaphore.Weighted
	clusterFilter                 func(cluster *appv1.Cluster) bool
	projByNameCache               sync.Map
	applicationNamespaces         []string
}

// NewApplicationController creates new instance of ApplicationController.
func NewApplicationController(
	namespace string,
	settingsMgr *settings_util.SettingsManager,
	kubeClientset kubernetes.Interface,
	applicationClientset appclientset.Interface,
	repoClientset apiclient.Clientset,
	argoCache *appstatecache.Cache,
	kubectl kube.Kubectl,
	appResyncPeriod time.Duration,
	appHardResyncPeriod time.Duration,
	selfHealTimeout time.Duration,
	metricsPort int,
	metricsCacheExpiration time.Duration,
	metricsApplicationLabels []string,
	kubectlParallelismLimit int64,
	persistResourceHealth bool,
	clusterFilter func(cluster *appv1.Cluster) bool,
	applicationNamespaces []string,
) (*ApplicationController, error) {
	log.Infof("appResyncPeriod=%v, appHardResyncPeriod=%v", appResyncPeriod, appHardResyncPeriod)
	db := db.NewDB(namespace, settingsMgr, kubeClientset)
	ctrl := ApplicationController{
		cache:                         argoCache,
		namespace:                     namespace,
		kubeClientset:                 kubeClientset,
		kubectl:                       kubectl,
		applicationClientset:          applicationClientset,
		repoClientset:                 repoClientset,
		appRefreshQueue:               workqueue.NewNamedRateLimitingQueue(workqueue.DefaultControllerRateLimiter(), "app_reconciliation_queue"),
		appOperationQueue:             workqueue.NewNamedRateLimitingQueue(workqueue.DefaultControllerRateLimiter(), "app_operation_processing_queue"),
		projectRefreshQueue:           workqueue.NewNamedRateLimitingQueue(workqueue.DefaultControllerRateLimiter(), "project_reconciliation_queue"),
		appComparisonTypeRefreshQueue: workqueue.NewRateLimitingQueue(workqueue.DefaultControllerRateLimiter()),
		db:                            db,
		statusRefreshTimeout:          appResyncPeriod,
		statusHardRefreshTimeout:      appHardResyncPeriod,
		refreshRequestedApps:          make(map[string]CompareWith),
		refreshRequestedAppsMutex:     &sync.Mutex{},
		auditLogger:                   argo.NewAuditLogger(namespace, kubeClientset, common.ApplicationController),
		settingsMgr:                   settingsMgr,
		selfHealTimeout:               selfHealTimeout,
		clusterFilter:                 clusterFilter,
		projByNameCache:               sync.Map{},
		applicationNamespaces:         applicationNamespaces,
	}
	if kubectlParallelismLimit > 0 {
		ctrl.kubectlSemaphore = semaphore.NewWeighted(kubectlParallelismLimit)
	}
	kubectl.SetOnKubectlRun(ctrl.onKubectlRun)
	appInformer, appLister := ctrl.newApplicationInformerAndLister()
	indexers := cache.Indexers{cache.NamespaceIndex: cache.MetaNamespaceIndexFunc}
	projInformer := v1alpha1.NewAppProjectInformer(applicationClientset, namespace, appResyncPeriod, indexers)
	var err error
	_, err = projInformer.AddEventHandler(cache.ResourceEventHandlerFuncs{
		AddFunc: func(obj interface{}) {
			if key, err := cache.MetaNamespaceKeyFunc(obj); err == nil {
				ctrl.projectRefreshQueue.Add(key)
				if projMeta, ok := obj.(metav1.Object); ok {
					ctrl.InvalidateProjectsCache(projMeta.GetName())
				}

			}
		},
		UpdateFunc: func(old, new interface{}) {
			if key, err := cache.MetaNamespaceKeyFunc(new); err == nil {
				ctrl.projectRefreshQueue.Add(key)
				if projMeta, ok := new.(metav1.Object); ok {
					ctrl.InvalidateProjectsCache(projMeta.GetName())
				}
			}
		},
		DeleteFunc: func(obj interface{}) {
			if key, err := cache.DeletionHandlingMetaNamespaceKeyFunc(obj); err == nil {
				ctrl.projectRefreshQueue.Add(key)
				if projMeta, ok := obj.(metav1.Object); ok {
					ctrl.InvalidateProjectsCache(projMeta.GetName())
				}
			}
		},
	})
<<<<<<< HEAD
	if err != nil {
		return nil, err
	}
	metricsAddr := fmt.Sprintf("0.0.0.0:%d", metricsPort)

	ctrl.metricsServer, err = metrics.NewMetricsServer(metricsAddr, appLister, ctrl.canProcessApp, func(r *http.Request) error {
		return nil
	}, metricsApplicationLabels)
=======

	factory := informers.NewSharedInformerFactory(ctrl.kubeClientset, defaultDeploymentInformerResyncDuration)
	deploymentInformer := factory.Apps().V1().Deployments()

	readinessHealthCheck := func(r *http.Request) error {
		applicationControllerName := env.StringFromEnv(common.EnvAppControllerName, common.DefaultApplicationControllerName)
		appControllerDeployment, err := deploymentInformer.Lister().Deployments(settingsMgr.GetNamespace()).Get(applicationControllerName)
		if !kubeerrors.IsNotFound(err) {
			return fmt.Errorf("error retrieving Application Controller Deployment: %s", err)
		}
		if appControllerDeployment != nil {
			if appControllerDeployment.Spec.Replicas != nil && int(*appControllerDeployment.Spec.Replicas) <= 0 {
				return fmt.Errorf("application controller deployment replicas is not set or is less than 0, replicas: %d", appControllerDeployment.Spec.Replicas)
			}
			shard := env.ParseNumFromEnv(common.EnvControllerShard, -1, -math.MaxInt32, math.MaxInt32)
			if _, err := sharding.GetOrUpdateShardFromConfigMap(kubeClientset.(*kubernetes.Clientset), settingsMgr, int(*appControllerDeployment.Spec.Replicas), shard); err != nil {
				return fmt.Errorf("error while updating the heartbeat for to the Shard Mapping ConfigMap: %s", err)
			}
		}
		return nil
	}

	metricsAddr := fmt.Sprintf("0.0.0.0:%d", metricsPort)
	var err error
	ctrl.metricsServer, err = metrics.NewMetricsServer(metricsAddr, appLister, ctrl.canProcessApp, readinessHealthCheck, metricsApplicationLabels)
>>>>>>> 17527044
	if err != nil {
		return nil, err
	}
	if metricsCacheExpiration.Seconds() != 0 {
		err = ctrl.metricsServer.SetExpiration(metricsCacheExpiration)
		if err != nil {
			return nil, err
		}
	}
	stateCache := statecache.NewLiveStateCache(db, appInformer, ctrl.settingsMgr, kubectl, ctrl.metricsServer, ctrl.handleObjectUpdated, clusterFilter, argo.NewResourceTracking())
	appStateManager := NewAppStateManager(db, applicationClientset, repoClientset, namespace, kubectl, ctrl.settingsMgr, stateCache, projInformer, ctrl.metricsServer, argoCache, ctrl.statusRefreshTimeout, argo.NewResourceTracking(), persistResourceHealth)
	ctrl.appInformer = appInformer
	ctrl.appLister = appLister
	ctrl.projInformer = projInformer
	ctrl.deploymentInformer = deploymentInformer
	ctrl.appStateManager = appStateManager
	ctrl.stateCache = stateCache

	return &ctrl, nil
}

func (ctrl *ApplicationController) InvalidateProjectsCache(names ...string) {
	if len(names) > 0 {
		for _, name := range names {
			ctrl.projByNameCache.Delete(name)
		}
	} else {
		if ctrl != nil {
			ctrl.projByNameCache.Range(func(key, _ interface{}) bool {
				ctrl.projByNameCache.Delete(key)
				return true
			})
		}
	}
}

func (ctrl *ApplicationController) GetMetricsServer() *metrics.MetricsServer {
	return ctrl.metricsServer
}

func (ctrl *ApplicationController) onKubectlRun(command string) (kube.CleanupFunc, error) {
	ctrl.metricsServer.IncKubectlExec(command)
	if ctrl.kubectlSemaphore != nil {
		if err := ctrl.kubectlSemaphore.Acquire(context.Background(), 1); err != nil {
			return nil, err
		}
		ctrl.metricsServer.IncKubectlExecPending(command)
	}
	return func() {
		if ctrl.kubectlSemaphore != nil {
			ctrl.kubectlSemaphore.Release(1)
			ctrl.metricsServer.DecKubectlExecPending(command)
		}
	}, nil
}

func isSelfReferencedApp(app *appv1.Application, ref v1.ObjectReference) bool {
	gvk := ref.GroupVersionKind()
	return ref.UID == app.UID &&
		ref.Name == app.Name &&
		ref.Namespace == app.Namespace &&
		gvk.Group == application.Group &&
		gvk.Kind == application.ApplicationKind
}

func (ctrl *ApplicationController) newAppProjCache(name string) *appProjCache {
	return &appProjCache{name: name, ctrl: ctrl}
}

type appProjCache struct {
	name string
	ctrl *ApplicationController

	lock    sync.Mutex
	appProj *appv1.AppProject
}

// GetAppProject gets an AppProject from the cache. If the AppProject is not
// yet cached, retrieves the AppProject from the K8s control plane and stores
// in the cache.
func (projCache *appProjCache) GetAppProject(ctx context.Context) (*appv1.AppProject, error) {
	projCache.lock.Lock()
	defer projCache.lock.Unlock()
	if projCache.appProj != nil {
		return projCache.appProj, nil
	}
	proj, err := argo.GetAppProjectByName(projCache.name, applisters.NewAppProjectLister(projCache.ctrl.projInformer.GetIndexer()), projCache.ctrl.namespace, projCache.ctrl.settingsMgr, projCache.ctrl.db, ctx)
	if err != nil {
		return nil, err
	}
	projCache.appProj = proj
	return projCache.appProj, nil
}

// getAppProj gets the AppProject for the given Application app.
func (ctrl *ApplicationController) getAppProj(app *appv1.Application) (*appv1.AppProject, error) {
	projCache, _ := ctrl.projByNameCache.LoadOrStore(app.Spec.GetProject(), ctrl.newAppProjCache(app.Spec.GetProject()))
	proj, err := projCache.(*appProjCache).GetAppProject(context.TODO())
	if err != nil {
		if apierr.IsNotFound(err) {
			return nil, err
		} else {
			return nil, fmt.Errorf("could not retrieve AppProject '%s' from cache: %v", app.Spec.Project, err)
		}
	}
	if !proj.IsAppNamespacePermitted(app, ctrl.namespace) {
		return nil, argo.ErrProjectNotPermitted(app.GetName(), app.GetNamespace(), proj.GetName())
	}
	return proj, nil
}

func (ctrl *ApplicationController) handleObjectUpdated(managedByApp map[string]bool, ref v1.ObjectReference) {
	// if namespaced resource is not managed by any app it might be orphaned resource of some other apps
	if len(managedByApp) == 0 && ref.Namespace != "" {
		// retrieve applications which monitor orphaned resources in the same namespace and refresh them unless resource is denied in app project
		if objs, err := ctrl.appInformer.GetIndexer().ByIndex(orphanedIndex, ref.Namespace); err == nil {
			for i := range objs {
				app, ok := objs[i].(*appv1.Application)
				if !ok {
					continue
				}

				managedByApp[app.InstanceName(ctrl.namespace)] = true
			}
		}
	}
	for appName, isManagedResource := range managedByApp {
		// The appName is given as <namespace>_<name>, but the indexer needs it
		// format <namespace>/<name>
		appKey := ctrl.toAppKey(appName)
		obj, exists, err := ctrl.appInformer.GetIndexer().GetByKey(appKey)
		app, ok := obj.(*appv1.Application)
		if exists && err == nil && ok && isSelfReferencedApp(app, ref) {
			// Don't force refresh app if related resource is application itself. This prevents infinite reconciliation loop.
			continue
		}

		if !ctrl.canProcessApp(obj) {
			// Don't force refresh app if app belongs to a different controller shard or is outside the allowed namespaces.
			continue
		}

		// Enforce application's permission for the source namespace
		_, err = ctrl.getAppProj(app)
		if err != nil {
			log.Errorf("Unable to determine project for app '%s': %v", app.QualifiedName(), err)
			continue
		}

		level := ComparisonWithNothing
		if isManagedResource {
			level = CompareWithRecent
		}

		namespace := ref.Namespace
		if ref.Namespace == "" {
			namespace = "(cluster-scoped)"
		}
		log.WithFields(log.Fields{
			"application":  appKey,
			"level":        level,
			"namespace":    namespace,
			"name":         ref.Name,
			"api-version":  ref.APIVersion,
			"kind":         ref.Kind,
			"server":       app.Spec.Destination.Server,
			"cluster-name": app.Spec.Destination.Name,
		}).Debug("Requesting app refresh caused by object update")

		ctrl.requestAppRefresh(app.QualifiedName(), &level, nil)
	}
}

// setAppManagedResources will build a list of ResourceDiff based on the provided comparisonResult
// and persist app resources related data in the cache. Will return the persisted ApplicationTree.
func (ctrl *ApplicationController) setAppManagedResources(a *appv1.Application, comparisonResult *comparisonResult) (*appv1.ApplicationTree, error) {
	managedResources, err := ctrl.hideSecretData(a, comparisonResult)
	if err != nil {
		return nil, fmt.Errorf("error getting managed resources: %s", err)
	}
	tree, err := ctrl.getResourceTree(a, managedResources)
	if err != nil {
		return nil, fmt.Errorf("error getting resource tree: %s", err)
	}
	err = ctrl.cache.SetAppResourcesTree(a.InstanceName(ctrl.namespace), tree)
	if err != nil {
		return nil, fmt.Errorf("error setting app resource tree: %s", err)
	}
	err = ctrl.cache.SetAppManagedResources(a.InstanceName(ctrl.namespace), managedResources)
	if err != nil {
		return nil, fmt.Errorf("error setting app managed resources: %s", err)
	}
	return tree, nil
}

// returns true of given resources exist in the namespace by default and not managed by the user
func isKnownOrphanedResourceExclusion(key kube.ResourceKey, proj *appv1.AppProject) bool {
	if key.Namespace == "default" && key.Group == "" && key.Kind == kube.ServiceKind && key.Name == "kubernetes" {
		return true
	}
	if key.Group == "" && key.Kind == kube.ServiceAccountKind && key.Name == "default" {
		return true
	}
	if key.Group == "" && key.Kind == "ConfigMap" && key.Name == "kube-root-ca.crt" {
		return true
	}
	list := proj.Spec.OrphanedResources.Ignore
	for _, item := range list {
		if item.Kind == "" || glob.Match(item.Kind, key.Kind) {
			if glob.Match(item.Group, key.Group) {
				if item.Name == "" || glob.Match(item.Name, key.Name) {
					return true
				}
			}
		}
	}
	return false
}

func (ctrl *ApplicationController) getResourceTree(a *appv1.Application, managedResources []*appv1.ResourceDiff) (*appv1.ApplicationTree, error) {
	nodes := make([]appv1.ResourceNode, 0)
	proj, err := ctrl.getAppProj(a)
	if err != nil {
		return nil, fmt.Errorf("failed to get project: %w", err)
	}

	orphanedNodesMap := make(map[kube.ResourceKey]appv1.ResourceNode)
	warnOrphaned := true
	if proj.Spec.OrphanedResources != nil {
		orphanedNodesMap, err = ctrl.stateCache.GetNamespaceTopLevelResources(a.Spec.Destination.Server, a.Spec.Destination.Namespace)
		if err != nil {
			return nil, fmt.Errorf("failed to get namespace top-level resources: %w", err)
		}
		warnOrphaned = proj.Spec.OrphanedResources.IsWarn()
	}
	for i := range managedResources {
		managedResource := managedResources[i]
		delete(orphanedNodesMap, kube.NewResourceKey(managedResource.Group, managedResource.Kind, managedResource.Namespace, managedResource.Name))
		var live = &unstructured.Unstructured{}
		err := json.Unmarshal([]byte(managedResource.LiveState), &live)
		if err != nil {
			return nil, fmt.Errorf("failed to unmarshal live state of managed resources: %w", err)
		}
		var target = &unstructured.Unstructured{}
		err = json.Unmarshal([]byte(managedResource.TargetState), &target)
		if err != nil {
			return nil, fmt.Errorf("failed to unmarshal target state of managed resources: %w", err)
		}

		if live == nil {
			nodes = append(nodes, appv1.ResourceNode{
				ResourceRef: appv1.ResourceRef{
					Version:   target.GroupVersionKind().Version,
					Name:      managedResource.Name,
					Kind:      managedResource.Kind,
					Group:     managedResource.Group,
					Namespace: managedResource.Namespace,
				},
			})
		} else {
			err := ctrl.stateCache.IterateHierarchy(a.Spec.Destination.Server, kube.GetResourceKey(live), func(child appv1.ResourceNode, appName string) bool {
				permitted, _ := proj.IsResourcePermitted(schema.GroupKind{Group: child.ResourceRef.Group, Kind: child.ResourceRef.Kind}, child.Namespace, a.Spec.Destination, func(project string) ([]*appv1.Cluster, error) {
					clusters, err := ctrl.db.GetProjectClusters(context.TODO(), project)
					if err != nil {
						return nil, fmt.Errorf("failed to get project clusters: %w", err)
					}
					return clusters, nil
				})
				if !permitted {
					return false
				}
				nodes = append(nodes, child)
				return true
			})
			if err != nil {
				return nil, fmt.Errorf("failed to iterate resource hierarchy: %w", err)
			}
		}
	}
	orphanedNodes := make([]appv1.ResourceNode, 0)
	for k := range orphanedNodesMap {
		if k.Namespace != "" && proj.IsGroupKindPermitted(k.GroupKind(), true) && !isKnownOrphanedResourceExclusion(k, proj) {
			err := ctrl.stateCache.IterateHierarchy(a.Spec.Destination.Server, k, func(child appv1.ResourceNode, appName string) bool {
				belongToAnotherApp := false
				if appName != "" {
					appKey := ctrl.toAppKey(appName)
					if _, exists, err := ctrl.appInformer.GetIndexer().GetByKey(appKey); exists && err == nil {
						belongToAnotherApp = true
					}
				}

				if belongToAnotherApp {
					return false
				}

				permitted, _ := proj.IsResourcePermitted(schema.GroupKind{Group: child.ResourceRef.Group, Kind: child.ResourceRef.Kind}, child.Namespace, a.Spec.Destination, func(project string) ([]*appv1.Cluster, error) {
					return ctrl.db.GetProjectClusters(context.TODO(), project)
				})

				if !permitted {
					return false
				}
				orphanedNodes = append(orphanedNodes, child)
				return true
			})
			if err != nil {
				return nil, err
			}
		}
	}
	var conditions []appv1.ApplicationCondition
	if len(orphanedNodes) > 0 && warnOrphaned {
		conditions = []appv1.ApplicationCondition{{
			Type:    appv1.ApplicationConditionOrphanedResourceWarning,
			Message: fmt.Sprintf("Application has %d orphaned resources", len(orphanedNodes)),
		}}
	}
	a.Status.SetConditions(conditions, map[appv1.ApplicationConditionType]bool{appv1.ApplicationConditionOrphanedResourceWarning: true})
	sort.Slice(orphanedNodes, func(i, j int) bool {
		return orphanedNodes[i].ResourceRef.String() < orphanedNodes[j].ResourceRef.String()
	})

	hosts, err := ctrl.getAppHosts(a, nodes)
	if err != nil {
		return nil, fmt.Errorf("failed to get app hosts: %w", err)
	}
	return &appv1.ApplicationTree{Nodes: nodes, OrphanedNodes: orphanedNodes, Hosts: hosts}, nil
}

func (ctrl *ApplicationController) getAppHosts(a *appv1.Application, appNodes []appv1.ResourceNode) ([]appv1.HostInfo, error) {
	supportedResourceNames := map[v1.ResourceName]bool{
		v1.ResourceCPU:     true,
		v1.ResourceStorage: true,
		v1.ResourceMemory:  true,
	}
	appPods := map[kube.ResourceKey]bool{}
	for _, node := range appNodes {
		if node.Group == "" && node.Kind == kube.PodKind {
			appPods[kube.NewResourceKey(node.Group, node.Kind, node.Namespace, node.Name)] = true
		}
	}

	allNodesInfo := map[string]statecache.NodeInfo{}
	allPodsByNode := map[string][]statecache.PodInfo{}
	appPodsByNode := map[string][]statecache.PodInfo{}
	err := ctrl.stateCache.IterateResources(a.Spec.Destination.Server, func(res *clustercache.Resource, info *statecache.ResourceInfo) {
		key := res.ResourceKey()

		switch {
		case info.NodeInfo != nil && key.Group == "" && key.Kind == "Node":
			allNodesInfo[key.Name] = *info.NodeInfo
		case info.PodInfo != nil && key.Group == "" && key.Kind == kube.PodKind:
			if appPods[key] {
				appPodsByNode[info.PodInfo.NodeName] = append(appPodsByNode[info.PodInfo.NodeName], *info.PodInfo)
			} else {
				allPodsByNode[info.PodInfo.NodeName] = append(allPodsByNode[info.PodInfo.NodeName], *info.PodInfo)
			}
		}
	})
	if err != nil {
		return nil, err
	}

	var hosts []appv1.HostInfo
	for nodeName, appPods := range appPodsByNode {
		node, ok := allNodesInfo[nodeName]
		if !ok {
			continue
		}

		neighbors := allPodsByNode[nodeName]

		resources := map[v1.ResourceName]appv1.HostResourceInfo{}
		for name, resource := range node.Capacity {
			info := resources[name]
			info.ResourceName = name
			info.Capacity += resource.MilliValue()
			resources[name] = info
		}

		for _, pod := range appPods {
			for name, resource := range pod.ResourceRequests {
				if !supportedResourceNames[name] {
					continue
				}

				info := resources[name]
				info.RequestedByApp += resource.MilliValue()
				resources[name] = info
			}
		}

		for _, pod := range neighbors {
			for name, resource := range pod.ResourceRequests {
				if !supportedResourceNames[name] || pod.Phase == v1.PodSucceeded || pod.Phase == v1.PodFailed {
					continue
				}
				info := resources[name]
				info.RequestedByNeighbors += resource.MilliValue()
				resources[name] = info
			}
		}

		var resourcesInfo []appv1.HostResourceInfo
		for _, info := range resources {
			if supportedResourceNames[info.ResourceName] && info.Capacity > 0 {
				resourcesInfo = append(resourcesInfo, info)
			}
		}
		sort.Slice(resourcesInfo, func(i, j int) bool {
			return resourcesInfo[i].ResourceName < resourcesInfo[j].ResourceName
		})
		hosts = append(hosts, appv1.HostInfo{Name: nodeName, SystemInfo: node.SystemInfo, ResourcesInfo: resourcesInfo})
	}
	return hosts, nil
}

func (ctrl *ApplicationController) hideSecretData(app *appv1.Application, comparisonResult *comparisonResult) ([]*appv1.ResourceDiff, error) {
	items := make([]*appv1.ResourceDiff, len(comparisonResult.managedResources))
	for i := range comparisonResult.managedResources {
		res := comparisonResult.managedResources[i]
		item := appv1.ResourceDiff{
			Namespace:       res.Namespace,
			Name:            res.Name,
			Group:           res.Group,
			Kind:            res.Kind,
			Hook:            res.Hook,
			ResourceVersion: res.ResourceVersion,
		}

		target := res.Target
		live := res.Live
		resDiff := res.Diff
		if res.Kind == kube.SecretKind && res.Group == "" {
			var err error
			target, live, err = diff.HideSecretData(res.Target, res.Live)
			if err != nil {
				return nil, fmt.Errorf("error hiding secret data: %s", err)
			}
			compareOptions, err := ctrl.settingsMgr.GetResourceCompareOptions()
			if err != nil {
				return nil, fmt.Errorf("error getting resource compare options: %s", err)
			}
			resourceOverrides, err := ctrl.settingsMgr.GetResourceOverrides()
			if err != nil {
				return nil, fmt.Errorf("error getting resource overrides: %s", err)
			}
			appLabelKey, err := ctrl.settingsMgr.GetAppInstanceLabelKey()
			if err != nil {
				return nil, fmt.Errorf("error getting app instance label key: %s", err)
			}
			trackingMethod, err := ctrl.settingsMgr.GetTrackingMethod()
			if err != nil {
				return nil, fmt.Errorf("error getting tracking method: %s", err)
			}

			clusterCache, err := ctrl.stateCache.GetClusterCache(app.Spec.Destination.Server)
			if err != nil {
				return nil, fmt.Errorf("error getting cluster cache: %s", err)
			}
			diffConfig, err := argodiff.NewDiffConfigBuilder().
				WithDiffSettings(app.Spec.IgnoreDifferences, resourceOverrides, compareOptions.IgnoreAggregatedRoles).
				WithTracking(appLabelKey, trackingMethod).
				WithNoCache().
				WithLogger(logutils.NewLogrusLogger(logutils.NewWithCurrentConfig())).
				WithGVKParser(clusterCache.GetGVKParser()).
				Build()
			if err != nil {
				return nil, fmt.Errorf("appcontroller error building diff config: %s", err)
			}

			diffResult, err := argodiff.StateDiff(live, target, diffConfig)
			if err != nil {
				return nil, fmt.Errorf("error applying diff: %s", err)
			}
			resDiff = diffResult
		}

		if live != nil {
			data, err := json.Marshal(live)
			if err != nil {
				return nil, fmt.Errorf("error marshaling live json: %s", err)
			}
			item.LiveState = string(data)
		} else {
			item.LiveState = "null"
		}

		if target != nil {
			data, err := json.Marshal(target)
			if err != nil {
				return nil, fmt.Errorf("error marshaling target json: %s", err)
			}
			item.TargetState = string(data)
		} else {
			item.TargetState = "null"
		}
		item.PredictedLiveState = string(resDiff.PredictedLive)
		item.NormalizedLiveState = string(resDiff.NormalizedLive)
		item.Modified = resDiff.Modified

		items[i] = &item
	}
	return items, nil
}

// Run starts the Application CRD controller.
func (ctrl *ApplicationController) Run(ctx context.Context, statusProcessors int, operationProcessors int) {
	defer runtime.HandleCrash()
	defer ctrl.appRefreshQueue.ShutDown()
	defer ctrl.appComparisonTypeRefreshQueue.ShutDown()
	defer ctrl.appOperationQueue.ShutDown()
	defer ctrl.projectRefreshQueue.ShutDown()

	ctrl.metricsServer.RegisterClustersInfoSource(ctx, ctrl.stateCache)
	ctrl.RegisterClusterSecretUpdater(ctx)

	go ctrl.appInformer.Run(ctx.Done())
	go ctrl.projInformer.Run(ctx.Done())
	go ctrl.deploymentInformer.Informer().Run(ctx.Done())

	errors.CheckError(ctrl.stateCache.Init())

	if !cache.WaitForCacheSync(ctx.Done(), ctrl.appInformer.HasSynced, ctrl.projInformer.HasSynced) {
		log.Error("Timed out waiting for caches to sync")
		return
	}

	go func() { errors.CheckError(ctrl.stateCache.Run(ctx)) }()
	go func() { errors.CheckError(ctrl.metricsServer.ListenAndServe()) }()

	for i := 0; i < statusProcessors; i++ {
		go wait.Until(func() {
			for ctrl.processAppRefreshQueueItem() {
			}
		}, time.Second, ctx.Done())
	}

	for i := 0; i < operationProcessors; i++ {
		go wait.Until(func() {
			for ctrl.processAppOperationQueueItem() {
			}
		}, time.Second, ctx.Done())
	}

	go wait.Until(func() {
		for ctrl.processAppComparisonTypeQueueItem() {
		}
	}, time.Second, ctx.Done())

	go wait.Until(func() {
		for ctrl.processProjectQueueItem() {
		}
	}, time.Second, ctx.Done())
	<-ctx.Done()
}

// requestAppRefresh adds a request for given app to the refresh queue. appName
// needs to be the qualified name of the application, i.e. <namespace>/<name>.
func (ctrl *ApplicationController) requestAppRefresh(appName string, compareWith *CompareWith, after *time.Duration) {
	key := ctrl.toAppKey(appName)

	if compareWith != nil && after != nil {
		ctrl.appComparisonTypeRefreshQueue.AddAfter(fmt.Sprintf("%s/%d", key, compareWith), *after)
	} else {
		if compareWith != nil {
			ctrl.refreshRequestedAppsMutex.Lock()
			ctrl.refreshRequestedApps[key] = compareWith.Max(ctrl.refreshRequestedApps[key])
			ctrl.refreshRequestedAppsMutex.Unlock()
		}
		if after != nil {
			ctrl.appRefreshQueue.AddAfter(key, *after)
			ctrl.appOperationQueue.AddAfter(key, *after)
		} else {
			ctrl.appRefreshQueue.Add(key)
			ctrl.appOperationQueue.Add(key)
		}
	}
}

func (ctrl *ApplicationController) isRefreshRequested(appName string) (bool, CompareWith) {
	ctrl.refreshRequestedAppsMutex.Lock()
	defer ctrl.refreshRequestedAppsMutex.Unlock()
	level, ok := ctrl.refreshRequestedApps[appName]
	if ok {
		delete(ctrl.refreshRequestedApps, appName)
	}
	return ok, level
}

func (ctrl *ApplicationController) processAppOperationQueueItem() (processNext bool) {
	appKey, shutdown := ctrl.appOperationQueue.Get()
	if shutdown {
		processNext = false
		return
	}
	processNext = true
	defer func() {
		if r := recover(); r != nil {
			log.Errorf("Recovered from panic: %+v\n%s", r, debug.Stack())
		}
		ctrl.appOperationQueue.Done(appKey)
	}()

	obj, exists, err := ctrl.appInformer.GetIndexer().GetByKey(appKey.(string))
	if err != nil {
		log.Errorf("Failed to get application '%s' from informer index: %+v", appKey, err)
		return
	}
	if !exists {
		// This happens after app was deleted, but the work queue still had an entry for it.
		return
	}
	origApp, ok := obj.(*appv1.Application)
	if !ok {
		log.Warnf("Key '%s' in index is not an application", appKey)
		return
	}
	app := origApp.DeepCopy()

	if app.Operation != nil {
		// If we get here, we are about to process an operation, but we cannot rely on informer since it might have stale data.
		// So always retrieve the latest version to ensure it is not stale to avoid unnecessary syncing.
		// We cannot rely on informer since applications might be updated by both application controller and api server.
		freshApp, err := ctrl.applicationClientset.ArgoprojV1alpha1().Applications(app.ObjectMeta.Namespace).Get(context.Background(), app.ObjectMeta.Name, metav1.GetOptions{})
		if err != nil {
			log.Errorf("Failed to retrieve latest application state: %v", err)
			return
		}
		app = freshApp
	}

	if app.Operation != nil {
		ctrl.processRequestedAppOperation(app)
	} else if app.DeletionTimestamp != nil && app.CascadedDeletion() {
		_, err = ctrl.finalizeApplicationDeletion(app, func(project string) ([]*appv1.Cluster, error) {
			return ctrl.db.GetProjectClusters(context.Background(), project)
		})
		if err != nil {
			ctrl.setAppCondition(app, appv1.ApplicationCondition{
				Type:    appv1.ApplicationConditionDeletionError,
				Message: err.Error(),
			})
			message := fmt.Sprintf("Unable to delete application resources: %v", err.Error())
			ctrl.auditLogger.LogAppEvent(app, argo.EventInfo{Reason: argo.EventReasonStatusRefreshed, Type: v1.EventTypeWarning}, message, "")
		}
	}
	return
}

func (ctrl *ApplicationController) processAppComparisonTypeQueueItem() (processNext bool) {
	key, shutdown := ctrl.appComparisonTypeRefreshQueue.Get()
	processNext = true

	defer func() {
		if r := recover(); r != nil {
			log.Errorf("Recovered from panic: %+v\n%s", r, debug.Stack())
		}
		ctrl.appComparisonTypeRefreshQueue.Done(key)
	}()
	if shutdown {
		processNext = false
		return
	}

	if parts := strings.Split(key.(string), "/"); len(parts) != 3 {
		log.Warnf("Unexpected key format in appComparisonTypeRefreshTypeQueue. Key should consists of namespace/name/comparisonType but got: %s", key.(string))
	} else {
		if compareWith, err := strconv.Atoi(parts[2]); err != nil {
			log.Warnf("Unable to parse comparison type: %v", err)
			return
		} else {
			ctrl.requestAppRefresh(ctrl.toAppQualifiedName(parts[1], parts[0]), CompareWith(compareWith).Pointer(), nil)
		}
	}
	return
}

func (ctrl *ApplicationController) processProjectQueueItem() (processNext bool) {
	key, shutdown := ctrl.projectRefreshQueue.Get()
	processNext = true

	defer func() {
		if r := recover(); r != nil {
			log.Errorf("Recovered from panic: %+v\n%s", r, debug.Stack())
		}
		ctrl.projectRefreshQueue.Done(key)
	}()
	if shutdown {
		processNext = false
		return
	}
	obj, exists, err := ctrl.projInformer.GetIndexer().GetByKey(key.(string))
	if err != nil {
		log.Errorf("Failed to get project '%s' from informer index: %+v", key, err)
		return
	}
	if !exists {
		// This happens after appproj was deleted, but the work queue still had an entry for it.
		return
	}
	origProj, ok := obj.(*appv1.AppProject)
	if !ok {
		log.Warnf("Key '%s' in index is not an appproject", key)
		return
	}

	if origProj.DeletionTimestamp != nil && origProj.HasFinalizer() {
		if err := ctrl.finalizeProjectDeletion(origProj.DeepCopy()); err != nil {
			log.Warnf("Failed to finalize project deletion: %v", err)
		}
	}
	return
}

func (ctrl *ApplicationController) finalizeProjectDeletion(proj *appv1.AppProject) error {
	apps, err := ctrl.appLister.Applications(ctrl.namespace).List(labels.Everything())
	if err != nil {
		return fmt.Errorf("error listing applications: %w", err)
	}
	appsCount := 0
	for i := range apps {
		if apps[i].Spec.GetProject() == proj.Name {
			appsCount++
		}
	}
	if appsCount == 0 {
		return ctrl.removeProjectFinalizer(proj)
	} else {
		log.Infof("Cannot remove project '%s' finalizer as is referenced by %d applications", proj.Name, appsCount)
	}
	return nil
}

func (ctrl *ApplicationController) removeProjectFinalizer(proj *appv1.AppProject) error {
	proj.RemoveFinalizer()
	var patch []byte
	patch, _ = json.Marshal(map[string]interface{}{
		"metadata": map[string]interface{}{
			"finalizers": proj.Finalizers,
		},
	})
	_, err := ctrl.applicationClientset.ArgoprojV1alpha1().AppProjects(ctrl.namespace).Patch(context.Background(), proj.Name, types.MergePatchType, patch, metav1.PatchOptions{})
	return err
}

// shouldBeDeleted returns whether a given resource obj should be deleted on cascade delete of application app
func (ctrl *ApplicationController) shouldBeDeleted(app *appv1.Application, obj *unstructured.Unstructured) bool {
	return !kube.IsCRD(obj) && !isSelfReferencedApp(app, kube.GetObjectRef(obj)) &&
		!resourceutil.HasAnnotationOption(obj, synccommon.AnnotationSyncOptions, synccommon.SyncOptionDisableDeletion) &&
		!resourceutil.HasAnnotationOption(obj, helm.ResourcePolicyAnnotation, helm.ResourcePolicyKeep)
}

func (ctrl *ApplicationController) getPermittedAppLiveObjects(app *appv1.Application, proj *appv1.AppProject, projectClusters func(project string) ([]*appv1.Cluster, error)) (map[kube.ResourceKey]*unstructured.Unstructured, error) {
	objsMap, err := ctrl.stateCache.GetManagedLiveObjs(app, []*unstructured.Unstructured{})
	if err != nil {
		return nil, err
	}
	// Don't delete live resources which are not permitted in the app project
	for k, v := range objsMap {
		permitted, err := proj.IsLiveResourcePermitted(v, app.Spec.Destination.Server, app.Spec.Destination.Name, projectClusters)

		if err != nil {
			return nil, err
		}

		if !permitted {
			delete(objsMap, k)
		}
	}
	return objsMap, nil
}

func (ctrl *ApplicationController) finalizeApplicationDeletion(app *appv1.Application, projectClusters func(project string) ([]*appv1.Cluster, error)) ([]*unstructured.Unstructured, error) {
	logCtx := log.WithField("application", app.QualifiedName())
	logCtx.Infof("Deleting resources")
	// Get refreshed application info, since informer app copy might be stale
	app, err := ctrl.applicationClientset.ArgoprojV1alpha1().Applications(app.Namespace).Get(context.Background(), app.Name, metav1.GetOptions{})
	if err != nil {
		if !apierr.IsNotFound(err) {
			logCtx.Errorf("Unable to get refreshed application info prior deleting resources: %v", err)
		}
		return nil, nil
	}
	proj, err := ctrl.getAppProj(app)
	if err != nil {
		return nil, err
	}

	// validDestination is true if the Application destination points to a cluster that is managed by Argo CD
	// (and thus either a cluster secret exists for it, or it's local); validDestination is false otherwise.
	validDestination := true

	// Validate the cluster using the Application destination's `name` field, if applicable,
	// and set the Server field, if needed.
	if err := argo.ValidateDestination(context.Background(), &app.Spec.Destination, ctrl.db); err != nil {
		log.Warnf("Unable to validate destination of the Application being deleted: %v", err)
		validDestination = false
	}

	objs := make([]*unstructured.Unstructured, 0)
	var cluster *appv1.Cluster

	// Attempt to validate the destination via its URL
	if validDestination {
		if cluster, err = ctrl.db.GetCluster(context.Background(), app.Spec.Destination.Server); err != nil {
			log.Warnf("Unable to locate cluster URL for Application being deleted: %v", err)
			validDestination = false
		}
	}

	if validDestination {
		// ApplicationDestination points to a valid cluster, so we may clean up the live objects

		objsMap, err := ctrl.getPermittedAppLiveObjects(app, proj, projectClusters)
		if err != nil {
			return nil, err
		}

		for k := range objsMap {
			// Wait for objects pending deletion to complete before proceeding with next sync wave
			if objsMap[k].GetDeletionTimestamp() != nil {
				logCtx.Infof("%d objects remaining for deletion", len(objsMap))
				return objs, nil
			}

			if ctrl.shouldBeDeleted(app, objsMap[k]) {
				objs = append(objs, objsMap[k])
			}
		}

		config := metrics.AddMetricsTransportWrapper(ctrl.metricsServer, app, cluster.RESTConfig())

		filteredObjs := FilterObjectsForDeletion(objs)

		propagationPolicy := metav1.DeletePropagationForeground
		if app.GetPropagationPolicy() == appv1.BackgroundPropagationPolicyFinalizer {
			propagationPolicy = metav1.DeletePropagationBackground
		}
		logCtx.Infof("Deleting application's resources with %s propagation policy", propagationPolicy)

		err = kube.RunAllAsync(len(filteredObjs), func(i int) error {
			obj := filteredObjs[i]
			return ctrl.kubectl.DeleteResource(context.Background(), config, obj.GroupVersionKind(), obj.GetName(), obj.GetNamespace(), metav1.DeleteOptions{PropagationPolicy: &propagationPolicy})
		})
		if err != nil {
			return objs, err
		}

		objsMap, err = ctrl.getPermittedAppLiveObjects(app, proj, projectClusters)
		if err != nil {
			return nil, err
		}

		for k, obj := range objsMap {
			if !ctrl.shouldBeDeleted(app, obj) {
				delete(objsMap, k)
			}
		}
		if len(objsMap) > 0 {
			logCtx.Infof("%d objects remaining for deletion", len(objsMap))
			return objs, nil
		}
	}

	if err := ctrl.cache.SetAppManagedResources(app.Name, nil); err != nil {
		return objs, err
	}

	if err := ctrl.cache.SetAppResourcesTree(app.Name, nil); err != nil {
		return objs, err
	}

	if err := ctrl.removeCascadeFinalizer(app); err != nil {
		return objs, err
	}

	if validDestination {
		logCtx.Infof("Successfully deleted %d resources", len(objs))
	} else {
		logCtx.Infof("Resource entries removed from undefined cluster")
	}

	ctrl.projectRefreshQueue.Add(fmt.Sprintf("%s/%s", ctrl.namespace, app.Spec.GetProject()))
	return objs, nil
}

func (ctrl *ApplicationController) removeCascadeFinalizer(app *appv1.Application) error {
	_, err := ctrl.getAppProj(app)
	if err != nil {
		return fmt.Errorf("error getting project: %w", err)
	}
	app.UnSetCascadedDeletion()
	var patch []byte
	patch, _ = json.Marshal(map[string]interface{}{
		"metadata": map[string]interface{}{
			"finalizers": app.Finalizers,
		},
	})

	_, err = ctrl.applicationClientset.ArgoprojV1alpha1().Applications(app.Namespace).Patch(context.Background(), app.Name, types.MergePatchType, patch, metav1.PatchOptions{})
	return err
}

func (ctrl *ApplicationController) setAppCondition(app *appv1.Application, condition appv1.ApplicationCondition) {
	// do nothing if app already has same condition
	for _, c := range app.Status.Conditions {
		if c.Message == condition.Message && c.Type == condition.Type {
			return
		}
	}

	app.Status.SetConditions([]appv1.ApplicationCondition{condition}, map[appv1.ApplicationConditionType]bool{condition.Type: true})

	var patch []byte
	patch, err := json.Marshal(map[string]interface{}{
		"status": map[string]interface{}{
			"conditions": app.Status.Conditions,
		},
	})
	if err == nil {
		_, err = ctrl.applicationClientset.ArgoprojV1alpha1().Applications(app.Namespace).Patch(context.Background(), app.Name, types.MergePatchType, patch, metav1.PatchOptions{})
	}
	if err != nil {
		log.Errorf("Unable to set application condition: %v", err)
	}
}

func (ctrl *ApplicationController) processRequestedAppOperation(app *appv1.Application) {
	logCtx := log.WithField("application", app.QualifiedName())
	var state *appv1.OperationState
	// Recover from any unexpected panics and automatically set the status to be failed
	defer func() {
		if r := recover(); r != nil {
			logCtx.Errorf("Recovered from panic: %+v\n%s", r, debug.Stack())
			state.Phase = synccommon.OperationError
			if rerr, ok := r.(error); ok {
				state.Message = rerr.Error()
			} else {
				state.Message = fmt.Sprintf("%v", r)
			}
			ctrl.setOperationState(app, state)
		}
	}()
	terminating := false
	if isOperationInProgress(app) {
		state = app.Status.OperationState.DeepCopy()
		terminating = state.Phase == synccommon.OperationTerminating
		// Failed  operation with retry strategy might have be in-progress and has completion time
		if state.FinishedAt != nil && !terminating {
			retryAt, err := app.Status.OperationState.Operation.Retry.NextRetryAt(state.FinishedAt.Time, state.RetryCount)
			if err != nil {
				state.Phase = synccommon.OperationFailed
				state.Message = err.Error()
				ctrl.setOperationState(app, state)
				return
			}
			retryAfter := time.Until(retryAt)
			if retryAfter > 0 {
				logCtx.Infof("Skipping retrying in-progress operation. Attempting again at: %s", retryAt.Format(time.RFC3339))
				ctrl.requestAppRefresh(app.QualifiedName(), CompareWithLatest.Pointer(), &retryAfter)
				return
			} else {
				// retrying operation. remove previous failure time in app since it is used as a trigger
				// that previous failed and operation should be retried
				state.FinishedAt = nil
				ctrl.setOperationState(app, state)
				// Get rid of sync results and null out previous operation completion time
				state.SyncResult = nil
			}
		} else {
			logCtx.Infof("Resuming in-progress operation. phase: %s, message: %s", state.Phase, state.Message)
		}
	} else {
		state = &appv1.OperationState{Phase: synccommon.OperationRunning, Operation: *app.Operation, StartedAt: metav1.Now()}
		ctrl.setOperationState(app, state)
		logCtx.Infof("Initialized new operation: %v", *app.Operation)
	}

	if err := argo.ValidateDestination(context.Background(), &app.Spec.Destination, ctrl.db); err != nil {
		state.Phase = synccommon.OperationFailed
		state.Message = err.Error()
	} else {
		ctrl.appStateManager.SyncAppState(app, state)
	}

	// Check whether application is allowed to use project
	_, err := ctrl.getAppProj(app)
	if err != nil {
		state.Phase = synccommon.OperationError
		state.Message = err.Error()
	}

	if state.Phase == synccommon.OperationRunning {
		// It's possible for an app to be terminated while we were operating on it. We do not want
		// to clobber the Terminated state with Running. Get the latest app state to check for this.
		freshApp, err := ctrl.applicationClientset.ArgoprojV1alpha1().Applications(app.Namespace).Get(context.Background(), app.ObjectMeta.Name, metav1.GetOptions{})
		if err == nil {
			// App may have lost permissions to use the project meanwhile.
			_, err = ctrl.getAppProj(freshApp)
			if err != nil {
				state.Phase = synccommon.OperationFailed
				state.Message = fmt.Sprintf("operation not allowed: %v", err)
			}
			if freshApp.Status.OperationState != nil && freshApp.Status.OperationState.Phase == synccommon.OperationTerminating {
				state.Phase = synccommon.OperationTerminating
				state.Message = "operation is terminating"
				// after this, we will get requeued to the workqueue, but next time the
				// SyncAppState will operate in a Terminating phase, allowing the worker to perform
				// cleanup (e.g. delete jobs, workflows, etc...)
			}
		}
	} else if state.Phase == synccommon.OperationFailed || state.Phase == synccommon.OperationError {
		if !terminating && (state.RetryCount < state.Operation.Retry.Limit || state.Operation.Retry.Limit < 0) {
			now := metav1.Now()
			state.FinishedAt = &now
			if retryAt, err := state.Operation.Retry.NextRetryAt(now.Time, state.RetryCount); err != nil {
				state.Phase = synccommon.OperationFailed
				state.Message = fmt.Sprintf("%s (failed to retry: %v)", state.Message, err)
			} else {
				state.Phase = synccommon.OperationRunning
				state.RetryCount++
				state.Message = fmt.Sprintf("%s. Retrying attempt #%d at %s.", state.Message, state.RetryCount, retryAt.Format(time.Kitchen))
			}
		} else if state.RetryCount > 0 {
			state.Message = fmt.Sprintf("%s (retried %d times).", state.Message, state.RetryCount)
		}

	}

	ctrl.setOperationState(app, state)
	if state.Phase.Completed() && (app.Operation.Sync != nil && !app.Operation.Sync.DryRun) {
		// if we just completed an operation, force a refresh so that UI will report up-to-date
		// sync/health information
		if _, err := cache.MetaNamespaceKeyFunc(app); err == nil {
			// force app refresh with using CompareWithLatest comparison type and trigger app reconciliation loop
			ctrl.requestAppRefresh(app.QualifiedName(), CompareWithLatest.Pointer(), nil)
		} else {
			logCtx.Warnf("Fails to requeue application: %v", err)
		}
	}
}

func (ctrl *ApplicationController) setOperationState(app *appv1.Application, state *appv1.OperationState) {
	logCtx := log.WithFields(log.Fields{"application": app.Name, "appNamespace": app.Namespace, "project": app.Spec.Project})

	if state.Phase == "" {
		// expose any bugs where we neglect to set phase
		panic("no phase was set")
	}
	if state.Phase.Completed() {
		now := metav1.Now()
		state.FinishedAt = &now
	}
	patch := map[string]interface{}{
		"status": map[string]interface{}{
			"operationState": state,
		},
	}
	if state.Phase.Completed() {
		// If operation is completed, clear the operation field to indicate no operation is
		// in progress.
		patch["operation"] = nil
	}
	if reflect.DeepEqual(app.Status.OperationState, state) {
		logCtx.Infof("No operation updates necessary to '%s'. Skipping patch", app.QualifiedName())
		return
	}
	patchJSON, err := json.Marshal(patch)
	if err != nil {
		logCtx.Errorf("error marshaling json: %v", err)
		return
	}
	if app.Status.OperationState != nil && app.Status.OperationState.FinishedAt != nil && state.FinishedAt == nil {
		patchJSON, err = jsonpatch.MergeMergePatches(patchJSON, []byte(`{"status": {"operationState": {"finishedAt": null}}}`))
		if err != nil {
			logCtx.Errorf("error merging operation state patch: %v", err)
			return
		}
	}

	kube.RetryUntilSucceed(context.Background(), updateOperationStateTimeout, "Update application operation state", logutils.NewLogrusLogger(logutils.NewWithCurrentConfig()), func() error {
		appClient := ctrl.applicationClientset.ArgoprojV1alpha1().Applications(app.Namespace)
		_, err = appClient.Patch(context.Background(), app.Name, types.MergePatchType, patchJSON, metav1.PatchOptions{})
		if err != nil {
			// Stop retrying updating deleted application
			if apierr.IsNotFound(err) {
				return nil
			}
			// kube.RetryUntilSucceed logs failed attempts at "debug" level, but we want to know if this fails. Log a
			// warning.
			logCtx.Warnf("error patching application with operation state: %v", err)
			return fmt.Errorf("error patching application with operation state: %w", err)
		}
		return nil
	})

	logCtx.Infof("updated '%s' operation (phase: %s)", app.QualifiedName(), state.Phase)
	if state.Phase.Completed() {
		eventInfo := argo.EventInfo{Reason: argo.EventReasonOperationCompleted}
		var messages []string
		if state.Operation.Sync != nil && len(state.Operation.Sync.Resources) > 0 {
			messages = []string{"Partial sync operation"}
		} else {
			messages = []string{"Sync operation"}
		}
		if state.SyncResult != nil {
			messages = append(messages, "to", state.SyncResult.Revision)
		}
		if state.Phase.Successful() {
			eventInfo.Type = v1.EventTypeNormal
			messages = append(messages, "succeeded")
		} else {
			eventInfo.Type = v1.EventTypeWarning
			messages = append(messages, "failed:", state.Message)
		}
		ctrl.auditLogger.LogAppEvent(app, eventInfo, strings.Join(messages, " "), "")
		ctrl.metricsServer.IncSync(app, state)
	}
}

func (ctrl *ApplicationController) processAppRefreshQueueItem() (processNext bool) {
	patchMs := time.Duration(0) // time spent in doing patch/update calls
	setOpMs := time.Duration(0) // time spent in doing Operation patch calls in autosync
	appKey, shutdown := ctrl.appRefreshQueue.Get()
	if shutdown {
		processNext = false
		return
	}
	processNext = true
	defer func() {
		if r := recover(); r != nil {
			log.Errorf("Recovered from panic: %+v\n%s", r, debug.Stack())
		}
		ctrl.appRefreshQueue.Done(appKey)
	}()
	obj, exists, err := ctrl.appInformer.GetIndexer().GetByKey(appKey.(string))
	if err != nil {
		log.Errorf("Failed to get application '%s' from informer index: %+v", appKey, err)
		return
	}
	if !exists {
		// This happens after app was deleted, but the work queue still had an entry for it.
		return
	}
	origApp, ok := obj.(*appv1.Application)
	if !ok {
		log.Warnf("Key '%s' in index is not an application", appKey)
		return
	}
	origApp = origApp.DeepCopy()
	needRefresh, refreshType, comparisonLevel := ctrl.needRefreshAppStatus(origApp, ctrl.statusRefreshTimeout, ctrl.statusHardRefreshTimeout)

	if !needRefresh {
		return
	}
	app := origApp.DeepCopy()
	logCtx := log.WithFields(log.Fields{"application": app.QualifiedName()})

	startTime := time.Now()
	defer func() {
		reconcileDuration := time.Since(startTime)
		ctrl.metricsServer.IncReconcile(origApp, reconcileDuration)
		logCtx.WithFields(log.Fields{
			"time_ms":        reconcileDuration.Milliseconds(),
			"patch_ms":       patchMs.Milliseconds(),
			"setop_ms":       setOpMs.Milliseconds(),
			"level":          comparisonLevel,
			"dest-server":    origApp.Spec.Destination.Server,
			"dest-name":      origApp.Spec.Destination.Name,
			"dest-namespace": origApp.Spec.Destination.Namespace,
		}).Info("Reconciliation completed")
	}()

	if comparisonLevel == ComparisonWithNothing {
		managedResources := make([]*appv1.ResourceDiff, 0)
		if err := ctrl.cache.GetAppManagedResources(app.InstanceName(ctrl.namespace), &managedResources); err != nil {
			logCtx.Warnf("Failed to get cached managed resources for tree reconciliation, fall back to full reconciliation")
		} else {
			var tree *appv1.ApplicationTree
			if tree, err = ctrl.getResourceTree(app, managedResources); err == nil {
				app.Status.Summary = tree.GetSummary(app)
				if err := ctrl.cache.SetAppResourcesTree(app.InstanceName(ctrl.namespace), tree); err != nil {
					logCtx.Errorf("Failed to cache resources tree: %v", err)
					return
				}
			}

			patchMs = ctrl.persistAppStatus(origApp, &app.Status)
			return
		}
	}

	project, hasErrors := ctrl.refreshAppConditions(app)
	if hasErrors {
		app.Status.Sync.Status = appv1.SyncStatusCodeUnknown
		app.Status.Health.Status = health.HealthStatusUnknown
		patchMs = ctrl.persistAppStatus(origApp, &app.Status)

		if err := ctrl.cache.SetAppResourcesTree(app.InstanceName(ctrl.namespace), &appv1.ApplicationTree{}); err != nil {
			log.Warnf("failed to set app resource tree: %v", err)
		}
		if err := ctrl.cache.SetAppManagedResources(app.InstanceName(ctrl.namespace), nil); err != nil {
			log.Warnf("failed to set app managed resources tree: %v", err)
		}
		return
	}

	var localManifests []string
	if opState := app.Status.OperationState; opState != nil && opState.Operation.Sync != nil {
		localManifests = opState.Operation.Sync.Manifests
	}

	revisions := make([]string, 0)
	sources := make([]appv1.ApplicationSource, 0)

	hasMultipleSources := app.Spec.HasMultipleSources()

	// If we have multiple sources, we use all the sources under `sources` field and ignore source under `source` field.
	// else we use the source under the source field.
	if hasMultipleSources {
		for _, source := range app.Spec.Sources {
			// We do not perform any filtering of duplicate sources.
			// Argo CD will apply and update the resources generated from the sources automatically
			// based on the order in which manifests were generated
			sources = append(sources, source)
			revisions = append(revisions, source.TargetRevision)
		}
		if comparisonLevel == CompareWithRecent {
			revisions = app.Status.Sync.Revisions
		}
	} else {
		revision := app.Spec.GetSource().TargetRevision
		if comparisonLevel == CompareWithRecent {
			revision = app.Status.Sync.Revision
		}
		revisions = append(revisions, revision)
		sources = append(sources, app.Spec.GetSource())
	}
	now := metav1.Now()

	compareResult := ctrl.appStateManager.CompareAppState(app, project, revisions, sources,
		refreshType == appv1.RefreshTypeHard,
		comparisonLevel == CompareWithLatestForceResolve, localManifests, hasMultipleSources)

	for k, v := range compareResult.timings {
		logCtx = logCtx.WithField(k, v.Milliseconds())
	}

	ctrl.normalizeApplication(origApp, app)

	tree, err := ctrl.setAppManagedResources(app, compareResult)
	if err != nil {
		logCtx.Errorf("Failed to cache app resources: %v", err)
	} else {
		app.Status.Summary = tree.GetSummary(app)
	}

	if project.Spec.SyncWindows.Matches(app).CanSync(false) {
		syncErrCond, opMS := ctrl.autoSync(app, compareResult.syncStatus, compareResult.resources)
		setOpMs = opMS
		if syncErrCond != nil {
			app.Status.SetConditions(
				[]appv1.ApplicationCondition{*syncErrCond},
				map[appv1.ApplicationConditionType]bool{appv1.ApplicationConditionSyncError: true},
			)
		} else {
			app.Status.SetConditions(
				[]appv1.ApplicationCondition{},
				map[appv1.ApplicationConditionType]bool{appv1.ApplicationConditionSyncError: true},
			)
		}
	} else {
		logCtx.Info("Sync prevented by sync window")
	}

	if app.Status.ReconciledAt == nil || comparisonLevel >= CompareWithLatest {
		app.Status.ReconciledAt = &now
	}
	app.Status.Sync = *compareResult.syncStatus
	app.Status.Health = *compareResult.healthStatus
	app.Status.Resources = compareResult.resources
	sort.Slice(app.Status.Resources, func(i, j int) bool {
		return resourceStatusKey(app.Status.Resources[i]) < resourceStatusKey(app.Status.Resources[j])
	})
	app.Status.SourceType = compareResult.appSourceType
	app.Status.SourceTypes = compareResult.appSourceTypes
	app.Status.ControllerNamespace = ctrl.namespace
	patchMs = ctrl.persistAppStatus(origApp, &app.Status)
	return
}

func resourceStatusKey(res appv1.ResourceStatus) string {
	return strings.Join([]string{res.Group, res.Kind, res.Namespace, res.Name}, "/")
}

func currentSourceEqualsSyncedSource(app *appv1.Application) bool {
	if app.Spec.HasMultipleSources() {
		return app.Spec.Sources.Equals(app.Status.Sync.ComparedTo.Sources)
	}
	return app.Spec.Source.Equals(&app.Status.Sync.ComparedTo.Source)
}

// needRefreshAppStatus answers if application status needs to be refreshed.
// Returns true if application never been compared, has changed or comparison result has expired.
// Additionally, it returns whether full refresh was requested or not.
// If full refresh is requested then target and live state should be reconciled, else only live state tree should be updated.
func (ctrl *ApplicationController) needRefreshAppStatus(app *appv1.Application, statusRefreshTimeout, statusHardRefreshTimeout time.Duration) (bool, appv1.RefreshType, CompareWith) {
	logCtx := log.WithFields(log.Fields{"application": app.QualifiedName()})
	var reason string
	compareWith := CompareWithLatest
	refreshType := appv1.RefreshTypeNormal
	softExpired := app.Status.ReconciledAt == nil || app.Status.ReconciledAt.Add(statusRefreshTimeout).Before(time.Now().UTC())
	hardExpired := (app.Status.ReconciledAt == nil || app.Status.ReconciledAt.Add(statusHardRefreshTimeout).Before(time.Now().UTC())) && statusHardRefreshTimeout.Seconds() != 0

	if requestedType, ok := app.IsRefreshRequested(); ok {
		compareWith = CompareWithLatestForceResolve
		// user requested app refresh.
		refreshType = requestedType
		reason = fmt.Sprintf("%s refresh requested", refreshType)
	} else {
		if !currentSourceEqualsSyncedSource(app) {
			reason = "spec.source differs"
			compareWith = CompareWithLatestForceResolve
			if app.Spec.HasMultipleSources() {
				reason = "at least one of the spec.sources differs"
			}
		} else if hardExpired || softExpired {
			// The commented line below mysteriously crashes if app.Status.ReconciledAt is nil
			// reason = fmt.Sprintf("comparison expired. reconciledAt: %v, expiry: %v", app.Status.ReconciledAt, statusRefreshTimeout)
			// TODO: find existing Golang bug or create a new one
			reconciledAtStr := "never"
			if app.Status.ReconciledAt != nil {
				reconciledAtStr = app.Status.ReconciledAt.String()
			}
			reason = fmt.Sprintf("comparison expired, requesting refresh. reconciledAt: %v, expiry: %v", reconciledAtStr, statusRefreshTimeout)
			if hardExpired {
				reason = fmt.Sprintf("comparison expired, requesting hard refresh. reconciledAt: %v, expiry: %v", reconciledAtStr, statusHardRefreshTimeout)
				refreshType = appv1.RefreshTypeHard
			}
		} else if !app.Spec.Destination.Equals(app.Status.Sync.ComparedTo.Destination) {
			reason = "spec.destination differs"
		} else if app.HasChangedManagedNamespaceMetadata() {
			reason = "spec.syncPolicy.managedNamespaceMetadata differs"
		} else if !app.Spec.IgnoreDifferences.Equals(app.Status.Sync.ComparedTo.IgnoreDifferences) {
			reason = "spec.ignoreDifferences differs"
		} else if requested, level := ctrl.isRefreshRequested(app.QualifiedName()); requested {
			compareWith = level
			reason = "controller refresh requested"
		}
	}

	if reason != "" {
		logCtx.Infof("Refreshing app status (%s), level (%d)", reason, compareWith)
		return true, refreshType, compareWith
	}
	return false, refreshType, compareWith
}

func (ctrl *ApplicationController) refreshAppConditions(app *appv1.Application) (*appv1.AppProject, bool) {
	errorConditions := make([]appv1.ApplicationCondition, 0)
	proj, err := ctrl.getAppProj(app)
	if err != nil {
		errorConditions = append(errorConditions, ctrl.projectErrorToCondition(err, app))
	} else {
		specConditions, err := argo.ValidatePermissions(context.Background(), &app.Spec, proj, ctrl.db)
		if err != nil {
			errorConditions = append(errorConditions, appv1.ApplicationCondition{
				Type:    appv1.ApplicationConditionUnknownError,
				Message: err.Error(),
			})
		} else {
			errorConditions = append(errorConditions, specConditions...)
		}
	}
	app.Status.SetConditions(errorConditions, map[appv1.ApplicationConditionType]bool{
		appv1.ApplicationConditionInvalidSpecError: true,
		appv1.ApplicationConditionUnknownError:     true,
	})
	return proj, len(errorConditions) > 0
}

// normalizeApplication normalizes an application.spec and additionally persists updates if it changed
func (ctrl *ApplicationController) normalizeApplication(orig, app *appv1.Application) {
	logCtx := log.WithFields(log.Fields{"application": app.QualifiedName()})
	app.Spec = *argo.NormalizeApplicationSpec(&app.Spec)

	patch, modified, err := diff.CreateTwoWayMergePatch(orig, app, appv1.Application{})

	if err != nil {
		logCtx.Errorf("error constructing app spec patch: %v", err)
	} else if modified {
		appClient := ctrl.applicationClientset.ArgoprojV1alpha1().Applications(app.Namespace)
		_, err = appClient.Patch(context.Background(), app.Name, types.MergePatchType, patch, metav1.PatchOptions{})
		if err != nil {
			logCtx.Errorf("Error persisting normalized application spec: %v", err)
		} else {
			logCtx.Infof("Normalized app spec: %s", string(patch))
		}
	}
}

// persistAppStatus persists updates to application status. If no changes were made, it is a no-op
func (ctrl *ApplicationController) persistAppStatus(orig *appv1.Application, newStatus *appv1.ApplicationStatus) (patchMs time.Duration) {
	logCtx := log.WithFields(log.Fields{"application": orig.QualifiedName()})
	if orig.Status.Sync.Status != newStatus.Sync.Status {
		message := fmt.Sprintf("Updated sync status: %s -> %s", orig.Status.Sync.Status, newStatus.Sync.Status)
		ctrl.auditLogger.LogAppEvent(orig, argo.EventInfo{Reason: argo.EventReasonResourceUpdated, Type: v1.EventTypeNormal}, message, "")
	}
	if orig.Status.Health.Status != newStatus.Health.Status {
		message := fmt.Sprintf("Updated health status: %s -> %s", orig.Status.Health.Status, newStatus.Health.Status)
		ctrl.auditLogger.LogAppEvent(orig, argo.EventInfo{Reason: argo.EventReasonResourceUpdated, Type: v1.EventTypeNormal}, message, "")
	}
	var newAnnotations map[string]string
	if orig.GetAnnotations() != nil {
		newAnnotations = make(map[string]string)
		for k, v := range orig.GetAnnotations() {
			newAnnotations[k] = v
		}
		delete(newAnnotations, appv1.AnnotationKeyRefresh)
	}
	patch, modified, err := diff.CreateTwoWayMergePatch(
		&appv1.Application{ObjectMeta: metav1.ObjectMeta{Annotations: orig.GetAnnotations()}, Status: orig.Status},
		&appv1.Application{ObjectMeta: metav1.ObjectMeta{Annotations: newAnnotations}, Status: *newStatus}, appv1.Application{})
	if err != nil {
		logCtx.Errorf("Error constructing app status patch: %v", err)
		return
	}
	if !modified {
		logCtx.Infof("No status changes. Skipping patch")
		return
	}
	// calculate time for path call
	start := time.Now()
	defer func() {
		patchMs = time.Since(start)
	}()
	appClient := ctrl.applicationClientset.ArgoprojV1alpha1().Applications(orig.Namespace)
	_, err = appClient.Patch(context.Background(), orig.Name, types.MergePatchType, patch, metav1.PatchOptions{})
	if err != nil {
		logCtx.Warnf("Error updating application: %v", err)
	} else {
		logCtx.Infof("Update successful")
	}
	return patchMs
}

// autoSync will initiate a sync operation for an application configured with automated sync
func (ctrl *ApplicationController) autoSync(app *appv1.Application, syncStatus *appv1.SyncStatus, resources []appv1.ResourceStatus) (*appv1.ApplicationCondition, time.Duration) {
	if app.Spec.SyncPolicy == nil || app.Spec.SyncPolicy.Automated == nil {
		return nil, 0
	}
	logCtx := log.WithFields(log.Fields{"application": app.QualifiedName()})

	if app.Operation != nil {
		logCtx.Infof("Skipping auto-sync: another operation is in progress")
		return nil, 0
	}
	if app.DeletionTimestamp != nil && !app.DeletionTimestamp.IsZero() {
		logCtx.Infof("Skipping auto-sync: deletion in progress")
		return nil, 0
	}

	// Only perform auto-sync if we detect OutOfSync status. This is to prevent us from attempting
	// a sync when application is already in a Synced or Unknown state
	if syncStatus.Status != appv1.SyncStatusCodeOutOfSync {
		logCtx.Infof("Skipping auto-sync: application status is %s", syncStatus.Status)
		return nil, 0
	}

	if !app.Spec.SyncPolicy.Automated.Prune {
		requirePruneOnly := true
		for _, r := range resources {
			if r.Status != appv1.SyncStatusCodeSynced && !r.RequiresPruning {
				requirePruneOnly = false
				break
			}
		}
		if requirePruneOnly {
			logCtx.Infof("Skipping auto-sync: need to prune extra resources only but automated prune is disabled")
			return nil, 0
		}
	}

	desiredCommitSHA := syncStatus.Revision
	desiredCommitSHAsMS := syncStatus.Revisions
	alreadyAttempted, attemptPhase := alreadyAttemptedSync(app, desiredCommitSHA, desiredCommitSHAsMS, app.Spec.HasMultipleSources())
	selfHeal := app.Spec.SyncPolicy.Automated.SelfHeal
	op := appv1.Operation{
		Sync: &appv1.SyncOperation{
			Revision:    desiredCommitSHA,
			Prune:       app.Spec.SyncPolicy.Automated.Prune,
			SyncOptions: app.Spec.SyncPolicy.SyncOptions,
			Revisions:   desiredCommitSHAsMS,
		},
		InitiatedBy: appv1.OperationInitiator{Automated: true},
		Retry:       appv1.RetryStrategy{Limit: 5},
	}
	if app.Spec.SyncPolicy.Retry != nil {
		op.Retry = *app.Spec.SyncPolicy.Retry
	}
	// It is possible for manifests to remain OutOfSync even after a sync/kubectl apply (e.g.
	// auto-sync with pruning disabled). We need to ensure that we do not keep Syncing an
	// application in an infinite loop. To detect this, we only attempt the Sync if the revision
	// and parameter overrides are different from our most recent sync operation.
	if alreadyAttempted && (!selfHeal || !attemptPhase.Successful()) {
		if !attemptPhase.Successful() {
			logCtx.Warnf("Skipping auto-sync: failed previous sync attempt to %s", desiredCommitSHA)
			message := fmt.Sprintf("Failed sync attempt to %s: %s", desiredCommitSHA, app.Status.OperationState.Message)
			return &appv1.ApplicationCondition{Type: appv1.ApplicationConditionSyncError, Message: message}, 0
		}
		logCtx.Infof("Skipping auto-sync: most recent sync already to %s", desiredCommitSHA)
		return nil, 0
	} else if alreadyAttempted && selfHeal {
		if shouldSelfHeal, retryAfter := ctrl.shouldSelfHeal(app); shouldSelfHeal {
			for _, resource := range resources {
				if resource.Status != appv1.SyncStatusCodeSynced {
					op.Sync.Resources = append(op.Sync.Resources, appv1.SyncOperationResource{
						Kind:  resource.Kind,
						Group: resource.Group,
						Name:  resource.Name,
					})
				}
			}
		} else {
			logCtx.Infof("Skipping auto-sync: already attempted sync to %s with timeout %v (retrying in %v)", desiredCommitSHA, ctrl.selfHealTimeout, retryAfter)
			ctrl.requestAppRefresh(app.QualifiedName(), CompareWithLatest.Pointer(), &retryAfter)
			return nil, 0
		}

	}

	if app.Spec.SyncPolicy.Automated.Prune && !app.Spec.SyncPolicy.Automated.AllowEmpty {
		bAllNeedPrune := true
		for _, r := range resources {
			if !r.RequiresPruning {
				bAllNeedPrune = false
			}
		}
		if bAllNeedPrune {
			message := fmt.Sprintf("Skipping sync attempt to %s: auto-sync will wipe out all resources", desiredCommitSHA)
			logCtx.Warnf(message)
			return &appv1.ApplicationCondition{Type: appv1.ApplicationConditionSyncError, Message: message}, 0
		}
	}

	appIf := ctrl.applicationClientset.ArgoprojV1alpha1().Applications(app.Namespace)
	start := time.Now()
	_, err := argo.SetAppOperation(appIf, app.Name, &op)
	setOpTime := time.Since(start)
	if err != nil {
		logCtx.Errorf("Failed to initiate auto-sync to %s: %v", desiredCommitSHA, err)
		return &appv1.ApplicationCondition{Type: appv1.ApplicationConditionSyncError, Message: err.Error()}, setOpTime
	}
	message := fmt.Sprintf("Initiated automated sync to '%s'", desiredCommitSHA)
	ctrl.auditLogger.LogAppEvent(app, argo.EventInfo{Reason: argo.EventReasonOperationStarted, Type: v1.EventTypeNormal}, message, "")
	logCtx.Info(message)
	return nil, setOpTime
}

// alreadyAttemptedSync returns whether the most recent sync was performed against the
// commitSHA and with the same app source config which are currently set in the app
func alreadyAttemptedSync(app *appv1.Application, commitSHA string, commitSHAsMS []string, hasMultipleSources bool) (bool, synccommon.OperationPhase) {
	if app.Status.OperationState == nil || app.Status.OperationState.Operation.Sync == nil || app.Status.OperationState.SyncResult == nil {
		return false, ""
	}
	if hasMultipleSources {
		if !reflect.DeepEqual(app.Status.OperationState.SyncResult.Revisions, commitSHAsMS) {
			return false, ""
		}
	} else {
		if app.Status.OperationState.SyncResult.Revision != commitSHA {
			return false, ""
		}
	}

	if hasMultipleSources {
		// Ignore differences in target revision, since we already just verified commitSHAs are equal,
		// and we do not want to trigger auto-sync due to things like HEAD != master
		specSources := app.Spec.Sources.DeepCopy()
		syncSources := app.Status.OperationState.SyncResult.Sources.DeepCopy()
		for _, source := range specSources {
			source.TargetRevision = ""
		}
		for _, source := range syncSources {
			source.TargetRevision = ""
		}
		return reflect.DeepEqual(app.Spec.Sources, app.Status.OperationState.SyncResult.Sources), app.Status.OperationState.Phase
	} else {
		// Ignore differences in target revision, since we already just verified commitSHAs are equal,
		// and we do not want to trigger auto-sync due to things like HEAD != master
		specSource := app.Spec.Source.DeepCopy()
		specSource.TargetRevision = ""
		syncResSource := app.Status.OperationState.SyncResult.Source.DeepCopy()
		syncResSource.TargetRevision = ""
		return reflect.DeepEqual(app.Spec.GetSource(), app.Status.OperationState.SyncResult.Source), app.Status.OperationState.Phase
	}
}

func (ctrl *ApplicationController) shouldSelfHeal(app *appv1.Application) (bool, time.Duration) {
	if app.Status.OperationState == nil {
		return true, time.Duration(0)
	}

	var retryAfter time.Duration
	if app.Status.OperationState.FinishedAt == nil {
		retryAfter = ctrl.selfHealTimeout
	} else {
		retryAfter = ctrl.selfHealTimeout - time.Since(app.Status.OperationState.FinishedAt.Time)
	}
	return retryAfter <= 0, retryAfter
}

// isAppNamespaceAllowed returns whether the application is allowed in the
// namespace it's residing in.
func (ctrl *ApplicationController) isAppNamespaceAllowed(app *appv1.Application) bool {
	return app.Namespace == ctrl.namespace || glob.MatchStringInList(ctrl.applicationNamespaces, app.Namespace, false)
}

func (ctrl *ApplicationController) canProcessApp(obj interface{}) bool {
	app, ok := obj.(*appv1.Application)
	if !ok {
		return false
	}

	// Only process given app if it exists in a watched namespace, or in the
	// control plane's namespace.
	if !ctrl.isAppNamespaceAllowed(app) {
		return false
	}

	if annotations := app.GetAnnotations(); annotations != nil {
		if skipVal, ok := annotations[common.AnnotationKeyAppSkipReconcile]; ok {
			logCtx := log.WithFields(log.Fields{"application": app.QualifiedName()})
			if skipReconcile, err := strconv.ParseBool(skipVal); err == nil {
				if skipReconcile {
					logCtx.Debugf("Skipping Application reconcile based on annotation %s", common.AnnotationKeyAppSkipReconcile)
					return false
				}
			} else {
				logCtx.Debugf("Unable to determine if Application should skip reconcile based on annotation %s: %v", common.AnnotationKeyAppSkipReconcile, err)
			}
		}
	}

	if ctrl.clusterFilter != nil {
		cluster, err := ctrl.db.GetCluster(context.Background(), app.Spec.Destination.Server)
		if err != nil {
			return ctrl.clusterFilter(nil)
		}
		return ctrl.clusterFilter(cluster)
	}

	return true
}

func (ctrl *ApplicationController) newApplicationInformerAndLister() (cache.SharedIndexInformer, applisters.ApplicationLister) {
	watchNamespace := ctrl.namespace
	// If we have at least one additional namespace configured, we need to
	// watch on them all.
	if len(ctrl.applicationNamespaces) > 0 {
		watchNamespace = ""
	}
	refreshTimeout := ctrl.statusRefreshTimeout
	if ctrl.statusHardRefreshTimeout.Seconds() != 0 && (ctrl.statusHardRefreshTimeout < ctrl.statusRefreshTimeout) {
		refreshTimeout = ctrl.statusHardRefreshTimeout
	}
	informer := cache.NewSharedIndexInformer(
		&cache.ListWatch{
			ListFunc: func(options metav1.ListOptions) (apiruntime.Object, error) {
				// We are only interested in apps that exist in namespaces the
				// user wants to be enabled.
				appList, err := ctrl.applicationClientset.ArgoprojV1alpha1().Applications(watchNamespace).List(context.TODO(), options)
				if err != nil {
					return nil, err
				}
				newItems := []appv1.Application{}
				for _, app := range appList.Items {
					if ctrl.isAppNamespaceAllowed(&app) {
						newItems = append(newItems, app)
					}
				}
				appList.Items = newItems
				return appList, nil
			},
			WatchFunc: func(options metav1.ListOptions) (watch.Interface, error) {
				return ctrl.applicationClientset.ArgoprojV1alpha1().Applications(watchNamespace).Watch(context.TODO(), options)
			},
		},
		&appv1.Application{},
		refreshTimeout,
		cache.Indexers{
			cache.NamespaceIndex: func(obj interface{}) ([]string, error) {
				app, ok := obj.(*appv1.Application)
				if ok {
					// We only generally work with applications that are in one
					// the allowed namespaces.
					if ctrl.isAppNamespaceAllowed(app) {
						// If the application is not allowed to use the project,
						// log an error.
						if _, err := ctrl.getAppProj(app); err != nil {
							ctrl.setAppCondition(app, ctrl.projectErrorToCondition(err, app))
						} else {
							// This call to 'ValidateDestination' ensures that the .spec.destination field of all Applications
							// returned by the informer/lister will have server field set (if not already set) based on the name.
							// (or, if not found, an error app condition)

							// If the server field is not set, set it based on the cluster name; if the cluster name can't be found,
							// log an error as an App Condition.
							if err := argo.ValidateDestination(context.Background(), &app.Spec.Destination, ctrl.db); err != nil {
								ctrl.setAppCondition(app, appv1.ApplicationCondition{Type: appv1.ApplicationConditionInvalidSpecError, Message: err.Error()})
							}
						}
					}
				}

				return cache.MetaNamespaceIndexFunc(obj)
			},
			orphanedIndex: func(obj interface{}) (i []string, e error) {
				app, ok := obj.(*appv1.Application)
				if !ok {
					return nil, nil
				}

				if !ctrl.isAppNamespaceAllowed(app) {
					return nil, nil
				}

				proj, err := ctrl.getAppProj(app)
				if err != nil {
					return nil, nil
				}
				if proj.Spec.OrphanedResources != nil {
					return []string{app.Spec.Destination.Namespace}, nil
				}
				return nil, nil
			},
		},
	)
	lister := applisters.NewApplicationLister(informer.GetIndexer())
	_, err := informer.AddEventHandler(
		cache.ResourceEventHandlerFuncs{
			AddFunc: func(obj interface{}) {
				if !ctrl.canProcessApp(obj) {
					return
				}
				key, err := cache.MetaNamespaceKeyFunc(obj)
				if err == nil {
					ctrl.appRefreshQueue.Add(key)
					ctrl.appOperationQueue.Add(key)
				}
			},
			UpdateFunc: func(old, new interface{}) {
				if !ctrl.canProcessApp(new) {
					return
				}

				key, err := cache.MetaNamespaceKeyFunc(new)
				if err != nil {
					return
				}
				var compareWith *CompareWith
				oldApp, oldOK := old.(*appv1.Application)
				newApp, newOK := new.(*appv1.Application)
				if oldOK && newOK && automatedSyncEnabled(oldApp, newApp) {
					log.WithField("application", newApp.QualifiedName()).Info("Enabled automated sync")
					compareWith = CompareWithLatest.Pointer()
				}
				ctrl.requestAppRefresh(newApp.QualifiedName(), compareWith, nil)
				ctrl.appOperationQueue.Add(key)
			},
			DeleteFunc: func(obj interface{}) {
				if !ctrl.canProcessApp(obj) {
					return
				}
				// IndexerInformer uses a delta queue, therefore for deletes we have to use this
				// key function.
				key, err := cache.DeletionHandlingMetaNamespaceKeyFunc(obj)
				if err == nil {
					ctrl.appRefreshQueue.Add(key)
				}
			},
		},
	)
	if err != nil {
		return nil, nil
	}
	return informer, lister
}

func (ctrl *ApplicationController) projectErrorToCondition(err error, app *appv1.Application) appv1.ApplicationCondition {
	var condition appv1.ApplicationCondition
	if apierr.IsNotFound(err) {
		condition = appv1.ApplicationCondition{
			Type:    appv1.ApplicationConditionInvalidSpecError,
			Message: fmt.Sprintf("Application referencing project %s which does not exist", app.Spec.Project),
		}
	} else {
		condition = appv1.ApplicationCondition{Type: appv1.ApplicationConditionUnknownError, Message: err.Error()}
	}
	return condition
}

func (ctrl *ApplicationController) RegisterClusterSecretUpdater(ctx context.Context) {
	updater := NewClusterInfoUpdater(ctrl.stateCache, ctrl.db, ctrl.appLister.Applications(""), ctrl.cache, ctrl.clusterFilter, ctrl.getAppProj, ctrl.namespace)
	go updater.Run(ctx)
}

func isOperationInProgress(app *appv1.Application) bool {
	return app.Status.OperationState != nil && !app.Status.OperationState.Phase.Completed()
}

// automatedSyncEnabled tests if an app went from auto-sync disabled to enabled.
// if it was toggled to be enabled, the informer handler will force a refresh
func automatedSyncEnabled(oldApp *appv1.Application, newApp *appv1.Application) bool {
	oldEnabled := false
	oldSelfHealEnabled := false
	if oldApp.Spec.SyncPolicy != nil && oldApp.Spec.SyncPolicy.Automated != nil {
		oldEnabled = true
		oldSelfHealEnabled = oldApp.Spec.SyncPolicy.Automated.SelfHeal
	}

	newEnabled := false
	newSelfHealEnabled := false
	if newApp.Spec.SyncPolicy != nil && newApp.Spec.SyncPolicy.Automated != nil {
		newEnabled = true
		newSelfHealEnabled = newApp.Spec.SyncPolicy.Automated.SelfHeal
	}
	if !oldEnabled && newEnabled {
		return true
	}
	if !oldSelfHealEnabled && newSelfHealEnabled {
		return true
	}
	// nothing changed
	return false
}

// toAppKey returns the application key from a given appName, that is, it will
// replace underscores with forward-slashes to become a <namespace>/<name>
// format. If the appName is an unqualified name (such as, "app"), it will use
// the controller's namespace in the key.
func (ctrl *ApplicationController) toAppKey(appName string) string {
	if !strings.Contains(appName, "_") && !strings.Contains(appName, "/") {
		return ctrl.namespace + "/" + appName
	} else if strings.Contains(appName, "/") {
		return appName
	} else {
		return strings.ReplaceAll(appName, "_", "/")
	}
}

func (ctrl *ApplicationController) toAppQualifiedName(appName, appNamespace string) string {
	return fmt.Sprintf("%s/%s", appNamespace, appName)
}

type ClusterFilterFunction func(c *argov1alpha.Cluster, distributionFunction sharding.DistributionFunction) bool<|MERGE_RESOLUTION|>--- conflicted
+++ resolved
@@ -208,16 +208,9 @@
 			}
 		},
 	})
-<<<<<<< HEAD
 	if err != nil {
 		return nil, err
 	}
-	metricsAddr := fmt.Sprintf("0.0.0.0:%d", metricsPort)
-
-	ctrl.metricsServer, err = metrics.NewMetricsServer(metricsAddr, appLister, ctrl.canProcessApp, func(r *http.Request) error {
-		return nil
-	}, metricsApplicationLabels)
-=======
 
 	factory := informers.NewSharedInformerFactory(ctrl.kubeClientset, defaultDeploymentInformerResyncDuration)
 	deploymentInformer := factory.Apps().V1().Deployments()
@@ -241,9 +234,8 @@
 	}
 
 	metricsAddr := fmt.Sprintf("0.0.0.0:%d", metricsPort)
-	var err error
+
 	ctrl.metricsServer, err = metrics.NewMetricsServer(metricsAddr, appLister, ctrl.canProcessApp, readinessHealthCheck, metricsApplicationLabels)
->>>>>>> 17527044
 	if err != nil {
 		return nil, err
 	}
