--- conflicted
+++ resolved
@@ -2,11 +2,8 @@
 
 import (
 	"encoding/json"
-<<<<<<< HEAD
+	"fmt"
 	mockrepoclient "github.com/argoproj/argo-cd/v2/reposerver/apiclient/mocks"
-=======
-	"fmt"
->>>>>>> f5d63a5c
 	"os"
 	"testing"
 	"time"
@@ -149,13 +146,9 @@
 
 	data := fakeData{
 		manifestResponse: &apiclient.ManifestResponse{
-<<<<<<< HEAD
 			Manifests: []*apiclient.Manifest{
 				{CompiledManifest: toJSON(t, liveNs)},
 			},
-=======
-			Manifests: []string{toJSON(t, liveNs)},
->>>>>>> f5d63a5c
 			Namespace: test.FakeDestNamespace,
 			Server:    test.FakeClusterURL,
 			Revision:  "abc123",
@@ -164,21 +157,12 @@
 			kube.GetResourceKey(ns): ns,
 		},
 	}
-<<<<<<< HEAD
 	ctrl := newFakeController(&data)
-=======
-	ctrl := newFakeController(&data, nil)
->>>>>>> f5d63a5c
 	sources := make([]argoappv1.ApplicationSource, 0)
 	sources = append(sources, app.Spec.GetSource())
 	revisions := make([]string, 0)
 	revisions = append(revisions, "")
-<<<<<<< HEAD
 	compRes := ctrl.appStateManager.CompareAppState(app, &defaultProj, revisions, sources, false, false, nil, false)
-=======
-	compRes, err := ctrl.appStateManager.CompareAppState(app, &defaultProj, revisions, sources, false, false, nil, false)
-	assert.Nil(t, err)
->>>>>>> f5d63a5c
 	assert.NotNil(t, compRes)
 	assert.NotNil(t, compRes.syncStatus)
 	assert.Equal(t, argoappv1.SyncStatusCodeOutOfSync, compRes.syncStatus.Status)
@@ -221,11 +205,7 @@
 
 	data := fakeData{
 		manifestResponse: &apiclient.ManifestResponse{
-<<<<<<< HEAD
 			Manifests: []*apiclient.Manifest{},
-=======
-			Manifests: []string{},
->>>>>>> f5d63a5c
 			Namespace: test.FakeDestNamespace,
 			Server:    test.FakeClusterURL,
 			Revision:  "abc123",
@@ -234,21 +214,130 @@
 			kube.GetResourceKey(ns): ns,
 		},
 	}
-<<<<<<< HEAD
 	ctrl := newFakeController(&data)
-=======
-	ctrl := newFakeController(&data, nil)
->>>>>>> f5d63a5c
 	sources := make([]argoappv1.ApplicationSource, 0)
 	sources = append(sources, app.Spec.GetSource())
 	revisions := make([]string, 0)
 	revisions = append(revisions, "")
-<<<<<<< HEAD
 	compRes := ctrl.appStateManager.CompareAppState(app, &defaultProj, revisions, sources, false, false, nil, false)
-=======
+	assert.NotNil(t, compRes)
+	assert.NotNil(t, compRes.syncStatus)
+	assert.Equal(t, argoappv1.SyncStatusCodeOutOfSync, compRes.syncStatus.Status)
+	assert.Len(t, compRes.resources, 1)
+	assert.Len(t, compRes.managedResources, 1)
+	assert.NotNil(t, compRes.diffResultList)
+	assert.Len(t, compRes.diffResultList.Diffs, 1)
+
+	result := NewNamespace()
+	assert.NoError(t, json.Unmarshal(compRes.diffResultList.Diffs[0].PredictedLive, result))
+
+	labels := result.GetLabels()
+	delete(labels, "kubernetes.io/metadata.name")
+
+	assert.Equal(t, map[string]string{"foo": "bar"}, labels)
+	assert.Equal(t, map[string]string{"argocd.argoproj.io/sync-options": "ServerSideApply=true", "bar": "bat", "foo": "bar"}, result.GetAnnotations())
+	assert.Len(t, app.Status.Conditions, 0)
+}
+
+// TestCompareAppStateNamespaceMetadataDiffers tests comparison when managed namespace metadata differs to live and manifest ns
+func TestCompareAppStateNamespaceMetadataDiffersToManifest(t *testing.T) {
+	ns := NewNamespace()
+	ns.SetName(test.FakeDestNamespace)
+	ns.SetNamespace(test.FakeDestNamespace)
+	ns.SetAnnotations(map[string]string{"bar": "bat"})
+
+	app := newFakeApp()
+	app.Spec.SyncPolicy.ManagedNamespaceMetadata = &argoappv1.ManagedNamespaceMetadata{
+		Labels: map[string]string{
+			"foo": "bar",
+		},
+		Annotations: map[string]string{
+			"foo": "bar",
+		},
+	}
+	app.Status.OperationState = &argoappv1.OperationState{
+		SyncResult: &argoappv1.SyncOperationResult{},
+	}
+
+	liveNs := ns.DeepCopy()
+	liveNs.SetAnnotations(nil)
+
+	data := fakeData{
+		manifestResponse: &apiclient.ManifestResponse{
+			Manifests: []string{toJSON(t, liveNs)},
+			Namespace: test.FakeDestNamespace,
+			Server:    test.FakeClusterURL,
+			Revision:  "abc123",
+		},
+		managedLiveObjs: map[kube.ResourceKey]*unstructured.Unstructured{
+			kube.GetResourceKey(ns): ns,
+		},
+	}
+	ctrl := newFakeController(&data, nil)
+	sources := make([]argoappv1.ApplicationSource, 0)
+	sources = append(sources, app.Spec.GetSource())
+	revisions := make([]string, 0)
+	revisions = append(revisions, "")
 	compRes, err := ctrl.appStateManager.CompareAppState(app, &defaultProj, revisions, sources, false, false, nil, false)
 	assert.Nil(t, err)
->>>>>>> f5d63a5c
+	assert.NotNil(t, compRes)
+	assert.NotNil(t, compRes.syncStatus)
+	assert.Equal(t, argoappv1.SyncStatusCodeOutOfSync, compRes.syncStatus.Status)
+	assert.Len(t, compRes.resources, 1)
+	assert.Len(t, compRes.managedResources, 1)
+	assert.NotNil(t, compRes.diffResultList)
+	assert.Len(t, compRes.diffResultList.Diffs, 1)
+
+	result := NewNamespace()
+	assert.NoError(t, json.Unmarshal(compRes.diffResultList.Diffs[0].PredictedLive, result))
+
+	labels := result.GetLabels()
+	delete(labels, "kubernetes.io/metadata.name")
+
+	assert.Equal(t, map[string]string{}, labels)
+	// Manifests override definitions in managedNamespaceMetadata
+	assert.Equal(t, map[string]string{"bar": "bat"}, result.GetAnnotations())
+	assert.Len(t, app.Status.Conditions, 0)
+}
+
+// TestCompareAppStateNamespaceMetadata tests comparison when managed namespace metadata differs to live
+func TestCompareAppStateNamespaceMetadata(t *testing.T) {
+	ns := NewNamespace()
+	ns.SetName(test.FakeDestNamespace)
+	ns.SetNamespace(test.FakeDestNamespace)
+	ns.SetAnnotations(map[string]string{"bar": "bat"})
+
+	app := newFakeApp()
+	app.Spec.SyncPolicy.ManagedNamespaceMetadata = &argoappv1.ManagedNamespaceMetadata{
+		Labels: map[string]string{
+			"foo": "bar",
+		},
+		Annotations: map[string]string{
+			"foo": "bar",
+		},
+	}
+	app.Status.OperationState = &argoappv1.OperationState{
+		SyncResult: &argoappv1.SyncOperationResult{},
+	}
+
+	data := fakeData{
+		manifestResponse: &apiclient.ManifestResponse{
+			Manifests: []string{},
+			Namespace: test.FakeDestNamespace,
+			Server:    test.FakeClusterURL,
+			Revision:  "abc123",
+		},
+		managedLiveObjs: map[kube.ResourceKey]*unstructured.Unstructured{
+			kube.GetResourceKey(ns): ns,
+		},
+	}
+	ctrl := newFakeController(&data, nil)
+	sources := make([]argoappv1.ApplicationSource, 0)
+	sources = append(sources, app.Spec.GetSource())
+	revisions := make([]string, 0)
+	revisions = append(revisions, "")
+	compRes, err := ctrl.appStateManager.CompareAppState(app, &defaultProj, revisions, sources, false, false, nil, false)
+	assert.Nil(t, err)
 	assert.NotNil(t, compRes)
 	assert.NotNil(t, compRes.syncStatus)
 	assert.Equal(t, argoappv1.SyncStatusCodeOutOfSync, compRes.syncStatus.Status)
@@ -1492,24 +1581,15 @@
 		manifestRevisions    []string
 		statusRefreshTimeout time.Duration
 		expectedUseCache     bool
-<<<<<<< HEAD
-=======
 		serverSideDiff       bool
->>>>>>> f5d63a5c
 	}
 
 	manifestInfos := func(revision string) []*apiclient.ManifestResponse {
 		return []*apiclient.ManifestResponse{
 			{
-<<<<<<< HEAD
-				Manifests: []*apiclient.Manifest{
-					{CompiledManifest: "{\"apiVersion\":\"v1\",\"kind\":\"Service\",\"metadata\":{\"labels\":{\"app.kubernetes.io/instance\":\"httpbin\"},\"name\":\"httpbin-svc\",\"namespace\":\"httpbin\"},\"spec\":{\"ports\":[{\"name\":\"http-port\",\"port\":7777,\"targetPort\":80},{\"name\":\"test\",\"port\":333}],\"selector\":{\"app\":\"httpbin\"}}}"},
-					{CompiledManifest: "{\"apiVersion\":\"apps/v1\",\"kind\":\"Deployment\",\"metadata\":{\"labels\":{\"app.kubernetes.io/instance\":\"httpbin\"},\"name\":\"httpbin-deployment\",\"namespace\":\"httpbin\"},\"spec\":{\"replicas\":2,\"selector\":{\"matchLabels\":{\"app\":\"httpbin\"}},\"template\":{\"metadata\":{\"labels\":{\"app\":\"httpbin\"}},\"spec\":{\"containers\":[{\"image\":\"kennethreitz/httpbin\",\"imagePullPolicy\":\"Always\",\"name\":\"httpbin\",\"ports\":[{\"containerPort\":80}]}]}}}}"},
-=======
 				Manifests: []string{
 					"{\"apiVersion\":\"v1\",\"kind\":\"Service\",\"metadata\":{\"labels\":{\"app.kubernetes.io/instance\":\"httpbin\"},\"name\":\"httpbin-svc\",\"namespace\":\"httpbin\"},\"spec\":{\"ports\":[{\"name\":\"http-port\",\"port\":7777,\"targetPort\":80},{\"name\":\"test\",\"port\":333}],\"selector\":{\"app\":\"httpbin\"}}}",
 					"{\"apiVersion\":\"apps/v1\",\"kind\":\"Deployment\",\"metadata\":{\"labels\":{\"app.kubernetes.io/instance\":\"httpbin\"},\"name\":\"httpbin-deployment\",\"namespace\":\"httpbin\"},\"spec\":{\"replicas\":2,\"selector\":{\"matchLabels\":{\"app\":\"httpbin\"}},\"template\":{\"metadata\":{\"labels\":{\"app\":\"httpbin\"}},\"spec\":{\"containers\":[{\"image\":\"kennethreitz/httpbin\",\"imagePullPolicy\":\"Always\",\"name\":\"httpbin\",\"ports\":[{\"containerPort\":80}]}]}}}}",
->>>>>>> f5d63a5c
 				},
 				Namespace:    "",
 				Server:       "",
@@ -1600,10 +1680,7 @@
 			manifestRevisions:    []string{"rev1"},
 			statusRefreshTimeout: time.Hour * 24,
 			expectedUseCache:     true,
-<<<<<<< HEAD
-=======
 			serverSideDiff:       false,
->>>>>>> f5d63a5c
 		},
 		{
 			testName:      "will use diff cache for multisource",
@@ -1647,10 +1724,7 @@
 			manifestRevisions:    []string{"rev1", "rev2"},
 			statusRefreshTimeout: time.Hour * 24,
 			expectedUseCache:     true,
-<<<<<<< HEAD
-=======
 			serverSideDiff:       false,
->>>>>>> f5d63a5c
 		},
 		{
 			testName:             "will return false if nocache is true",
@@ -1661,10 +1735,7 @@
 			manifestRevisions:    []string{"rev1"},
 			statusRefreshTimeout: time.Hour * 24,
 			expectedUseCache:     false,
-<<<<<<< HEAD
-=======
 			serverSideDiff:       false,
->>>>>>> f5d63a5c
 		},
 		{
 			testName:             "will return false if requested refresh",
@@ -1675,10 +1746,7 @@
 			manifestRevisions:    []string{"rev1"},
 			statusRefreshTimeout: time.Hour * 24,
 			expectedUseCache:     false,
-<<<<<<< HEAD
-=======
 			serverSideDiff:       false,
->>>>>>> f5d63a5c
 		},
 		{
 			testName:             "will return false if status expired",
@@ -1689,8 +1757,6 @@
 			manifestRevisions:    []string{"rev1"},
 			statusRefreshTimeout: time.Minute,
 			expectedUseCache:     false,
-<<<<<<< HEAD
-=======
 			serverSideDiff:       false,
 		},
 		{
@@ -1703,7 +1769,6 @@
 			statusRefreshTimeout: time.Minute,
 			expectedUseCache:     true,
 			serverSideDiff:       true,
->>>>>>> f5d63a5c
 		},
 		{
 			testName:             "will return false if there is a new revision",
@@ -1714,10 +1779,7 @@
 			manifestRevisions:    []string{"rev2"},
 			statusRefreshTimeout: time.Hour * 24,
 			expectedUseCache:     false,
-<<<<<<< HEAD
-=======
 			serverSideDiff:       false,
->>>>>>> f5d63a5c
 		},
 		{
 			testName:      "will return false if app spec repo changed",
@@ -1734,10 +1796,7 @@
 			manifestRevisions:    []string{"rev1"},
 			statusRefreshTimeout: time.Hour * 24,
 			expectedUseCache:     false,
-<<<<<<< HEAD
-=======
 			serverSideDiff:       false,
->>>>>>> f5d63a5c
 		},
 		{
 			testName:      "will return false if app spec IgnoreDifferences changed",
@@ -1760,10 +1819,7 @@
 			manifestRevisions:    []string{"rev1"},
 			statusRefreshTimeout: time.Hour * 24,
 			expectedUseCache:     false,
-<<<<<<< HEAD
-=======
 			serverSideDiff:       false,
->>>>>>> f5d63a5c
 		},
 	}
 
@@ -1776,11 +1832,7 @@
 			log := logrus.NewEntry(logger)
 
 			// When
-<<<<<<< HEAD
-			useDiffCache := useDiffCache(tc.noCache, tc.manifestInfos, tc.sources, tc.app, tc.manifestRevisions, tc.statusRefreshTimeout, log)
-=======
 			useDiffCache := useDiffCache(tc.noCache, tc.manifestInfos, tc.sources, tc.app, tc.manifestRevisions, tc.statusRefreshTimeout, tc.serverSideDiff, log)
->>>>>>> f5d63a5c
 
 			// Then
 			assert.Equal(t, useDiffCache, tc.expectedUseCache)
