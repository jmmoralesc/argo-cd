package metrics

import (
	"context"
	"errors"
	"fmt"
	"net/http"
	"os"
	"regexp"
	"strconv"
	"time"

	"github.com/argoproj/gitops-engine/pkg/health"
	"github.com/prometheus/client_golang/prometheus"
	"github.com/prometheus/client_golang/prometheus/promhttp"
	"github.com/robfig/cron/v3"
	log "github.com/sirupsen/logrus"
	"k8s.io/apimachinery/pkg/labels"

	"github.com/argoproj/argo-cd/v2/common"
	argoappv1 "github.com/argoproj/argo-cd/v2/pkg/apis/application/v1alpha1"
	applister "github.com/argoproj/argo-cd/v2/pkg/client/listers/application/v1alpha1"
	"github.com/argoproj/argo-cd/v2/util/git"
	"github.com/argoproj/argo-cd/v2/util/glob"
	"github.com/argoproj/argo-cd/v2/util/healthz"
	"github.com/argoproj/argo-cd/v2/util/profile"

	ctrl_metrics "sigs.k8s.io/controller-runtime/pkg/metrics"
)

type MetricsServer struct {
	*http.Server
	syncCounter             *prometheus.CounterVec
	kubectlExecCounter      *prometheus.CounterVec
	kubectlExecPendingGauge *prometheus.GaugeVec
	k8sRequestCounter       *prometheus.CounterVec
	clusterEventsCounter    *prometheus.CounterVec
	redisRequestCounter     *prometheus.CounterVec
	reconcileHistogram      *prometheus.HistogramVec
	redisRequestHistogram   *prometheus.HistogramVec
	registry                *prometheus.Registry
	hostname                string
	cron                    *cron.Cron
}

const (
	// MetricsPath is the endpoint to collect application metrics
	MetricsPath = "/metrics"
	// EnvVarLegacyControllerMetrics is a env var to re-enable deprecated prometheus metrics
	EnvVarLegacyControllerMetrics = "ARGOCD_LEGACY_CONTROLLER_METRICS"
)

// Follow Prometheus naming practices
// https://prometheus.io/docs/practices/naming/
var (
	descAppDefaultLabels = []string{"namespace", "name", "project"}

	descAppLabels *prometheus.Desc

	descAppInfo = prometheus.NewDesc(
		"argocd_app_info",
		"Information about application.",
		append(descAppDefaultLabels, "autosync_enabled", "repo", "revision", "dest_server", "dest_namespace", "sync_status", "health_status", "operation"),
		nil,
	)
	// DEPRECATED
	descAppCreated = prometheus.NewDesc(
		"argocd_app_created_time",
		"Creation time in unix timestamp for an application.",
		descAppDefaultLabels,
		nil,
	)
	// DEPRECATED: superseded by sync_status label in argocd_app_info
	descAppSyncStatusCode = prometheus.NewDesc(
		"argocd_app_sync_status",
		"The application current sync status.",
		append(descAppDefaultLabels, "sync_status"),
		nil,
	)
	// DEPRECATED: superseded by health_status label in argocd_app_info
	descAppHealthStatus = prometheus.NewDesc(
		"argocd_app_health_status",
		"The application current health status.",
		append(descAppDefaultLabels, "health_status"),
		nil,
	)

	syncCounter = prometheus.NewCounterVec(
		prometheus.CounterOpts{
			Name: "argocd_app_sync_total",
			Help: "Number of application syncs.",
		},
		append(descAppDefaultLabels, "dest_server", "phase"),
	)

	k8sRequestCounter = prometheus.NewCounterVec(
		prometheus.CounterOpts{
			Name: "argocd_app_k8s_request_total",
			Help: "Number of kubernetes requests executed during application reconciliation.",
		},
		append(descAppDefaultLabels, "server", "response_code", "verb", "resource_kind", "resource_namespace"),
	)

	kubectlExecCounter = prometheus.NewCounterVec(prometheus.CounterOpts{
		Name: "argocd_kubectl_exec_total",
		Help: "Number of kubectl executions",
	}, []string{"hostname", "command"})

	kubectlExecPendingGauge = prometheus.NewGaugeVec(prometheus.GaugeOpts{
		Name: "argocd_kubectl_exec_pending",
		Help: "Number of pending kubectl executions",
	}, []string{"hostname", "command"})

	reconcileHistogram = prometheus.NewHistogramVec(
		prometheus.HistogramOpts{
			Name: "argocd_app_reconcile",
			Help: "Application reconciliation performance.",
			// Buckets chosen after observing a ~2100ms mean reconcile time
			Buckets: []float64{0.25, .5, 1, 2, 4, 8, 16},
		},
		[]string{"namespace", "dest_server"},
	)

	clusterEventsCounter = prometheus.NewCounterVec(prometheus.CounterOpts{
		Name: "argocd_cluster_events_total",
		Help: "Number of processes k8s resource events.",
	}, append(descClusterDefaultLabels, "group", "kind"))

	redisRequestCounter = prometheus.NewCounterVec(
		prometheus.CounterOpts{
			Name: "argocd_redis_request_total",
			Help: "Number of redis requests executed during application reconciliation.",
		},
		[]string{"hostname", "initiator", "failed"},
	)

	redisRequestHistogram = prometheus.NewHistogramVec(
		prometheus.HistogramOpts{
			Name:    "argocd_redis_request_duration",
			Help:    "Redis requests duration.",
			Buckets: []float64{0.01, 0.05, 0.10, 0.25, .5, 1},
		},
		[]string{"hostname", "initiator"},
	)
)

// NewMetricsServer returns a new prometheus server which collects application metrics
func NewMetricsServer(addr string, appLister applister.ApplicationLister, appFilter func(obj interface{}) bool, healthCheck func(r *http.Request) error, appLabels []string, appRevisions []string) (*MetricsServer, error) {
	hostname, err := os.Hostname()
	if err != nil {
		return nil, err
	}

	if len(appLabels) > 0 {
		normalizedLabels := normalizeLabels("label", appLabels)
		descAppLabels = prometheus.NewDesc(
			"argocd_app_labels",
			"Argo Application labels converted to Prometheus labels",
			append(descAppDefaultLabels, normalizedLabels...),
			nil,
		)
	}

	mux := http.NewServeMux()
<<<<<<< HEAD
	registry := NewAppRegistry(appLister, appFilter, appLabels, appRevisions)
	registry.MustRegister(depth, adds, latency, workDuration, unfinished, longestRunningProcessor, retries)
=======
	registry := NewAppRegistry(appLister, appFilter, appLabels)

>>>>>>> c7404126
	mux.Handle(MetricsPath, promhttp.HandlerFor(prometheus.Gatherers{
		// contains app controller specific metrics
		registry,
		// contains workqueue metrics, process and golang metrics
		ctrl_metrics.Registry,
	}, promhttp.HandlerOpts{}))
	profile.RegisterProfiler(mux)
	healthz.ServeHealthCheck(mux, healthCheck)

	registry.MustRegister(syncCounter)
	registry.MustRegister(k8sRequestCounter)
	registry.MustRegister(kubectlExecCounter)
	registry.MustRegister(kubectlExecPendingGauge)
	registry.MustRegister(reconcileHistogram)
	registry.MustRegister(clusterEventsCounter)
	registry.MustRegister(redisRequestCounter)
	registry.MustRegister(redisRequestHistogram)

	return &MetricsServer{
		registry: registry,
		Server: &http.Server{
			Addr:    addr,
			Handler: mux,
		},
		syncCounter:             syncCounter,
		k8sRequestCounter:       k8sRequestCounter,
		kubectlExecCounter:      kubectlExecCounter,
		kubectlExecPendingGauge: kubectlExecPendingGauge,
		reconcileHistogram:      reconcileHistogram,
		clusterEventsCounter:    clusterEventsCounter,
		redisRequestCounter:     redisRequestCounter,
		redisRequestHistogram:   redisRequestHistogram,
		hostname:                hostname,
		// This cron is used to expire the metrics cache.
		// Currently clearing the metrics cache is logging and deleting from the map
		// so there is no possibility of panic, but we will add a chain to keep robfig/cron v1 behavior.
		cron: cron.New(cron.WithChain(cron.Recover(cron.PrintfLogger(log.StandardLogger())))),
	}, nil
}

// Prometheus invalid labels, more info: https://prometheus.io/docs/concepts/data_model/#metric-names-and-labels.
var invalidPromLabelChars = regexp.MustCompile(`[^a-zA-Z0-9_]`)

func normalizeLabels(prefix string, appLabels []string) []string {
	results := []string{}
	for _, label := range appLabels {
		//prometheus labels don't accept dash in their name
		curr := invalidPromLabelChars.ReplaceAllString(label, "_")
		result := fmt.Sprintf("%s_%s", prefix, curr)
		results = append(results, result)
	}
	return results
}

func (m *MetricsServer) RegisterClustersInfoSource(ctx context.Context, source HasClustersInfo) {
	collector := &clusterCollector{infoSource: source}
	go collector.Run(ctx)
	m.registry.MustRegister(collector)
}

// IncSync increments the sync counter for an application
func (m *MetricsServer) IncSync(app *argoappv1.Application, state *argoappv1.OperationState) {
	if !state.Phase.Completed() {
		return
	}
	m.syncCounter.WithLabelValues(app.Namespace, app.Name, app.Spec.GetProject(), app.Spec.Destination.Server, string(state.Phase)).Inc()
}

func (m *MetricsServer) IncKubectlExec(command string) {
	m.kubectlExecCounter.WithLabelValues(m.hostname, command).Inc()
}

func (m *MetricsServer) IncKubectlExecPending(command string) {
	m.kubectlExecPendingGauge.WithLabelValues(m.hostname, command).Inc()
}

func (m *MetricsServer) DecKubectlExecPending(command string) {
	m.kubectlExecPendingGauge.WithLabelValues(m.hostname, command).Dec()
}

// IncClusterEventsCount increments the number of cluster events
func (m *MetricsServer) IncClusterEventsCount(server, group, kind string) {
	m.clusterEventsCounter.WithLabelValues(server, group, kind).Inc()
}

// IncKubernetesRequest increments the kubernetes requests counter for an application
func (m *MetricsServer) IncKubernetesRequest(app *argoappv1.Application, server, statusCode, verb, resourceKind, resourceNamespace string) {
	var namespace, name, project string
	if app != nil {
		namespace = app.Namespace
		name = app.Name
		project = app.Spec.GetProject()
	}
	m.k8sRequestCounter.WithLabelValues(
		namespace, name, project, server, statusCode,
		verb, resourceKind, resourceNamespace,
	).Inc()
}

func (m *MetricsServer) IncRedisRequest(failed bool) {
	m.redisRequestCounter.WithLabelValues(m.hostname, common.ApplicationController, strconv.FormatBool(failed)).Inc()
}

// ObserveRedisRequestDuration observes redis request duration
func (m *MetricsServer) ObserveRedisRequestDuration(duration time.Duration) {
	m.redisRequestHistogram.WithLabelValues(m.hostname, common.ApplicationController).Observe(duration.Seconds())
}

// IncReconcile increments the reconcile counter for an application
func (m *MetricsServer) IncReconcile(app *argoappv1.Application, duration time.Duration) {
	m.reconcileHistogram.WithLabelValues(app.Namespace, app.Spec.Destination.Server).Observe(duration.Seconds())
}

// HasExpiration return true if expiration is set
func (m *MetricsServer) HasExpiration() bool {
	return len(m.cron.Entries()) > 0
}

// SetExpiration reset Prometheus metrics based on time duration interval
func (m *MetricsServer) SetExpiration(cacheExpiration time.Duration) error {
	if m.HasExpiration() {
		return errors.New("Expiration is already set")
	}

	_, err := m.cron.AddFunc(fmt.Sprintf("@every %s", cacheExpiration), func() {
		log.Infof("Reset Prometheus metrics based on existing expiration '%v'", cacheExpiration)
		m.syncCounter.Reset()
		m.kubectlExecCounter.Reset()
		m.kubectlExecPendingGauge.Reset()
		m.k8sRequestCounter.Reset()
		m.clusterEventsCounter.Reset()
		m.redisRequestCounter.Reset()
		m.reconcileHistogram.Reset()
		m.redisRequestHistogram.Reset()
	})
	if err != nil {
		return err
	}

	m.cron.Start()
	return nil
}

type appCollector struct {
	store        applister.ApplicationLister
	appFilter    func(obj interface{}) bool
	appLabels    []string
	appRevisions []string
}

// NewAppCollector returns a prometheus collector for application metrics
func NewAppCollector(appLister applister.ApplicationLister, appFilter func(obj interface{}) bool, appLabels []string, appRevisions []string) prometheus.Collector {
	return &appCollector{
		store:        appLister,
		appFilter:    appFilter,
		appLabels:    appLabels,
		appRevisions: appRevisions,
	}
}

// NewAppRegistry creates a new prometheus registry that collects applications
func NewAppRegistry(appLister applister.ApplicationLister, appFilter func(obj interface{}) bool, appLabels []string, appRevisions []string) *prometheus.Registry {
	registry := prometheus.NewRegistry()
	registry.MustRegister(NewAppCollector(appLister, appFilter, appLabels, appRevisions))
	return registry
}

// Describe implements the prometheus.Collector interface
func (c *appCollector) Describe(ch chan<- *prometheus.Desc) {
	if len(c.appLabels) > 0 {
		ch <- descAppLabels
	}
	ch <- descAppInfo
	ch <- descAppSyncStatusCode
	ch <- descAppHealthStatus
}

// Collect implements the prometheus.Collector interface
func (c *appCollector) Collect(ch chan<- prometheus.Metric) {
	apps, err := c.store.List(labels.NewSelector())
	if err != nil {
		log.Warnf("Failed to collect applications: %v", err)
		return
	}
	for _, app := range apps {
		if c.appFilter(app) {
			c.collectApps(ch, app)
		}
	}
}

func boolFloat64(b bool) float64 {
	if b {
		return 1
	}
	return 0
}

func (c *appCollector) normalizeAppTargetRevision(in string) string {
	if glob.MatchStringInList(c.appRevisions, in, false) {
		return in
	}

	return ""
}

func (c *appCollector) collectApps(ch chan<- prometheus.Metric, app *argoappv1.Application) {
	addConstMetric := func(desc *prometheus.Desc, t prometheus.ValueType, v float64, lv ...string) {
		project := app.Spec.GetProject()
		lv = append([]string{app.Namespace, app.Name, project}, lv...)
		ch <- prometheus.MustNewConstMetric(desc, t, v, lv...)
	}
	addGauge := func(desc *prometheus.Desc, v float64, lv ...string) {
		addConstMetric(desc, prometheus.GaugeValue, v, lv...)
	}

	var operation string
	if app.DeletionTimestamp != nil {
		operation = "delete"
	} else if app.Operation != nil && app.Operation.Sync != nil {
		operation = "sync"
	}
	syncStatus := app.Status.Sync.Status
	if syncStatus == "" {
		syncStatus = argoappv1.SyncStatusCodeUnknown
	}
	healthStatus := app.Status.Health.Status
	if healthStatus == "" {
		healthStatus = health.HealthStatusUnknown
	}

	autoSyncEnabled := app.Spec.SyncPolicy != nil && app.Spec.SyncPolicy.Automated != nil

	addGauge(descAppInfo, 1, strconv.FormatBool(autoSyncEnabled), git.NormalizeGitURL(app.Spec.GetSource().RepoURL), c.normalizeAppTargetRevision(app.Spec.GetSource().TargetRevision), app.Spec.Destination.Server, app.Spec.Destination.Namespace, string(syncStatus), string(healthStatus), operation)

	if len(c.appLabels) > 0 {
		labelValues := []string{}
		for _, desiredLabel := range c.appLabels {
			value := app.GetLabels()[desiredLabel]
			labelValues = append(labelValues, value)
		}
		addGauge(descAppLabels, 1, labelValues...)
	}

	// Deprecated controller metrics
	if os.Getenv(EnvVarLegacyControllerMetrics) == "true" {
		addGauge(descAppCreated, float64(app.CreationTimestamp.Unix()))

		addGauge(descAppSyncStatusCode, boolFloat64(syncStatus == argoappv1.SyncStatusCodeSynced), string(argoappv1.SyncStatusCodeSynced))
		addGauge(descAppSyncStatusCode, boolFloat64(syncStatus == argoappv1.SyncStatusCodeOutOfSync), string(argoappv1.SyncStatusCodeOutOfSync))
		addGauge(descAppSyncStatusCode, boolFloat64(syncStatus == argoappv1.SyncStatusCodeUnknown || syncStatus == ""), string(argoappv1.SyncStatusCodeUnknown))

		healthStatus := app.Status.Health.Status
		addGauge(descAppHealthStatus, boolFloat64(healthStatus == health.HealthStatusUnknown || healthStatus == ""), string(health.HealthStatusUnknown))
		addGauge(descAppHealthStatus, boolFloat64(healthStatus == health.HealthStatusProgressing), string(health.HealthStatusProgressing))
		addGauge(descAppHealthStatus, boolFloat64(healthStatus == health.HealthStatusSuspended), string(health.HealthStatusSuspended))
		addGauge(descAppHealthStatus, boolFloat64(healthStatus == health.HealthStatusHealthy), string(health.HealthStatusHealthy))
		addGauge(descAppHealthStatus, boolFloat64(healthStatus == health.HealthStatusDegraded), string(health.HealthStatusDegraded))
		addGauge(descAppHealthStatus, boolFloat64(healthStatus == health.HealthStatusMissing), string(health.HealthStatusMissing))
	}
}<|MERGE_RESOLUTION|>--- conflicted
+++ resolved
@@ -162,13 +162,8 @@
 	}
 
 	mux := http.NewServeMux()
-<<<<<<< HEAD
 	registry := NewAppRegistry(appLister, appFilter, appLabels, appRevisions)
-	registry.MustRegister(depth, adds, latency, workDuration, unfinished, longestRunningProcessor, retries)
-=======
-	registry := NewAppRegistry(appLister, appFilter, appLabels)
-
->>>>>>> c7404126
+
 	mux.Handle(MetricsPath, promhttp.HandlerFor(prometheus.Gatherers{
 		// contains app controller specific metrics
 		registry,
