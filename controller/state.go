package controller

import (
	"context"
	"encoding/json"
	"fmt"
	"time"

	log "github.com/sirupsen/logrus"
	metav1 "k8s.io/apimachinery/pkg/apis/meta/v1"
	"k8s.io/apimachinery/pkg/apis/meta/v1/unstructured"
	"k8s.io/apimachinery/pkg/types"
	"k8s.io/client-go/tools/cache"

	"github.com/argoproj/argo-cd/common"
	statecache "github.com/argoproj/argo-cd/controller/cache"
	"github.com/argoproj/argo-cd/pkg/apis/application/v1alpha1"
	appv1 "github.com/argoproj/argo-cd/pkg/apis/application/v1alpha1"
	appclientset "github.com/argoproj/argo-cd/pkg/client/clientset/versioned"
	"github.com/argoproj/argo-cd/reposerver"
	"github.com/argoproj/argo-cd/reposerver/repository"
	"github.com/argoproj/argo-cd/util"
	"github.com/argoproj/argo-cd/util/argo"
	"github.com/argoproj/argo-cd/util/db"
	"github.com/argoproj/argo-cd/util/diff"
	"github.com/argoproj/argo-cd/util/health"
	hookutil "github.com/argoproj/argo-cd/util/hook"
	kubeutil "github.com/argoproj/argo-cd/util/kube"
	"github.com/argoproj/argo-cd/util/settings"
)

type managedResource struct {
	Target    *unstructured.Unstructured
	Live      *unstructured.Unstructured
	Diff      diff.DiffResult
	Group     string
	Version   string
	Kind      string
	Namespace string
	Name      string
	Hook      bool
}

func GetLiveObjs(res []managedResource) []*unstructured.Unstructured {
	objs := make([]*unstructured.Unstructured, len(res))
	for i := range res {
		objs[i] = res[i].Live
	}
	return objs
}

// AppStateManager defines methods which allow to compare application spec and actual application state.
type AppStateManager interface {
	CompareAppState(app *v1alpha1.Application, revision string, source v1alpha1.ApplicationSource, noCache bool) (*comparisonResult, error)
	SyncAppState(app *v1alpha1.Application, state *v1alpha1.OperationState)
}

type comparisonResult struct {
	observedAt       metav1.Time
	syncStatus       *v1alpha1.SyncStatus
	healthStatus     *v1alpha1.HealthStatus
	resources        []v1alpha1.ResourceStatus
	managedResources []managedResource
	conditions       []v1alpha1.ApplicationCondition
	hooks            []*unstructured.Unstructured
	diffNormalizer   diff.Normalizer
	appSourceType    v1alpha1.ApplicationSourceType
}

// appStateManager allows to compare applications to git
type appStateManager struct {
	db             db.ArgoDB
	settings       *settings.ArgoCDSettings
	appclientset   appclientset.Interface
	projInformer   cache.SharedIndexInformer
	kubectl        kubeutil.Kubectl
	repoClientset  reposerver.Clientset
	liveStateCache statecache.LiveStateCache
	namespace      string
}

<<<<<<< HEAD
func (m *appStateManager) getRepoObjs(app *v1alpha1.Application, appLabelKey, revision string, overrides []v1alpha1.ComponentParameter, noCache bool) ([]*unstructured.Unstructured, []*unstructured.Unstructured, *repository.ManifestResponse, error) {
	repos, err := m.db.ListRepositories(context.Background())
=======
func (m *appStateManager) getRepoObjs(app *v1alpha1.Application, source v1alpha1.ApplicationSource, appLabelKey, revision string, noCache bool) ([]*unstructured.Unstructured, []*unstructured.Unstructured, *repository.ManifestResponse, error) {
	helmRepos, err := m.db.ListHelmRepos(context.Background())
>>>>>>> cc7b283f
	if err != nil {
		return nil, nil, nil, err
	}
	repo := m.getRepo(source.RepoURL)
	conn, repoClient, err := m.repoClientset.NewRepositoryClient()
	if err != nil {
		return nil, nil, nil, err
	}
	defer util.Close(conn)

	if revision == "" {
		revision = source.TargetRevision
	}

	tools := make([]*appv1.ConfigManagementPlugin, len(m.settings.ConfigManagementPlugins))
	for i := range m.settings.ConfigManagementPlugins {
		tools[i] = &m.settings.ConfigManagementPlugins[i]
	}

	manifestInfo, err := repoClient.GenerateManifest(context.Background(), &repository.ManifestRequest{
<<<<<<< HEAD
		Repo:                        repo,
		Repos:                       repos,
		Revision:                    revision,
		NoCache:                     noCache,
		ComponentParameterOverrides: mfReqOverrides,
		AppLabelKey:                 appLabelKey,
		AppLabelValue:               app.Name,
		Namespace:                   app.Spec.Destination.Namespace,
		ApplicationSource:           &app.Spec.Source,
		Plugins:                     tools,
=======
		Repo:              repo,
		HelmRepos:         helmRepos,
		Revision:          revision,
		NoCache:           noCache,
		AppLabelKey:       appLabelKey,
		AppLabelValue:     app.Name,
		Namespace:         app.Spec.Destination.Namespace,
		ApplicationSource: &source,
		Plugins:           tools,
>>>>>>> cc7b283f
	})
	if err != nil {
		return nil, nil, nil, err
	}

	targetObjs := make([]*unstructured.Unstructured, 0)
	hooks := make([]*unstructured.Unstructured, 0)
	for _, manifest := range manifestInfo.Manifests {
		obj, err := v1alpha1.UnmarshalToUnstructured(manifest)
		if err != nil {
			return nil, nil, nil, err
		}
		if hookutil.IsHook(obj) {
			hooks = append(hooks, obj)
		} else {
			targetObjs = append(targetObjs, obj)
		}
	}
	return targetObjs, hooks, manifestInfo, nil
}

// CompareAppState compares application git state to the live app state, using the specified
// revision and supplied source. If revision or overrides are empty, then compares against
// revision and overrides in the app spec.
func (m *appStateManager) CompareAppState(app *v1alpha1.Application, revision string, source v1alpha1.ApplicationSource, noCache bool) (*comparisonResult, error) {
	diffNormalizer, err := argo.NewDiffNormalizer(app.Spec.IgnoreDifferences, m.settings.ResourceOverrides)
	if err != nil {
		return nil, err
	}
	logCtx := log.WithField("application", app.Name)
	logCtx.Infof("Comparing app state (cluster: %s, namespace: %s)", app.Spec.Destination.Server, app.Spec.Destination.Namespace)
	observedAt := metav1.Now()
	failedToLoadObjs := false
	conditions := make([]v1alpha1.ApplicationCondition, 0)
	appLabelKey := m.settings.GetAppInstanceLabelKey()
	targetObjs, hooks, manifestInfo, err := m.getRepoObjs(app, source, appLabelKey, revision, noCache)
	if err != nil {
		targetObjs = make([]*unstructured.Unstructured, 0)
		conditions = append(conditions, v1alpha1.ApplicationCondition{Type: v1alpha1.ApplicationConditionComparisonError, Message: err.Error()})
		failedToLoadObjs = true
	}
	logCtx.Debugf("Generated config manifests")
	liveObjByKey, err := m.liveStateCache.GetManagedLiveObjs(app, targetObjs)
	if err != nil {
		liveObjByKey = make(map[kubeutil.ResourceKey]*unstructured.Unstructured)
		conditions = append(conditions, v1alpha1.ApplicationCondition{Type: v1alpha1.ApplicationConditionComparisonError, Message: err.Error()})
		failedToLoadObjs = true
	}
	logCtx.Debugf("Retrieved lived manifests")
	for _, liveObj := range liveObjByKey {
		if liveObj != nil {
			appInstanceName := kubeutil.GetAppInstanceLabel(liveObj, appLabelKey)
			if appInstanceName != "" && appInstanceName != app.Name {
				conditions = append(conditions, v1alpha1.ApplicationCondition{
					Type:    v1alpha1.ApplicationConditionSharedResourceWarning,
					Message: fmt.Sprintf("%s/%s is part of a different application: %s", liveObj.GetKind(), liveObj.GetName(), appInstanceName),
				})
			}
		}
	}

	managedLiveObj := make([]*unstructured.Unstructured, len(targetObjs))
	for i, obj := range targetObjs {
		gvk := obj.GroupVersionKind()
		ns := util.FirstNonEmpty(obj.GetNamespace(), app.Spec.Destination.Namespace)
		if namespaced, err := m.liveStateCache.IsNamespaced(app.Spec.Destination.Server, obj.GroupVersionKind()); err == nil && !namespaced {
			ns = ""
		}
		key := kubeutil.NewResourceKey(gvk.Group, gvk.Kind, ns, obj.GetName())
		if liveObj, ok := liveObjByKey[key]; ok {
			managedLiveObj[i] = liveObj
			delete(liveObjByKey, key)
		} else {
			managedLiveObj[i] = nil
		}
	}
	logCtx.Debugf("built managed objects list")
	// Everything remaining in liveObjByKey are "extra" resources that aren't tracked in git.
	// The following adds all the extras to the managedLiveObj list and backfills the targetObj
	// list with nils, so that the lists are of equal lengths for comparison purposes.
	for _, obj := range liveObjByKey {
		targetObjs = append(targetObjs, nil)
		managedLiveObj = append(managedLiveObj, obj)
	}

	// Do the actual comparison
	diffResults, err := diff.DiffArray(targetObjs, managedLiveObj, diffNormalizer)
	if err != nil {
		return nil, err
	}

	syncCode := v1alpha1.SyncStatusCodeSynced
	managedResources := make([]managedResource, len(targetObjs))
	resourceSummaries := make([]v1alpha1.ResourceStatus, len(targetObjs))
	for i := 0; i < len(targetObjs); i++ {
		obj := managedLiveObj[i]
		if obj == nil {
			obj = targetObjs[i]
		}
		if obj == nil {
			continue
		}
		gvk := obj.GroupVersionKind()

		resState := v1alpha1.ResourceStatus{
			Namespace: util.FirstNonEmpty(obj.GetNamespace(), app.Spec.Destination.Namespace),
			Name:      obj.GetName(),
			Kind:      gvk.Kind,
			Version:   gvk.Version,
			Group:     gvk.Group,
			Hook:      hookutil.IsHook(obj),
		}

		diffResult := diffResults.Diffs[i]
		if resState.Hook {
			// For resource hooks, don't store sync status, and do not affect overall sync status
		} else if diffResult.Modified || targetObjs[i] == nil || managedLiveObj[i] == nil {
			// Set resource state to OutOfSync since one of the following is true:
			// * target and live resource are different
			// * target resource not defined and live resource is extra
			// * target resource present but live resource is missing
			resState.Status = v1alpha1.SyncStatusCodeOutOfSync
			syncCode = v1alpha1.SyncStatusCodeOutOfSync
		} else {
			resState.Status = v1alpha1.SyncStatusCodeSynced
		}
		managedResources[i] = managedResource{
			Name:      resState.Name,
			Namespace: resState.Namespace,
			Group:     resState.Group,
			Kind:      resState.Kind,
			Version:   resState.Version,
			Live:      managedLiveObj[i],
			Target:    targetObjs[i],
			Diff:      diffResult,
			Hook:      resState.Hook,
		}
		resourceSummaries[i] = resState
	}

	if failedToLoadObjs {
		syncCode = v1alpha1.SyncStatusCodeUnknown
	}
	syncStatus := v1alpha1.SyncStatus{
		ComparedTo: appv1.ComparedTo{
			Source:      source,
			Destination: app.Spec.Destination,
		},
		Status: syncCode,
	}
	if manifestInfo != nil {
		syncStatus.Revision = manifestInfo.Revision
	}

	healthStatus, err := health.SetApplicationHealth(resourceSummaries, GetLiveObjs(managedResources), m.settings.ResourceOverrides)
	if err != nil {
		conditions = append(conditions, appv1.ApplicationCondition{Type: v1alpha1.ApplicationConditionComparisonError, Message: err.Error()})
	}

	compRes := comparisonResult{
		observedAt:       observedAt,
		syncStatus:       &syncStatus,
		healthStatus:     healthStatus,
		resources:        resourceSummaries,
		managedResources: managedResources,
		conditions:       conditions,
		hooks:            hooks,
		diffNormalizer:   diffNormalizer,
		appSourceType:    v1alpha1.ApplicationSourceType(manifestInfo.SourceType),
	}
	return &compRes, nil
}

func (m *appStateManager) getRepo(repoURL string) *v1alpha1.Repository {
	repo, err := m.db.GetRepository(context.Background(), repoURL)
	if err != nil {
		// If we couldn't retrieve from the repo service, assume public repositories
		repo = &v1alpha1.Repository{Repo: repoURL}
	}
	return repo
}

func (m *appStateManager) persistRevisionHistory(app *v1alpha1.Application, revision string, source v1alpha1.ApplicationSource) error {
	var nextID int64
	if len(app.Status.History) > 0 {
		nextID = app.Status.History[len(app.Status.History)-1].ID + 1
	}
	history := append(app.Status.History, v1alpha1.RevisionHistory{
		Revision:   revision,
		DeployedAt: metav1.NewTime(time.Now().UTC()),
		ID:         nextID,
		Source:     source,
	})

	if len(history) > common.RevisionHistoryLimit {
		history = history[1 : common.RevisionHistoryLimit+1]
	}

	patch, err := json.Marshal(map[string]map[string][]v1alpha1.RevisionHistory{
		"status": {
			"history": history,
		},
	})
	if err != nil {
		return err
	}
	_, err = m.appclientset.ArgoprojV1alpha1().Applications(m.namespace).Patch(app.Name, types.MergePatchType, patch)
	return err
}

// NewAppStateManager creates new instance of Ksonnet app comparator
func NewAppStateManager(
	db db.ArgoDB,
	appclientset appclientset.Interface,
	repoClientset reposerver.Clientset,
	namespace string,
	kubectl kubeutil.Kubectl,
	settings *settings.ArgoCDSettings,
	liveStateCache statecache.LiveStateCache,
	projInformer cache.SharedIndexInformer,
) AppStateManager {
	return &appStateManager{
		liveStateCache: liveStateCache,
		db:             db,
		appclientset:   appclientset,
		kubectl:        kubectl,
		repoClientset:  repoClientset,
		namespace:      namespace,
		settings:       settings,
		projInformer:   projInformer,
	}
}<|MERGE_RESOLUTION|>--- conflicted
+++ resolved
@@ -79,13 +79,8 @@
 	namespace      string
 }
 
-<<<<<<< HEAD
-func (m *appStateManager) getRepoObjs(app *v1alpha1.Application, appLabelKey, revision string, overrides []v1alpha1.ComponentParameter, noCache bool) ([]*unstructured.Unstructured, []*unstructured.Unstructured, *repository.ManifestResponse, error) {
+func (m *appStateManager) getRepoObjs(app *v1alpha1.Application, source v1alpha1.ApplicationSource, appLabelKey, revision string, noCache bool) ([]*unstructured.Unstructured, []*unstructured.Unstructured, *repository.ManifestResponse, error) {
 	repos, err := m.db.ListRepositories(context.Background())
-=======
-func (m *appStateManager) getRepoObjs(app *v1alpha1.Application, source v1alpha1.ApplicationSource, appLabelKey, revision string, noCache bool) ([]*unstructured.Unstructured, []*unstructured.Unstructured, *repository.ManifestResponse, error) {
-	helmRepos, err := m.db.ListHelmRepos(context.Background())
->>>>>>> cc7b283f
 	if err != nil {
 		return nil, nil, nil, err
 	}
@@ -106,20 +101,8 @@
 	}
 
 	manifestInfo, err := repoClient.GenerateManifest(context.Background(), &repository.ManifestRequest{
-<<<<<<< HEAD
-		Repo:                        repo,
-		Repos:                       repos,
-		Revision:                    revision,
-		NoCache:                     noCache,
-		ComponentParameterOverrides: mfReqOverrides,
-		AppLabelKey:                 appLabelKey,
-		AppLabelValue:               app.Name,
-		Namespace:                   app.Spec.Destination.Namespace,
-		ApplicationSource:           &app.Spec.Source,
-		Plugins:                     tools,
-=======
 		Repo:              repo,
-		HelmRepos:         helmRepos,
+		Repos:             repos,
 		Revision:          revision,
 		NoCache:           noCache,
 		AppLabelKey:       appLabelKey,
@@ -127,7 +110,6 @@
 		Namespace:         app.Spec.Destination.Namespace,
 		ApplicationSource: &source,
 		Plugins:           tools,
->>>>>>> cc7b283f
 	})
 	if err != nil {
 		return nil, nil, nil, err
