--- conflicted
+++ resolved
@@ -100,12 +100,8 @@
 	namespace      string
 }
 
-<<<<<<< HEAD
 func (m *appStateManager) getRepoObjs(app *v1alpha1.Application, source v1alpha1.ApplicationSource, appLabelKey, revision string, noCache, verifySignature bool) ([]*unstructured.Unstructured, []*unstructured.Unstructured, *apiclient.ManifestResponse, error) {
-=======
-func (m *appStateManager) getRepoObjs(app *v1alpha1.Application, source v1alpha1.ApplicationSource, appLabelKey, revision string, noCache bool) ([]*unstructured.Unstructured, []*unstructured.Unstructured, *apiclient.ManifestResponse, error) {
 	ts := stats.NewTimingStats()
->>>>>>> 476b09cb
 	helmRepos, err := m.db.ListHelmRepositories(context.Background())
 	if err != nil {
 		return nil, nil, nil, err
@@ -145,11 +141,7 @@
 	if err != nil {
 		return nil, nil, nil, err
 	}
-<<<<<<< HEAD
-
-=======
 	ts.AddCheckpoint("version_ms")
->>>>>>> 476b09cb
 	manifestInfo, err := repoClient.GenerateManifest(context.Background(), &apiclient.ManifestRequest{
 		Repo:              repo,
 		Repos:             helmRepos,
@@ -169,11 +161,7 @@
 	if err != nil {
 		return nil, nil, nil, err
 	}
-<<<<<<< HEAD
-
-=======
 	ts.AddCheckpoint("manifests_ms")
->>>>>>> 476b09cb
 	targetObjs, hooks, err := unmarshalManifests(manifestInfo.Manifests)
 	if err != nil {
 		return nil, nil, nil, err
