package controller

import (
	"context"
	"encoding/json"
	"testing"
	"time"

	"k8s.io/apimachinery/pkg/api/resource"

	clustercache "github.com/argoproj/gitops-engine/pkg/cache"

	"github.com/argoproj/argo-cd/v2/common"
	statecache "github.com/argoproj/argo-cd/v2/controller/cache"

	"github.com/argoproj/gitops-engine/pkg/cache/mocks"
	synccommon "github.com/argoproj/gitops-engine/pkg/sync/common"
	"github.com/argoproj/gitops-engine/pkg/utils/kube"
	"github.com/argoproj/gitops-engine/pkg/utils/kube/kubetest"
	"github.com/stretchr/testify/assert"
	"github.com/stretchr/testify/mock"
	corev1 "k8s.io/api/core/v1"
	apierr "k8s.io/apimachinery/pkg/api/errors"
	metav1 "k8s.io/apimachinery/pkg/apis/meta/v1"
	"k8s.io/apimachinery/pkg/apis/meta/v1/unstructured"
	"k8s.io/apimachinery/pkg/runtime"
	"k8s.io/apimachinery/pkg/runtime/schema"
	"k8s.io/client-go/kubernetes/fake"
	kubetesting "k8s.io/client-go/testing"
	"k8s.io/client-go/tools/cache"
	"sigs.k8s.io/yaml"

	mockstatecache "github.com/argoproj/argo-cd/v2/controller/cache/mocks"
	"github.com/argoproj/argo-cd/v2/pkg/apis/application/v1alpha1"
	argoappv1 "github.com/argoproj/argo-cd/v2/pkg/apis/application/v1alpha1"
	appclientset "github.com/argoproj/argo-cd/v2/pkg/client/clientset/versioned/fake"
	"github.com/argoproj/argo-cd/v2/reposerver/apiclient"
	mockrepoclient "github.com/argoproj/argo-cd/v2/reposerver/apiclient/mocks"
	"github.com/argoproj/argo-cd/v2/test"
	cacheutil "github.com/argoproj/argo-cd/v2/util/cache"
	appstatecache "github.com/argoproj/argo-cd/v2/util/cache/appstate"
	"github.com/argoproj/argo-cd/v2/util/settings"
)

type namespacedResource struct {
	argoappv1.ResourceNode
	AppName string
}

type fakeData struct {
	apps                   []runtime.Object
	manifestResponse       *apiclient.ManifestResponse
	managedLiveObjs        map[kube.ResourceKey]*unstructured.Unstructured
	namespacedResources    map[kube.ResourceKey]namespacedResource
	configMapData          map[string]string
	metricsCacheExpiration time.Duration
	applicationNamespaces  []string
}

func newFakeController(data *fakeData) *ApplicationController {
	var clust corev1.Secret
	err := yaml.Unmarshal([]byte(fakeCluster), &clust)
	if err != nil {
		panic(err)
	}

	// Mock out call to GenerateManifest
	mockRepoClient := mockrepoclient.RepoServerServiceClient{}
	mockRepoClient.On("GenerateManifest", mock.Anything, mock.Anything).Return(data.manifestResponse, nil)
	mockRepoClientset := mockrepoclient.Clientset{RepoServerServiceClient: &mockRepoClient}

	secret := corev1.Secret{
		ObjectMeta: metav1.ObjectMeta{
			Name:      "argocd-secret",
			Namespace: test.FakeArgoCDNamespace,
		},
		Data: map[string][]byte{
			"admin.password":   []byte("test"),
			"server.secretkey": []byte("test"),
		},
	}
	cm := corev1.ConfigMap{
		ObjectMeta: metav1.ObjectMeta{
			Name:      "argocd-cm",
			Namespace: test.FakeArgoCDNamespace,
			Labels: map[string]string{
				"app.kubernetes.io/part-of": "argocd",
			},
		},
		Data: data.configMapData,
	}
	kubeClient := fake.NewSimpleClientset(&clust, &cm, &secret)
	settingsMgr := settings.NewSettingsManager(context.Background(), kubeClient, test.FakeArgoCDNamespace)
	kubectl := &kubetest.MockKubectlCmd{}
	ctrl, err := NewApplicationController(
		test.FakeArgoCDNamespace,
		settingsMgr,
		kubeClient,
		appclientset.NewSimpleClientset(data.apps...),
		&mockRepoClientset,
		appstatecache.NewCache(
			cacheutil.NewCache(cacheutil.NewInMemoryCache(1*time.Minute)),
			1*time.Minute,
		),
		kubectl,
		time.Minute,
		time.Hour,
		time.Minute,
		common.DefaultPortArgoCDMetrics,
		data.metricsCacheExpiration,
		[]string{},
		0,
		true,
		nil,
		data.applicationNamespaces,
	)
	if err != nil {
		panic(err)
	}
	cancelProj := test.StartInformer(ctrl.projInformer)
	defer cancelProj()
	cancelApp := test.StartInformer(ctrl.appInformer)
	defer cancelApp()
	clusterCacheMock := mocks.ClusterCache{}
	clusterCacheMock.On("IsNamespaced", mock.Anything).Return(true, nil)
	clusterCacheMock.On("GetOpenAPISchema").Return(nil, nil)
	clusterCacheMock.On("GetGVKParser").Return(nil)

	mockStateCache := mockstatecache.LiveStateCache{}
	ctrl.appStateManager.(*appStateManager).liveStateCache = &mockStateCache
	ctrl.stateCache = &mockStateCache
	mockStateCache.On("IsNamespaced", mock.Anything, mock.Anything).Return(true, nil)
	mockStateCache.On("GetManagedLiveObjs", mock.Anything, mock.Anything).Return(data.managedLiveObjs, nil)
	mockStateCache.On("GetVersionsInfo", mock.Anything).Return("v1.2.3", nil, nil)
	response := make(map[kube.ResourceKey]argoappv1.ResourceNode)
	for k, v := range data.namespacedResources {
		response[k] = v.ResourceNode
	}
	mockStateCache.On("GetNamespaceTopLevelResources", mock.Anything, mock.Anything).Return(response, nil)
	mockStateCache.On("IterateResources", mock.Anything, mock.Anything).Return(nil)
	mockStateCache.On("GetClusterCache", mock.Anything).Return(&clusterCacheMock, nil)
	mockStateCache.On("IterateHierarchy", mock.Anything, mock.Anything, mock.Anything).Run(func(args mock.Arguments) {
		key := args[1].(kube.ResourceKey)
		action := args[2].(func(child argoappv1.ResourceNode, appName string) bool)
		appName := ""
		if res, ok := data.namespacedResources[key]; ok {
			appName = res.AppName
		}
		_ = action(argoappv1.ResourceNode{ResourceRef: argoappv1.ResourceRef{Kind: key.Kind, Group: key.Group, Namespace: key.Namespace, Name: key.Name}}, appName)
	}).Return(nil)
	return ctrl
}

var fakeCluster = `
apiVersion: v1
data:
  # {"bearerToken":"fake","tlsClientConfig":{"insecure":true},"awsAuthConfig":null}
  config: eyJiZWFyZXJUb2tlbiI6ImZha2UiLCJ0bHNDbGllbnRDb25maWciOnsiaW5zZWN1cmUiOnRydWV9LCJhd3NBdXRoQ29uZmlnIjpudWxsfQ==
  # minikube
  name: bWluaWt1YmU=
  # https://localhost:6443
  server: aHR0cHM6Ly9sb2NhbGhvc3Q6NjQ0Mw==
kind: Secret
metadata:
  labels:
    argocd.argoproj.io/secret-type: cluster
  name: some-secret
  namespace: ` + test.FakeArgoCDNamespace + `
type: Opaque
`

var fakeApp = `
apiVersion: argoproj.io/v1alpha1
kind: Application
metadata:
  uid: "123"
  name: my-app
  namespace: ` + test.FakeArgoCDNamespace + `
spec:
  destination:
    namespace: ` + test.FakeDestNamespace + `
    server: https://localhost:6443
  project: default
  source:
    path: some/path
    repoURL: https://github.com/argoproj/argocd-example-apps.git
  syncPolicy:
    automated: {}
status:
  operationState:
    finishedAt: 2018-09-21T23:50:29Z
    message: successfully synced
    operation:
      sync:
        revision: HEAD
    phase: Succeeded
    startedAt: 2018-09-21T23:50:25Z
    syncResult:
      resources:
      - kind: RoleBinding
        message: |-
          rolebinding.rbac.authorization.k8s.io/always-outofsync reconciled
          rolebinding.rbac.authorization.k8s.io/always-outofsync configured
        name: always-outofsync
        namespace: default
        status: Synced
      revision: aaaaaaaaaaaaaaaaaaaaaaaaaaaaaaaaaaaaaaaa
      source:
        path: some/path
        repoURL: https://github.com/argoproj/argocd-example-apps.git
`

var fakeMultiSourceApp = `
apiVersion: argoproj.io/v1alpha1
kind: Application
metadata:
  uid: "123"
  name: my-app
  namespace: ` + test.FakeArgoCDNamespace + `
spec:
  destination:
    namespace: ` + test.FakeDestNamespace + `
    server: https://localhost:6443
  project: default
  sources:
  - path: some/path
    repoURL: https://github.com/argoproj/argocd-example-apps.git
  - path: some/other/path
    repoURL: https://github.com/argoproj/argocd-example-apps-fake.git
  syncPolicy:
    automated: {}
status:
  operationState:
    finishedAt: 2018-09-21T23:50:29Z
    message: successfully synced
    operation:
      sync:
        revisions:
        - HEAD
        - HEAD
    phase: Succeeded
    startedAt: 2018-09-21T23:50:25Z
    syncResult:
      resources:
      - kind: RoleBinding
        message: |-
          rolebinding.rbac.authorization.k8s.io/always-outofsync reconciled
          rolebinding.rbac.authorization.k8s.io/always-outofsync configured
        name: always-outofsync
        namespace: default
        status: Synced
      revisions:
      - aaaaaaaaaaaaaaaaaaaaaaaaaaaaaaaaaaaaaaaa
      - bbbbbbbbbbbbbbbbbbbbbbbbbbbbbbbbbbbbbbbb
      sources:
      - path: some/path
        repoURL: https://github.com/argoproj/argocd-example-apps.git
      - path: some/other/path
        repoURL: https://github.com/argoproj/argocd-example-apps-fake.git
`

var fakeAppWithDestName = `
apiVersion: argoproj.io/v1alpha1
kind: Application
metadata:
  uid: "123"
  name: my-app
  namespace: ` + test.FakeArgoCDNamespace + `
spec:
  destination:
    namespace: ` + test.FakeDestNamespace + `
    name: minikube
  project: default
  source:
    path: some/path
    repoURL: https://github.com/argoproj/argocd-example-apps.git
  syncPolicy:
    automated: {}
`

var fakeAppWithDestMismatch = `
apiVersion: argoproj.io/v1alpha1
kind: Application
metadata:
  uid: "123"
  name: my-app
  namespace: ` + test.FakeArgoCDNamespace + `
spec:
  destination:
    namespace: ` + test.FakeDestNamespace + `
    name: another-cluster
    server: https://localhost:6443
  project: default
  source:
    path: some/path
    repoURL: https://github.com/argoproj/argocd-example-apps.git
  syncPolicy:
    automated: {}
`

var fakeStrayResource = `
apiVersion: v1
kind: ConfigMap
metadata:
  name: test-cm
  namespace: invalid
  labels:
    app.kubernetes.io/instance: my-app
data:
`

func newFakeApp() *argoappv1.Application {
	return createFakeApp(fakeApp)
}

func newFakeMultiSourceApp() *argoappv1.Application {
	return createFakeApp(fakeMultiSourceApp)
}

func newFakeAppWithDestMismatch() *argoappv1.Application {
	return createFakeApp(fakeAppWithDestMismatch)
}

func newFakeAppWithDestName() *argoappv1.Application {
	return createFakeApp(fakeAppWithDestName)
}

func createFakeApp(testApp string) *argoappv1.Application {
	var app argoappv1.Application
	err := yaml.Unmarshal([]byte(testApp), &app)
	if err != nil {
		panic(err)
	}
	return &app
}

func newFakeCM() map[string]interface{} {
	var cm map[string]interface{}
	err := yaml.Unmarshal([]byte(fakeStrayResource), &cm)
	if err != nil {
		panic(err)
	}
	return cm
}

func TestAutoSync(t *testing.T) {
	app := newFakeApp()
	ctrl := newFakeController(&fakeData{apps: []runtime.Object{app}})
	syncStatus := argoappv1.SyncStatus{
		Status:   argoappv1.SyncStatusCodeOutOfSync,
		Revision: "bbbbbbbbbbbbbbbbbbbbbbbbbbbbbbbbbbbbbbbb",
	}
	cond := ctrl.autoSync(app, &syncStatus, []argoappv1.ResourceStatus{{Name: "guestbook", Kind: kube.DeploymentKind, Status: argoappv1.SyncStatusCodeOutOfSync}})
	assert.Nil(t, cond)
	app, err := ctrl.applicationClientset.ArgoprojV1alpha1().Applications(test.FakeArgoCDNamespace).Get(context.Background(), "my-app", metav1.GetOptions{})
	assert.NoError(t, err)
	assert.NotNil(t, app.Operation)
	assert.NotNil(t, app.Operation.Sync)
	assert.False(t, app.Operation.Sync.Prune)
}

func TestAutoSyncNotAllowEmpty(t *testing.T) {
	app := newFakeApp()
	app.Spec.SyncPolicy.Automated.Prune = true
	ctrl := newFakeController(&fakeData{apps: []runtime.Object{app}})
	syncStatus := argoappv1.SyncStatus{
		Status:   argoappv1.SyncStatusCodeOutOfSync,
		Revision: "bbbbbbbbbbbbbbbbbbbbbbbbbbbbbbbbbbbbbbbb",
	}
	cond := ctrl.autoSync(app, &syncStatus, []argoappv1.ResourceStatus{})
	assert.NotNil(t, cond)
}

func TestAutoSyncAllowEmpty(t *testing.T) {
	app := newFakeApp()
	app.Spec.SyncPolicy.Automated.Prune = true
	app.Spec.SyncPolicy.Automated.AllowEmpty = true
	ctrl := newFakeController(&fakeData{apps: []runtime.Object{app}})
	syncStatus := argoappv1.SyncStatus{
		Status:   argoappv1.SyncStatusCodeOutOfSync,
		Revision: "bbbbbbbbbbbbbbbbbbbbbbbbbbbbbbbbbbbbbbbb",
	}
	cond := ctrl.autoSync(app, &syncStatus, []argoappv1.ResourceStatus{})
	assert.Nil(t, cond)
}

func TestSkipAutoSync(t *testing.T) {
	// Verify we skip when we previously synced to it in our most recent history
	// Set current to 'aaaaa', desired to 'aaaa' and mark system OutOfSync
	t.Run("PreviouslySyncedToRevision", func(t *testing.T) {
		app := newFakeApp()
		ctrl := newFakeController(&fakeData{apps: []runtime.Object{app}})
		syncStatus := argoappv1.SyncStatus{
			Status:   argoappv1.SyncStatusCodeOutOfSync,
			Revision: "aaaaaaaaaaaaaaaaaaaaaaaaaaaaaaaaaaaaaaaa",
		}
		cond := ctrl.autoSync(app, &syncStatus, []argoappv1.ResourceStatus{})
		assert.Nil(t, cond)
		app, err := ctrl.applicationClientset.ArgoprojV1alpha1().Applications(test.FakeArgoCDNamespace).Get(context.Background(), "my-app", metav1.GetOptions{})
		assert.NoError(t, err)
		assert.Nil(t, app.Operation)
	})

	// Verify we skip when we are already Synced (even if revision is different)
	t.Run("AlreadyInSyncedState", func(t *testing.T) {
		app := newFakeApp()
		ctrl := newFakeController(&fakeData{apps: []runtime.Object{app}})
		syncStatus := argoappv1.SyncStatus{
			Status:   argoappv1.SyncStatusCodeSynced,
			Revision: "bbbbbbbbbbbbbbbbbbbbbbbbbbbbbbbbbbbbbbbb",
		}
		cond := ctrl.autoSync(app, &syncStatus, []argoappv1.ResourceStatus{})
		assert.Nil(t, cond)
		app, err := ctrl.applicationClientset.ArgoprojV1alpha1().Applications(test.FakeArgoCDNamespace).Get(context.Background(), "my-app", metav1.GetOptions{})
		assert.NoError(t, err)
		assert.Nil(t, app.Operation)
	})

	// Verify we skip when auto-sync is disabled
	t.Run("AutoSyncIsDisabled", func(t *testing.T) {
		app := newFakeApp()
		app.Spec.SyncPolicy = nil
		ctrl := newFakeController(&fakeData{apps: []runtime.Object{app}})
		syncStatus := argoappv1.SyncStatus{
			Status:   argoappv1.SyncStatusCodeOutOfSync,
			Revision: "bbbbbbbbbbbbbbbbbbbbbbbbbbbbbbbbbbbbbbbb",
		}
		cond := ctrl.autoSync(app, &syncStatus, []argoappv1.ResourceStatus{})
		assert.Nil(t, cond)
		app, err := ctrl.applicationClientset.ArgoprojV1alpha1().Applications(test.FakeArgoCDNamespace).Get(context.Background(), "my-app", metav1.GetOptions{})
		assert.NoError(t, err)
		assert.Nil(t, app.Operation)
	})

	// Verify we skip when application is marked for deletion
	t.Run("ApplicationIsMarkedForDeletion", func(t *testing.T) {
		app := newFakeApp()
		now := metav1.Now()
		app.DeletionTimestamp = &now
		ctrl := newFakeController(&fakeData{apps: []runtime.Object{app}})
		syncStatus := argoappv1.SyncStatus{
			Status:   argoappv1.SyncStatusCodeOutOfSync,
			Revision: "bbbbbbbbbbbbbbbbbbbbbbbbbbbbbbbbbbbbbbbb",
		}
		cond := ctrl.autoSync(app, &syncStatus, []argoappv1.ResourceStatus{})
		assert.Nil(t, cond)
		app, err := ctrl.applicationClientset.ArgoprojV1alpha1().Applications(test.FakeArgoCDNamespace).Get(context.Background(), "my-app", metav1.GetOptions{})
		assert.NoError(t, err)
		assert.Nil(t, app.Operation)
	})

	// Verify we skip when previous sync attempt failed and return error condition
	// Set current to 'aaaaa', desired to 'bbbbb' and add 'bbbbb' to failure history
	t.Run("PreviousSyncAttemptFailed", func(t *testing.T) {
		app := newFakeApp()
		app.Status.OperationState = &argoappv1.OperationState{
			Operation: argoappv1.Operation{
				Sync: &argoappv1.SyncOperation{},
			},
			Phase: synccommon.OperationFailed,
			SyncResult: &argoappv1.SyncOperationResult{
				Revision: "bbbbbbbbbbbbbbbbbbbbbbbbbbbbbbbbbbbbbbbb",
				Source:   *app.Spec.Source.DeepCopy(),
			},
		}
		ctrl := newFakeController(&fakeData{apps: []runtime.Object{app}})
		syncStatus := argoappv1.SyncStatus{
			Status:   argoappv1.SyncStatusCodeOutOfSync,
			Revision: "bbbbbbbbbbbbbbbbbbbbbbbbbbbbbbbbbbbbbbbb",
		}
		cond := ctrl.autoSync(app, &syncStatus, []argoappv1.ResourceStatus{{Name: "guestbook", Kind: kube.DeploymentKind, Status: argoappv1.SyncStatusCodeOutOfSync}})
		assert.NotNil(t, cond)
		app, err := ctrl.applicationClientset.ArgoprojV1alpha1().Applications(test.FakeArgoCDNamespace).Get(context.Background(), "my-app", metav1.GetOptions{})
		assert.NoError(t, err)
		assert.Nil(t, app.Operation)
	})

	t.Run("NeedsToPruneResourcesOnlyButAutomatedPruneDisabled", func(t *testing.T) {
		app := newFakeApp()
		ctrl := newFakeController(&fakeData{apps: []runtime.Object{app}})
		syncStatus := argoappv1.SyncStatus{
			Status:   argoappv1.SyncStatusCodeOutOfSync,
			Revision: "bbbbbbbbbbbbbbbbbbbbbbbbbbbbbbbbbbbbbbbb",
		}
		cond := ctrl.autoSync(app, &syncStatus, []argoappv1.ResourceStatus{
			{Name: "guestbook", Kind: kube.DeploymentKind, Status: argoappv1.SyncStatusCodeOutOfSync, RequiresPruning: true},
		})
		assert.Nil(t, cond)
		app, err := ctrl.applicationClientset.ArgoprojV1alpha1().Applications(test.FakeArgoCDNamespace).Get(context.Background(), "my-app", metav1.GetOptions{})
		assert.NoError(t, err)
		assert.Nil(t, app.Operation)
	})
}

// TestAutoSyncIndicateError verifies we skip auto-sync and return error condition if previous sync failed
func TestAutoSyncIndicateError(t *testing.T) {
	app := newFakeApp()
	app.Spec.Source.Helm = &argoappv1.ApplicationSourceHelm{
		Parameters: []argoappv1.HelmParameter{
			{
				Name:  "a",
				Value: "1",
			},
		},
	}
	ctrl := newFakeController(&fakeData{apps: []runtime.Object{app}})
	syncStatus := argoappv1.SyncStatus{
		Status:   argoappv1.SyncStatusCodeOutOfSync,
		Revision: "aaaaaaaaaaaaaaaaaaaaaaaaaaaaaaaaaaaaaaaa",
	}
	app.Status.OperationState = &argoappv1.OperationState{
		Operation: argoappv1.Operation{
			Sync: &argoappv1.SyncOperation{
				Source: app.Spec.Source.DeepCopy(),
			},
		},
		Phase: synccommon.OperationFailed,
		SyncResult: &argoappv1.SyncOperationResult{
			Revision: "aaaaaaaaaaaaaaaaaaaaaaaaaaaaaaaaaaaaaaaa",
			Source:   *app.Spec.Source.DeepCopy(),
		},
	}
	cond := ctrl.autoSync(app, &syncStatus, []argoappv1.ResourceStatus{{Name: "guestbook", Kind: kube.DeploymentKind, Status: argoappv1.SyncStatusCodeOutOfSync}})
	assert.NotNil(t, cond)
	app, err := ctrl.applicationClientset.ArgoprojV1alpha1().Applications(test.FakeArgoCDNamespace).Get(context.Background(), "my-app", metav1.GetOptions{})
	assert.NoError(t, err)
	assert.Nil(t, app.Operation)
}

// TestAutoSyncParameterOverrides verifies we auto-sync if revision is same but parameter overrides are different
func TestAutoSyncParameterOverrides(t *testing.T) {
	app := newFakeApp()
	app.Spec.Source.Helm = &argoappv1.ApplicationSourceHelm{
		Parameters: []argoappv1.HelmParameter{
			{
				Name:  "a",
				Value: "1",
			},
		},
	}
	ctrl := newFakeController(&fakeData{apps: []runtime.Object{app}})
	syncStatus := argoappv1.SyncStatus{
		Status:   argoappv1.SyncStatusCodeOutOfSync,
		Revision: "aaaaaaaaaaaaaaaaaaaaaaaaaaaaaaaaaaaaaaaa",
	}
	app.Status.OperationState = &argoappv1.OperationState{
		Operation: argoappv1.Operation{
			Sync: &argoappv1.SyncOperation{
				Source: &argoappv1.ApplicationSource{
					Helm: &argoappv1.ApplicationSourceHelm{
						Parameters: []argoappv1.HelmParameter{
							{
								Name:  "a",
								Value: "2", // this value changed
							},
						},
					},
				},
			},
		},
		Phase: synccommon.OperationFailed,
		SyncResult: &argoappv1.SyncOperationResult{
			Revision: "aaaaaaaaaaaaaaaaaaaaaaaaaaaaaaaaaaaaaaaa",
		},
	}
	cond := ctrl.autoSync(app, &syncStatus, []argoappv1.ResourceStatus{{Name: "guestbook", Kind: kube.DeploymentKind, Status: argoappv1.SyncStatusCodeOutOfSync}})
	assert.Nil(t, cond)
	app, err := ctrl.applicationClientset.ArgoprojV1alpha1().Applications(test.FakeArgoCDNamespace).Get(context.Background(), "my-app", metav1.GetOptions{})
	assert.NoError(t, err)
	assert.NotNil(t, app.Operation)
}

// TestFinalizeAppDeletion verifies application deletion
func TestFinalizeAppDeletion(t *testing.T) {
	defaultProj := argoappv1.AppProject{
		ObjectMeta: metav1.ObjectMeta{
			Name:      "default",
			Namespace: test.FakeArgoCDNamespace,
		},
		Spec: argoappv1.AppProjectSpec{
			SourceRepos: []string{"*"},
			Destinations: []argoappv1.ApplicationDestination{
				{
					Server:    "*",
					Namespace: "*",
				},
			},
		},
	}

	// Ensure app can be deleted cascading
	t.Run("CascadingDelete", func(t *testing.T) {
		app := newFakeApp()
		app.Spec.Destination.Namespace = test.FakeArgoCDNamespace
		appObj := kube.MustToUnstructured(&app)
		ctrl := newFakeController(&fakeData{apps: []runtime.Object{app, &defaultProj}, managedLiveObjs: map[kube.ResourceKey]*unstructured.Unstructured{
			kube.GetResourceKey(appObj): appObj,
		}})

		patched := false
		fakeAppCs := ctrl.applicationClientset.(*appclientset.Clientset)
		defaultReactor := fakeAppCs.ReactionChain[0]
		fakeAppCs.ReactionChain = nil
		fakeAppCs.AddReactor("get", "*", func(action kubetesting.Action) (handled bool, ret runtime.Object, err error) {
			return defaultReactor.React(action)
		})
		fakeAppCs.AddReactor("patch", "*", func(action kubetesting.Action) (handled bool, ret runtime.Object, err error) {
			patched = true
			return true, nil, nil
		})
		_, err := ctrl.finalizeApplicationDeletion(app, func(project string) ([]*argoappv1.Cluster, error) {
			return []*argoappv1.Cluster{}, nil
		})
		assert.NoError(t, err)
		assert.True(t, patched)
	})

	// Ensure any stray resources irregularly labeled with instance label of app are not deleted upon deleting,
	// when app project restriction is in place
	t.Run("ProjectRestrictionEnforced", func(*testing.T) {
		restrictedProj := argoappv1.AppProject{
			ObjectMeta: metav1.ObjectMeta{
				Name:      "restricted",
				Namespace: test.FakeArgoCDNamespace,
			},
			Spec: argoappv1.AppProjectSpec{
				SourceRepos: []string{"*"},
				Destinations: []argoappv1.ApplicationDestination{
					{
						Server:    "*",
						Namespace: "my-app",
					},
				},
			},
		}
		app := newFakeApp()
		app.Spec.Destination.Namespace = test.FakeArgoCDNamespace
		app.Spec.Project = "restricted"
		appObj := kube.MustToUnstructured(&app)
		cm := newFakeCM()
		strayObj := kube.MustToUnstructured(&cm)
		ctrl := newFakeController(&fakeData{
			apps: []runtime.Object{app, &defaultProj, &restrictedProj},
			managedLiveObjs: map[kube.ResourceKey]*unstructured.Unstructured{
				kube.GetResourceKey(appObj):   appObj,
				kube.GetResourceKey(strayObj): strayObj,
			},
		})

		patched := false
		fakeAppCs := ctrl.applicationClientset.(*appclientset.Clientset)
		defaultReactor := fakeAppCs.ReactionChain[0]
		fakeAppCs.ReactionChain = nil
		fakeAppCs.AddReactor("get", "*", func(action kubetesting.Action) (handled bool, ret runtime.Object, err error) {
			return defaultReactor.React(action)
		})
		fakeAppCs.AddReactor("patch", "*", func(action kubetesting.Action) (handled bool, ret runtime.Object, err error) {
			patched = true
			return true, nil, nil
		})
		objs, err := ctrl.finalizeApplicationDeletion(app, func(project string) ([]*argoappv1.Cluster, error) {
			return []*argoappv1.Cluster{}, nil
		})
		assert.NoError(t, err)
		assert.True(t, patched)
		objsMap, err := ctrl.stateCache.GetManagedLiveObjs(app, []*unstructured.Unstructured{})
		if err != nil {
			assert.NoError(t, err)
		}
		// Managed objects must be empty
		assert.Empty(t, objsMap)
		// Loop through all deleted objects, ensure that test-cm is none of them
		for _, o := range objs {
			assert.NotEqual(t, "test-cm", o.GetName())
		}
	})

	t.Run("DeleteWithDestinationClusterName", func(t *testing.T) {
		app := newFakeAppWithDestName()
		appObj := kube.MustToUnstructured(&app)
		ctrl := newFakeController(&fakeData{apps: []runtime.Object{app, &defaultProj}, managedLiveObjs: map[kube.ResourceKey]*unstructured.Unstructured{
			kube.GetResourceKey(appObj): appObj,
		}})
		patched := false
		fakeAppCs := ctrl.applicationClientset.(*appclientset.Clientset)
		defaultReactor := fakeAppCs.ReactionChain[0]
		fakeAppCs.ReactionChain = nil
		fakeAppCs.AddReactor("get", "*", func(action kubetesting.Action) (handled bool, ret runtime.Object, err error) {
			return defaultReactor.React(action)
		})
		fakeAppCs.AddReactor("patch", "*", func(action kubetesting.Action) (handled bool, ret runtime.Object, err error) {
			patched = true
			return true, nil, nil
		})
		_, err := ctrl.finalizeApplicationDeletion(app, func(project string) ([]*argoappv1.Cluster, error) {
			return []*argoappv1.Cluster{}, nil
		})
		assert.NoError(t, err)
		assert.True(t, patched)
	})

	// Create an Application with a cluster that doesn't exist
	// Ensure it can be deleted.
	t.Run("DeleteWithInvalidClusterName", func(t *testing.T) {

		appTemplate := newFakeAppWithDestName()

		testShouldDelete := func(app *argoappv1.Application) {
			appObj := kube.MustToUnstructured(&app)
			ctrl := newFakeController(&fakeData{apps: []runtime.Object{app, &defaultProj}, managedLiveObjs: map[kube.ResourceKey]*unstructured.Unstructured{
				kube.GetResourceKey(appObj): appObj,
			}})

			fakeAppCs := ctrl.applicationClientset.(*appclientset.Clientset)
			defaultReactor := fakeAppCs.ReactionChain[0]
			fakeAppCs.ReactionChain = nil
			fakeAppCs.AddReactor("get", "*", func(action kubetesting.Action) (handled bool, ret runtime.Object, err error) {
				return defaultReactor.React(action)
			})
			_, err := ctrl.finalizeApplicationDeletion(app, func(project string) ([]*argoappv1.Cluster, error) {
				return []*argoappv1.Cluster{}, nil
			})
			assert.NoError(t, err)
		}

		app1 := appTemplate.DeepCopy()
		app1.Spec.Destination.Server = "https://invalid"
		testShouldDelete(app1)

		app2 := appTemplate.DeepCopy()
		app2.Spec.Destination.Name = "invalid"
		testShouldDelete(app2)

		app3 := appTemplate.DeepCopy()
		app3.Spec.Destination.Name = "invalid"
		app3.Spec.Destination.Server = "https://invalid"
		testShouldDelete(app3)

	})

}

// TestNormalizeApplication verifies we normalize an application during reconciliation
func TestNormalizeApplication(t *testing.T) {
	defaultProj := argoappv1.AppProject{
		ObjectMeta: metav1.ObjectMeta{
			Name:      "default",
			Namespace: test.FakeArgoCDNamespace,
		},
		Spec: argoappv1.AppProjectSpec{
			SourceRepos: []string{"*"},
			Destinations: []argoappv1.ApplicationDestination{
				{
					Server:    "*",
					Namespace: "*",
				},
			},
		},
	}
	app := newFakeApp()
	app.Spec.Project = ""
	app.Spec.Source.Kustomize = &argoappv1.ApplicationSourceKustomize{NamePrefix: "foo-"}
	data := fakeData{
		apps: []runtime.Object{app, &defaultProj},
		manifestResponse: &apiclient.ManifestResponse{
			Manifests: []string{},
			Namespace: test.FakeDestNamespace,
			Server:    test.FakeClusterURL,
			Revision:  "abc123",
		},
		managedLiveObjs: make(map[kube.ResourceKey]*unstructured.Unstructured),
	}

	{
		// Verify we normalize the app because project is missing
		ctrl := newFakeController(&data)
		key, _ := cache.MetaNamespaceKeyFunc(app)
		ctrl.appRefreshQueue.Add(key)
		fakeAppCs := ctrl.applicationClientset.(*appclientset.Clientset)
		fakeAppCs.ReactionChain = nil
		normalized := false
		fakeAppCs.AddReactor("patch", "*", func(action kubetesting.Action) (handled bool, ret runtime.Object, err error) {
			if patchAction, ok := action.(kubetesting.PatchAction); ok {
				if string(patchAction.GetPatch()) == `{"spec":{"project":"default"}}` {
					normalized = true
				}
			}
			return true, nil, nil
		})
		ctrl.processAppRefreshQueueItem()
		assert.True(t, normalized)
	}

	{
		// Verify we don't unnecessarily normalize app when project is set
		app.Spec.Project = "default"
		data.apps[0] = app
		ctrl := newFakeController(&data)
		key, _ := cache.MetaNamespaceKeyFunc(app)
		ctrl.appRefreshQueue.Add(key)
		fakeAppCs := ctrl.applicationClientset.(*appclientset.Clientset)
		fakeAppCs.ReactionChain = nil
		normalized := false
		fakeAppCs.AddReactor("patch", "*", func(action kubetesting.Action) (handled bool, ret runtime.Object, err error) {
			if patchAction, ok := action.(kubetesting.PatchAction); ok {
				if string(patchAction.GetPatch()) == `{"spec":{"project":"default"}}` {
					normalized = true
				}
			}
			return true, nil, nil
		})
		ctrl.processAppRefreshQueueItem()
		assert.False(t, normalized)
	}
}

func TestHandleAppUpdated(t *testing.T) {
	app := newFakeApp()
	app.Spec.Destination.Namespace = test.FakeArgoCDNamespace
	app.Spec.Destination.Server = argoappv1.KubernetesInternalAPIServerAddr
	proj := defaultProj.DeepCopy()
	proj.Spec.SourceNamespaces = []string{test.FakeArgoCDNamespace}
	ctrl := newFakeController(&fakeData{apps: []runtime.Object{app, proj}})

	ctrl.handleObjectUpdated(map[string]bool{app.InstanceName(ctrl.namespace): true}, kube.GetObjectRef(kube.MustToUnstructured(app)))
	isRequested, level := ctrl.isRefreshRequested(app.QualifiedName())
	assert.False(t, isRequested)
	assert.Equal(t, ComparisonWithNothing, level)

	ctrl.handleObjectUpdated(map[string]bool{app.InstanceName(ctrl.namespace): true}, corev1.ObjectReference{UID: "test", Kind: kube.DeploymentKind, Name: "test", Namespace: "default"})
	isRequested, level = ctrl.isRefreshRequested(app.QualifiedName())
	assert.True(t, isRequested)
	assert.Equal(t, CompareWithRecent, level)
}

func TestHandleOrphanedResourceUpdated(t *testing.T) {
	app1 := newFakeApp()
	app1.Name = "app1"
	app1.Spec.Destination.Namespace = test.FakeArgoCDNamespace
	app1.Spec.Destination.Server = argoappv1.KubernetesInternalAPIServerAddr

	app2 := newFakeApp()
	app2.Name = "app2"
	app2.Spec.Destination.Namespace = test.FakeArgoCDNamespace
	app2.Spec.Destination.Server = argoappv1.KubernetesInternalAPIServerAddr

	proj := defaultProj.DeepCopy()
	proj.Spec.OrphanedResources = &argoappv1.OrphanedResourcesMonitorSettings{}

	ctrl := newFakeController(&fakeData{apps: []runtime.Object{app1, app2, proj}})

	ctrl.handleObjectUpdated(map[string]bool{}, corev1.ObjectReference{UID: "test", Kind: kube.DeploymentKind, Name: "test", Namespace: test.FakeArgoCDNamespace})

	isRequested, level := ctrl.isRefreshRequested(app1.QualifiedName())
	assert.True(t, isRequested)
	assert.Equal(t, CompareWithRecent, level)

	isRequested, level = ctrl.isRefreshRequested(app2.QualifiedName())
	assert.True(t, isRequested)
	assert.Equal(t, CompareWithRecent, level)
}

func TestGetResourceTree_HasOrphanedResources(t *testing.T) {
	app := newFakeApp()
	proj := defaultProj.DeepCopy()
	proj.Spec.OrphanedResources = &argoappv1.OrphanedResourcesMonitorSettings{}

	managedDeploy := argoappv1.ResourceNode{
		ResourceRef: argoappv1.ResourceRef{Group: "apps", Kind: "Deployment", Namespace: "default", Name: "nginx-deployment", Version: "v1"},
	}
	orphanedDeploy1 := argoappv1.ResourceNode{
		ResourceRef: argoappv1.ResourceRef{Group: "apps", Kind: "Deployment", Namespace: "default", Name: "deploy1"},
	}
	orphanedDeploy2 := argoappv1.ResourceNode{
		ResourceRef: argoappv1.ResourceRef{Group: "apps", Kind: "Deployment", Namespace: "default", Name: "deploy2"},
	}

	ctrl := newFakeController(&fakeData{
		apps: []runtime.Object{app, proj},
		namespacedResources: map[kube.ResourceKey]namespacedResource{
			kube.NewResourceKey("apps", "Deployment", "default", "nginx-deployment"): {ResourceNode: managedDeploy},
			kube.NewResourceKey("apps", "Deployment", "default", "deploy1"):          {ResourceNode: orphanedDeploy1},
			kube.NewResourceKey("apps", "Deployment", "default", "deploy2"):          {ResourceNode: orphanedDeploy2},
		},
	})
	tree, err := ctrl.getResourceTree(app, []*argoappv1.ResourceDiff{{
		Namespace:   "default",
		Name:        "nginx-deployment",
		Kind:        "Deployment",
		Group:       "apps",
		LiveState:   "null",
		TargetState: test.DeploymentManifest,
	}})

	assert.NoError(t, err)
	assert.Equal(t, tree.Nodes, []argoappv1.ResourceNode{managedDeploy})
	assert.Equal(t, tree.OrphanedNodes, []argoappv1.ResourceNode{orphanedDeploy1, orphanedDeploy2})
}

func TestSetOperationStateOnDeletedApp(t *testing.T) {
	ctrl := newFakeController(&fakeData{apps: []runtime.Object{}})
	fakeAppCs := ctrl.applicationClientset.(*appclientset.Clientset)
	fakeAppCs.ReactionChain = nil
	patched := false
	fakeAppCs.AddReactor("patch", "*", func(action kubetesting.Action) (handled bool, ret runtime.Object, err error) {
		patched = true
		return true, nil, apierr.NewNotFound(schema.GroupResource{}, "my-app")
	})
	ctrl.setOperationState(newFakeApp(), &argoappv1.OperationState{Phase: synccommon.OperationSucceeded})
	assert.True(t, patched)
}

func TestNeedRefreshAppStatus(t *testing.T) {
	testCases := []struct {
		name string
		app  *argoappv1.Application
	}{
		{
			name: "single-source app",
			app:  newFakeApp(),
		},
		{
			name: "multi-source app",
			app:  newFakeMultiSourceApp(),
		},
	}

	for _, tc := range testCases {
		t.Run(tc.name, func(t *testing.T) {
			ctrl := newFakeController(&fakeData{apps: []runtime.Object{}})
			app := tc.app
			now := metav1.Now()
			app.Status.ReconciledAt = &now

			app.Status.Sync = argoappv1.SyncStatus{
				Status: argoappv1.SyncStatusCodeSynced,
				ComparedTo: argoappv1.ComparedTo{
					Destination: app.Spec.Destination,
				},
			}

			if app.Spec.HasMultipleSources() {
				app.Status.Sync.ComparedTo.Sources = app.Spec.Sources
			} else {
				app.Status.Sync.ComparedTo.Source = app.Spec.GetSource()
			}

			// no need to refresh just reconciled application
			needRefresh, _, _ := ctrl.needRefreshAppStatus(app, 1*time.Hour, 2*time.Hour)
			assert.False(t, needRefresh)

			// refresh app using the 'deepest' requested comparison level
			ctrl.requestAppRefresh(app.Name, CompareWithRecent.Pointer(), nil)
			ctrl.requestAppRefresh(app.Name, ComparisonWithNothing.Pointer(), nil)

			needRefresh, refreshType, compareWith := ctrl.needRefreshAppStatus(app, 1*time.Hour, 2*time.Hour)
			assert.True(t, needRefresh)
			assert.Equal(t, argoappv1.RefreshTypeNormal, refreshType)
			assert.Equal(t, CompareWithRecent, compareWith)

			// refresh application which status is not reconciled using latest commit
			app.Status.Sync = argoappv1.SyncStatus{Status: argoappv1.SyncStatusCodeUnknown}

			needRefresh, refreshType, compareWith = ctrl.needRefreshAppStatus(app, 1*time.Hour, 2*time.Hour)
			assert.True(t, needRefresh)
			assert.Equal(t, argoappv1.RefreshTypeNormal, refreshType)
			assert.Equal(t, CompareWithLatestForceResolve, compareWith)

			t.Run("refresh app using the 'latest' level if comparison expired", func(t *testing.T) {
				app := app.DeepCopy()
				ctrl.requestAppRefresh(app.Name, CompareWithRecent.Pointer(), nil)
				reconciledAt := metav1.NewTime(time.Now().UTC().Add(-1 * time.Hour))
				app.Status.ReconciledAt = &reconciledAt
				needRefresh, refreshType, compareWith = ctrl.needRefreshAppStatus(app, 1*time.Minute, 2*time.Hour)
				assert.True(t, needRefresh)
				assert.Equal(t, argoappv1.RefreshTypeNormal, refreshType)
				assert.Equal(t, CompareWithLatestForceResolve, compareWith)
			})

			t.Run("refresh app using the 'latest' level if comparison expired for hard refresh", func(t *testing.T) {
				app := app.DeepCopy()
				app.Status.Sync = argoappv1.SyncStatus{
					Status: argoappv1.SyncStatusCodeSynced,
					ComparedTo: argoappv1.ComparedTo{
						Destination: app.Spec.Destination,
					},
				}
				if app.Spec.HasMultipleSources() {
					app.Status.Sync.ComparedTo.Sources = app.Spec.Sources
				} else {
					app.Status.Sync.ComparedTo.Source = app.Spec.GetSource()
				}
				ctrl.requestAppRefresh(app.Name, CompareWithRecent.Pointer(), nil)
				reconciledAt := metav1.NewTime(time.Now().UTC().Add(-1 * time.Hour))
				app.Status.ReconciledAt = &reconciledAt
				needRefresh, refreshType, compareWith = ctrl.needRefreshAppStatus(app, 2*time.Hour, 1*time.Minute)
				assert.True(t, needRefresh)
				assert.Equal(t, argoappv1.RefreshTypeHard, refreshType)
				assert.Equal(t, CompareWithLatest, compareWith)
			})

			t.Run("execute hard refresh if app has refresh annotation", func(t *testing.T) {
				app := app.DeepCopy()
				reconciledAt := metav1.NewTime(time.Now().UTC().Add(-1 * time.Hour))
				app.Status.ReconciledAt = &reconciledAt
				app.Annotations = map[string]string{
					v1alpha1.AnnotationKeyRefresh: string(argoappv1.RefreshTypeHard),
				}
				needRefresh, refreshType, compareWith = ctrl.needRefreshAppStatus(app, 1*time.Hour, 2*time.Hour)
				assert.True(t, needRefresh)
				assert.Equal(t, argoappv1.RefreshTypeHard, refreshType)
				assert.Equal(t, CompareWithLatestForceResolve, compareWith)
			})

			t.Run("ensure that CompareWithLatest level is used if application source has changed", func(t *testing.T) {
				app := app.DeepCopy()
				ctrl.requestAppRefresh(app.Name, ComparisonWithNothing.Pointer(), nil)
				// sample app source change
				if app.Spec.HasMultipleSources() {
					app.Spec.Sources[0].Helm = &argoappv1.ApplicationSourceHelm{
						Parameters: []argoappv1.HelmParameter{{
							Name:  "foo",
							Value: "bar",
						}},
					}
				} else {
					app.Spec.Source.Helm = &argoappv1.ApplicationSourceHelm{
						Parameters: []argoappv1.HelmParameter{{
							Name:  "foo",
							Value: "bar",
						}},
					}
				}

				needRefresh, refreshType, compareWith = ctrl.needRefreshAppStatus(app, 1*time.Hour, 2*time.Hour)
				assert.True(t, needRefresh)
				assert.Equal(t, argoappv1.RefreshTypeNormal, refreshType)
				assert.Equal(t, CompareWithLatestForceResolve, compareWith)
			})
		})
	}
}

func TestUpdatedManagedNamespaceMetadata(t *testing.T) {
	ctrl := newFakeController(&fakeData{apps: []runtime.Object{}})
	app := newFakeApp()
	app.Spec.SyncPolicy.ManagedNamespaceMetadata = &argoappv1.ManagedNamespaceMetadata{
		Labels: map[string]string{
			"foo": "bar",
		},
		Annotations: map[string]string{
			"foo": "bar",
		},
	}
	app.Status.Sync.ComparedTo.Source = app.Spec.GetSource()
	app.Status.Sync.ComparedTo.Destination = app.Spec.Destination

	// Ensure that hard/soft refresh isn't triggered due to reconciledAt being expired
	reconciledAt := metav1.NewTime(time.Now().UTC().Add(15 * time.Minute))
	app.Status.ReconciledAt = &reconciledAt
	needRefresh, refreshType, compareWith := ctrl.needRefreshAppStatus(app, 30*time.Minute, 2*time.Hour)

	assert.True(t, needRefresh)
	assert.Equal(t, argoappv1.RefreshTypeNormal, refreshType)
	assert.Equal(t, CompareWithLatest, compareWith)
}

func TestUnchangedManagedNamespaceMetadata(t *testing.T) {
	ctrl := newFakeController(&fakeData{apps: []runtime.Object{}})
	app := newFakeApp()
	app.Spec.SyncPolicy.ManagedNamespaceMetadata = &argoappv1.ManagedNamespaceMetadata{
		Labels: map[string]string{
			"foo": "bar",
		},
		Annotations: map[string]string{
			"foo": "bar",
		},
	}
	app.Status.Sync.ComparedTo.Source = app.Spec.GetSource()
	app.Status.Sync.ComparedTo.Destination = app.Spec.Destination
	app.Status.OperationState.SyncResult.ManagedNamespaceMetadata = app.Spec.SyncPolicy.ManagedNamespaceMetadata

	// Ensure that hard/soft refresh isn't triggered due to reconciledAt being expired
	reconciledAt := metav1.NewTime(time.Now().UTC().Add(15 * time.Minute))
	app.Status.ReconciledAt = &reconciledAt
	needRefresh, refreshType, compareWith := ctrl.needRefreshAppStatus(app, 30*time.Minute, 2*time.Hour)

	assert.False(t, needRefresh)
	assert.Equal(t, argoappv1.RefreshTypeNormal, refreshType)
	assert.Equal(t, CompareWithLatest, compareWith)
}

func TestRefreshAppConditions(t *testing.T) {
	defaultProj := argoappv1.AppProject{
		ObjectMeta: metav1.ObjectMeta{
			Name:      "default",
			Namespace: test.FakeArgoCDNamespace,
		},
		Spec: argoappv1.AppProjectSpec{
			SourceRepos: []string{"*"},
			Destinations: []argoappv1.ApplicationDestination{
				{
					Server:    "*",
					Namespace: "*",
				},
			},
		},
	}

	t.Run("NoErrorConditions", func(t *testing.T) {
		app := newFakeApp()
		ctrl := newFakeController(&fakeData{apps: []runtime.Object{app, &defaultProj}})

		_, hasErrors := ctrl.refreshAppConditions(app)
		assert.False(t, hasErrors)
		assert.Len(t, app.Status.Conditions, 0)
	})

	t.Run("PreserveExistingWarningCondition", func(t *testing.T) {
		app := newFakeApp()
		app.Status.SetConditions([]argoappv1.ApplicationCondition{{Type: argoappv1.ApplicationConditionExcludedResourceWarning}}, nil)

		ctrl := newFakeController(&fakeData{apps: []runtime.Object{app, &defaultProj}})

		_, hasErrors := ctrl.refreshAppConditions(app)
		assert.False(t, hasErrors)
		assert.Len(t, app.Status.Conditions, 1)
		assert.Equal(t, argoappv1.ApplicationConditionExcludedResourceWarning, app.Status.Conditions[0].Type)
	})

	t.Run("ReplacesSpecErrorCondition", func(t *testing.T) {
		app := newFakeApp()
		app.Spec.Project = "wrong project"
		app.Status.SetConditions([]argoappv1.ApplicationCondition{{Type: argoappv1.ApplicationConditionInvalidSpecError, Message: "old message"}}, nil)

		ctrl := newFakeController(&fakeData{apps: []runtime.Object{app, &defaultProj}})

		_, hasErrors := ctrl.refreshAppConditions(app)
		assert.True(t, hasErrors)
		assert.Len(t, app.Status.Conditions, 1)
		assert.Equal(t, argoappv1.ApplicationConditionInvalidSpecError, app.Status.Conditions[0].Type)
		assert.Equal(t, "Application referencing project wrong project which does not exist", app.Status.Conditions[0].Message)
	})
}

func TestUpdateReconciledAt(t *testing.T) {
	app := newFakeApp()
	reconciledAt := metav1.NewTime(time.Now().Add(-1 * time.Second))
	app.Status = argoappv1.ApplicationStatus{ReconciledAt: &reconciledAt}
	app.Status.Sync = argoappv1.SyncStatus{ComparedTo: argoappv1.ComparedTo{Source: app.Spec.GetSource(), Destination: app.Spec.Destination}}
	ctrl := newFakeController(&fakeData{
		apps: []runtime.Object{app, &defaultProj},
		manifestResponse: &apiclient.ManifestResponse{
			Manifests: []string{},
			Namespace: test.FakeDestNamespace,
			Server:    test.FakeClusterURL,
			Revision:  "abc123",
		},
		managedLiveObjs: make(map[kube.ResourceKey]*unstructured.Unstructured),
	})
	key, _ := cache.MetaNamespaceKeyFunc(app)
	fakeAppCs := ctrl.applicationClientset.(*appclientset.Clientset)
	fakeAppCs.ReactionChain = nil
	receivedPatch := map[string]interface{}{}
	fakeAppCs.AddReactor("patch", "*", func(action kubetesting.Action) (handled bool, ret runtime.Object, err error) {
		if patchAction, ok := action.(kubetesting.PatchAction); ok {
			assert.NoError(t, json.Unmarshal(patchAction.GetPatch(), &receivedPatch))
		}
		return true, nil, nil
	})

	t.Run("UpdatedOnFullReconciliation", func(t *testing.T) {
		receivedPatch = map[string]interface{}{}
		ctrl.requestAppRefresh(app.Name, CompareWithLatest.Pointer(), nil)
		ctrl.appRefreshQueue.Add(key)

		ctrl.processAppRefreshQueueItem()

		_, updated, err := unstructured.NestedString(receivedPatch, "status", "reconciledAt")
		assert.NoError(t, err)
		assert.True(t, updated)

		_, updated, err = unstructured.NestedString(receivedPatch, "status", "observedAt")
		assert.NoError(t, err)
		assert.False(t, updated)
	})

	t.Run("NotUpdatedOnPartialReconciliation", func(t *testing.T) {
		receivedPatch = map[string]interface{}{}
		ctrl.appRefreshQueue.Add(key)
		ctrl.requestAppRefresh(app.Name, CompareWithRecent.Pointer(), nil)

		ctrl.processAppRefreshQueueItem()

		_, updated, err := unstructured.NestedString(receivedPatch, "status", "reconciledAt")
		assert.NoError(t, err)
		assert.False(t, updated)

		_, updated, err = unstructured.NestedString(receivedPatch, "status", "observedAt")
		assert.NoError(t, err)
		assert.False(t, updated)
	})

}

func TestProjectErrorToCondition(t *testing.T) {
	app := newFakeApp()
	app.Spec.Project = "wrong project"
	ctrl := newFakeController(&fakeData{
		apps: []runtime.Object{app, &defaultProj},
		manifestResponse: &apiclient.ManifestResponse{
			Manifests: []string{},
			Namespace: test.FakeDestNamespace,
			Server:    test.FakeClusterURL,
			Revision:  "abc123",
		},
		managedLiveObjs: make(map[kube.ResourceKey]*unstructured.Unstructured),
	})
	key, _ := cache.MetaNamespaceKeyFunc(app)
	ctrl.appRefreshQueue.Add(key)
	ctrl.requestAppRefresh(app.Name, CompareWithRecent.Pointer(), nil)

	ctrl.processAppRefreshQueueItem()

	obj, ok, err := ctrl.appInformer.GetIndexer().GetByKey(key)
	assert.True(t, ok)
	assert.NoError(t, err)
	updatedApp := obj.(*argoappv1.Application)
	assert.Equal(t, argoappv1.ApplicationConditionInvalidSpecError, updatedApp.Status.Conditions[0].Type)
	assert.Equal(t, "Application referencing project wrong project which does not exist", updatedApp.Status.Conditions[0].Message)
	assert.Equal(t, argoappv1.ApplicationConditionInvalidSpecError, updatedApp.Status.Conditions[0].Type)
}

func TestFinalizeProjectDeletion_HasApplications(t *testing.T) {
	app := newFakeApp()
	proj := &argoappv1.AppProject{ObjectMeta: metav1.ObjectMeta{Name: "default", Namespace: test.FakeArgoCDNamespace}}
	ctrl := newFakeController(&fakeData{apps: []runtime.Object{app, proj}})

	fakeAppCs := ctrl.applicationClientset.(*appclientset.Clientset)
	patched := false
	fakeAppCs.PrependReactor("patch", "*", func(action kubetesting.Action) (handled bool, ret runtime.Object, err error) {
		patched = true
		return true, nil, nil
	})

	err := ctrl.finalizeProjectDeletion(proj)
	assert.NoError(t, err)
	assert.False(t, patched)
}

func TestFinalizeProjectDeletion_DoesNotHaveApplications(t *testing.T) {
	proj := &argoappv1.AppProject{ObjectMeta: metav1.ObjectMeta{Name: "default", Namespace: test.FakeArgoCDNamespace}}
	ctrl := newFakeController(&fakeData{apps: []runtime.Object{&defaultProj}})

	fakeAppCs := ctrl.applicationClientset.(*appclientset.Clientset)
	receivedPatch := map[string]interface{}{}
	fakeAppCs.PrependReactor("patch", "*", func(action kubetesting.Action) (handled bool, ret runtime.Object, err error) {
		if patchAction, ok := action.(kubetesting.PatchAction); ok {
			assert.NoError(t, json.Unmarshal(patchAction.GetPatch(), &receivedPatch))
		}
		return true, nil, nil
	})

	err := ctrl.finalizeProjectDeletion(proj)
	assert.NoError(t, err)
	assert.Equal(t, map[string]interface{}{
		"metadata": map[string]interface{}{
			"finalizers": nil,
		},
	}, receivedPatch)
}

func TestProcessRequestedAppOperation_FailedNoRetries(t *testing.T) {
	app := newFakeApp()
	app.Spec.Project = "default"
	app.Operation = &argoappv1.Operation{
		Sync: &argoappv1.SyncOperation{},
	}
	ctrl := newFakeController(&fakeData{apps: []runtime.Object{app}})
	fakeAppCs := ctrl.applicationClientset.(*appclientset.Clientset)
	receivedPatch := map[string]interface{}{}
	fakeAppCs.PrependReactor("patch", "*", func(action kubetesting.Action) (handled bool, ret runtime.Object, err error) {
		if patchAction, ok := action.(kubetesting.PatchAction); ok {
			assert.NoError(t, json.Unmarshal(patchAction.GetPatch(), &receivedPatch))
		}
		return true, nil, nil
	})

	ctrl.processRequestedAppOperation(app)

	phase, _, _ := unstructured.NestedString(receivedPatch, "status", "operationState", "phase")
	assert.Equal(t, string(synccommon.OperationError), phase)
}

func TestProcessRequestedAppOperation_InvalidDestination(t *testing.T) {
	app := newFakeAppWithDestMismatch()
	app.Spec.Project = "test-project"
	app.Operation = &argoappv1.Operation{
		Sync: &argoappv1.SyncOperation{},
	}
	proj := defaultProj
	proj.Name = "test-project"
	proj.Spec.SourceNamespaces = []string{test.FakeArgoCDNamespace}
	ctrl := newFakeController(&fakeData{apps: []runtime.Object{app, &proj}})
	fakeAppCs := ctrl.applicationClientset.(*appclientset.Clientset)
	receivedPatch := map[string]interface{}{}
	func() {
		fakeAppCs.Lock()
		defer fakeAppCs.Unlock()
		fakeAppCs.PrependReactor("patch", "*", func(action kubetesting.Action) (handled bool, ret runtime.Object, err error) {
			if patchAction, ok := action.(kubetesting.PatchAction); ok {
				assert.NoError(t, json.Unmarshal(patchAction.GetPatch(), &receivedPatch))
			}
			return true, nil, nil
		})
	}()

	ctrl.processRequestedAppOperation(app)

	phase, _, _ := unstructured.NestedString(receivedPatch, "status", "operationState", "phase")
	assert.Equal(t, string(synccommon.OperationFailed), phase)
	message, _, _ := unstructured.NestedString(receivedPatch, "status", "operationState", "message")
	assert.Contains(t, message, "application destination can't have both name and server defined: another-cluster https://localhost:6443")
}

func TestProcessRequestedAppOperation_FailedHasRetries(t *testing.T) {
	app := newFakeApp()
	app.Spec.Project = "invalid-project"
	app.Operation = &argoappv1.Operation{
		Sync:  &argoappv1.SyncOperation{},
		Retry: argoappv1.RetryStrategy{Limit: 1},
	}
	ctrl := newFakeController(&fakeData{apps: []runtime.Object{app}})
	fakeAppCs := ctrl.applicationClientset.(*appclientset.Clientset)
	receivedPatch := map[string]interface{}{}
	fakeAppCs.PrependReactor("patch", "*", func(action kubetesting.Action) (handled bool, ret runtime.Object, err error) {
		if patchAction, ok := action.(kubetesting.PatchAction); ok {
			assert.NoError(t, json.Unmarshal(patchAction.GetPatch(), &receivedPatch))
		}
		return true, nil, nil
	})

	ctrl.processRequestedAppOperation(app)

	phase, _, _ := unstructured.NestedString(receivedPatch, "status", "operationState", "phase")
	assert.Equal(t, string(synccommon.OperationRunning), phase)
	message, _, _ := unstructured.NestedString(receivedPatch, "status", "operationState", "message")
	assert.Contains(t, message, "Retrying attempt #1")
	retryCount, _, _ := unstructured.NestedFloat64(receivedPatch, "status", "operationState", "retryCount")
	assert.Equal(t, float64(1), retryCount)
}

func TestProcessRequestedAppOperation_RunningPreviouslyFailed(t *testing.T) {
	app := newFakeApp()
	app.Operation = &argoappv1.Operation{
		Sync:  &argoappv1.SyncOperation{},
		Retry: argoappv1.RetryStrategy{Limit: 1},
	}
	app.Status.OperationState.Phase = synccommon.OperationRunning
	app.Status.OperationState.SyncResult.Resources = []*argoappv1.ResourceResult{{
		Name:   "guestbook",
		Kind:   "Deployment",
		Group:  "apps",
		Status: synccommon.ResultCodeSyncFailed,
	}}

	data := &fakeData{
		apps: []runtime.Object{app, &defaultProj},
		manifestResponse: &apiclient.ManifestResponse{
			Manifests: []string{},
			Namespace: test.FakeDestNamespace,
			Server:    test.FakeClusterURL,
			Revision:  "abc123",
		},
	}
	ctrl := newFakeController(data)
	fakeAppCs := ctrl.applicationClientset.(*appclientset.Clientset)
	receivedPatch := map[string]interface{}{}
	fakeAppCs.PrependReactor("patch", "*", func(action kubetesting.Action) (handled bool, ret runtime.Object, err error) {
		if patchAction, ok := action.(kubetesting.PatchAction); ok {
			assert.NoError(t, json.Unmarshal(patchAction.GetPatch(), &receivedPatch))
		}
		return true, nil, nil
	})

	ctrl.processRequestedAppOperation(app)

	phase, _, _ := unstructured.NestedString(receivedPatch, "status", "operationState", "phase")
	assert.Equal(t, string(synccommon.OperationSucceeded), phase)
}

func TestProcessRequestedAppOperation_HasRetriesTerminated(t *testing.T) {
	app := newFakeApp()
	app.Operation = &argoappv1.Operation{
		Sync:  &argoappv1.SyncOperation{},
		Retry: argoappv1.RetryStrategy{Limit: 10},
	}
	app.Status.OperationState.Phase = synccommon.OperationTerminating

	data := &fakeData{
		apps: []runtime.Object{app, &defaultProj},
		manifestResponse: &apiclient.ManifestResponse{
			Manifests: []string{},
			Namespace: test.FakeDestNamespace,
			Server:    test.FakeClusterURL,
			Revision:  "abc123",
		},
	}
	ctrl := newFakeController(data)
	fakeAppCs := ctrl.applicationClientset.(*appclientset.Clientset)
	receivedPatch := map[string]interface{}{}
	fakeAppCs.PrependReactor("patch", "*", func(action kubetesting.Action) (handled bool, ret runtime.Object, err error) {
		if patchAction, ok := action.(kubetesting.PatchAction); ok {
			assert.NoError(t, json.Unmarshal(patchAction.GetPatch(), &receivedPatch))
		}
		return true, nil, nil
	})

	ctrl.processRequestedAppOperation(app)

	phase, _, _ := unstructured.NestedString(receivedPatch, "status", "operationState", "phase")
	assert.Equal(t, string(synccommon.OperationFailed), phase)
}

func TestGetAppHosts(t *testing.T) {
	app := newFakeApp()
	data := &fakeData{
		apps: []runtime.Object{app, &defaultProj},
		manifestResponse: &apiclient.ManifestResponse{
			Manifests: []string{},
			Namespace: test.FakeDestNamespace,
			Server:    test.FakeClusterURL,
			Revision:  "abc123",
		},
	}
	ctrl := newFakeController(data)
	mockStateCache := &mockstatecache.LiveStateCache{}
	mockStateCache.On("IterateResources", mock.Anything, mock.MatchedBy(func(callback func(res *clustercache.Resource, info *statecache.ResourceInfo)) bool {
		// node resource
		callback(&clustercache.Resource{
			Ref: corev1.ObjectReference{Name: "minikube", Kind: "Node", APIVersion: "v1"},
		}, &statecache.ResourceInfo{NodeInfo: &statecache.NodeInfo{
			Name:       "minikube",
			SystemInfo: corev1.NodeSystemInfo{OSImage: "debian"},
			Capacity:   map[corev1.ResourceName]resource.Quantity{corev1.ResourceCPU: resource.MustParse("5")},
		}})

		// app pod
		callback(&clustercache.Resource{
			Ref: corev1.ObjectReference{Name: "pod1", Kind: kube.PodKind, APIVersion: "v1", Namespace: "default"},
		}, &statecache.ResourceInfo{PodInfo: &statecache.PodInfo{
			NodeName:         "minikube",
			ResourceRequests: map[corev1.ResourceName]resource.Quantity{corev1.ResourceCPU: resource.MustParse("1")},
		}})
		// neighbor pod
		callback(&clustercache.Resource{
			Ref: corev1.ObjectReference{Name: "pod2", Kind: kube.PodKind, APIVersion: "v1", Namespace: "default"},
		}, &statecache.ResourceInfo{PodInfo: &statecache.PodInfo{
			NodeName:         "minikube",
			ResourceRequests: map[corev1.ResourceName]resource.Quantity{corev1.ResourceCPU: resource.MustParse("2")},
		}})
		return true
	})).Return(nil)
	ctrl.stateCache = mockStateCache

	hosts, err := ctrl.getAppHosts(app, []argoappv1.ResourceNode{{
		ResourceRef: argoappv1.ResourceRef{Name: "pod1", Namespace: "default", Kind: kube.PodKind},
		Info: []argoappv1.InfoItem{{
			Name:  "Host",
			Value: "Minikube",
		}},
	}})

	assert.NoError(t, err)
	assert.Equal(t, []argoappv1.HostInfo{{
		Name:       "minikube",
		SystemInfo: corev1.NodeSystemInfo{OSImage: "debian"},
		ResourcesInfo: []argoappv1.HostResourceInfo{{
			ResourceName: corev1.ResourceCPU, Capacity: 5000, RequestedByApp: 1000, RequestedByNeighbors: 2000},
		}}}, hosts)
}

func TestMetricsExpiration(t *testing.T) {
	app := newFakeApp()
	// Check expiration is disabled by default
	ctrl := newFakeController(&fakeData{apps: []runtime.Object{app}})
	assert.False(t, ctrl.metricsServer.HasExpiration())
	// Check expiration is enabled if set
	ctrl = newFakeController(&fakeData{apps: []runtime.Object{app}, metricsCacheExpiration: 10 * time.Second})
	assert.True(t, ctrl.metricsServer.HasExpiration())
}

func TestToAppKey(t *testing.T) {
	ctrl := newFakeController(&fakeData{})
	tests := []struct {
		name     string
		input    string
		expected string
	}{
		{"From instance name", "foo_bar", "foo/bar"},
		{"From qualified name", "foo/bar", "foo/bar"},
		{"From unqualified name", "bar", ctrl.namespace + "/bar"},
	}

	for _, tt := range tests {
		t.Run(tt.name, func(t *testing.T) {
			assert.Equal(t, tt.expected, ctrl.toAppKey(tt.input))
		})
	}
}

func Test_canProcessApp(t *testing.T) {
	app := newFakeApp()
	ctrl := newFakeController(&fakeData{apps: []runtime.Object{app}})
	ctrl.applicationNamespaces = []string{"good"}
	t.Run("without cluster filter, good namespace", func(t *testing.T) {
		app.Namespace = "good"
		canProcess := ctrl.canProcessApp(app)
		assert.True(t, canProcess)
	})
	t.Run("without cluster filter, bad namespace", func(t *testing.T) {
		app.Namespace = "bad"
		canProcess := ctrl.canProcessApp(app)
		assert.False(t, canProcess)
	})
	t.Run("with cluster filter, good namespace", func(t *testing.T) {
		app.Namespace = "good"
		ctrl.clusterFilter = func(_ *argoappv1.Cluster) bool { return true }
		canProcess := ctrl.canProcessApp(app)
		assert.True(t, canProcess)
	})
	t.Run("with cluster filter, bad namespace", func(t *testing.T) {
		app.Namespace = "bad"
		ctrl.clusterFilter = func(_ *argoappv1.Cluster) bool { return true }
		canProcess := ctrl.canProcessApp(app)
		assert.False(t, canProcess)
	})
}

func Test_canProcessAppSkipReconcileAnnotation(t *testing.T) {
	appSkipReconcileInvalid := newFakeApp()
	appSkipReconcileInvalid.Annotations = map[string]string{common.AnnotationKeyAppSkipReconcile: "invalid-value"}
	appSkipReconcileFalse := newFakeApp()
	appSkipReconcileFalse.Annotations = map[string]string{common.AnnotationKeyAppSkipReconcile: "false"}
	appSkipReconcileTrue := newFakeApp()
	appSkipReconcileTrue.Annotations = map[string]string{common.AnnotationKeyAppSkipReconcile: "true"}
	ctrl := newFakeController(&fakeData{})
	tests := []struct {
		name     string
		input    interface{}
		expected bool
	}{
		{"No skip reconcile annotation", newFakeApp(), true},
		{"Contains skip reconcile annotation ", appSkipReconcileInvalid, true},
		{"Contains skip reconcile annotation value false", appSkipReconcileFalse, true},
		{"Contains skip reconcile annotation value true", appSkipReconcileTrue, false},
	}

	for _, tt := range tests {
		t.Run(tt.name, func(t *testing.T) {
			assert.Equal(t, tt.expected, ctrl.canProcessApp(tt.input))
		})
	}
}

func Test_syncDeleteOption(t *testing.T) {
	app := newFakeApp()
	ctrl := newFakeController(&fakeData{apps: []runtime.Object{app}})
	cm := newFakeCM()
	t.Run("without delete option object is deleted", func(t *testing.T) {
		cmObj := kube.MustToUnstructured(&cm)
		delete := ctrl.shouldBeDeleted(app, cmObj)
		assert.True(t, delete)
	})
	t.Run("with delete set to false object is retained", func(t *testing.T) {
		cmObj := kube.MustToUnstructured(&cm)
		cmObj.SetAnnotations(map[string]string{"argocd.argoproj.io/sync-options": "Delete=false"})
		delete := ctrl.shouldBeDeleted(app, cmObj)
		assert.False(t, delete)
	})
<<<<<<< HEAD
}

func TestAddControllerNamespace(t *testing.T) {
	t.Run("set controllerNamespace when the app is in the controller namespace", func(t *testing.T) {
		app := newFakeApp()
		ctrl := newFakeController(&fakeData{
			apps: []runtime.Object{app, &defaultProj},
			manifestResponse: &apiclient.ManifestResponse{},
		})
	
		ctrl.processAppRefreshQueueItem()
	
		updatedApp, err := ctrl.applicationClientset.ArgoprojV1alpha1().Applications(ctrl.namespace).Get(context.Background(), app.Name, metav1.GetOptions{})
		assert.NoError(t, err)
		assert.Equal(t, test.FakeArgoCDNamespace, updatedApp.Status.ControllerNamespace)
	})
	t.Run("set controllerNamespace when the app is in another namespace than the controller", func(t *testing.T) {
		appNamespace := "app-namespace"

		app := newFakeApp()
		app.ObjectMeta.Namespace = appNamespace
		proj := defaultProj
		proj.Spec.SourceNamespaces = []string{appNamespace}
		ctrl := newFakeController(&fakeData{
			apps: []runtime.Object{app, &proj},
			manifestResponse: &apiclient.ManifestResponse{},
			applicationNamespaces: []string{appNamespace},
		})
	
		ctrl.processAppRefreshQueueItem()
	
		updatedApp, err := ctrl.applicationClientset.ArgoprojV1alpha1().Applications(appNamespace).Get(context.Background(), app.Name, metav1.GetOptions{})
		assert.NoError(t, err)
		assert.Equal(t, test.FakeArgoCDNamespace, updatedApp.Status.ControllerNamespace)
=======
	t.Run("with delete set to false object is retained", func(t *testing.T) {
		cmObj := kube.MustToUnstructured(&cm)
		cmObj.SetAnnotations(map[string]string{"helm.sh/resource-policy": "keep"})
		delete := ctrl.shouldBeDeleted(app, cmObj)
		assert.False(t, delete)
>>>>>>> 41e91d5a
	})
}<|MERGE_RESOLUTION|>--- conflicted
+++ resolved
@@ -1578,7 +1578,12 @@
 		delete := ctrl.shouldBeDeleted(app, cmObj)
 		assert.False(t, delete)
 	})
-<<<<<<< HEAD
+	t.Run("with delete set to false object is retained", func(t *testing.T) {
+		cmObj := kube.MustToUnstructured(&cm)
+		cmObj.SetAnnotations(map[string]string{"helm.sh/resource-policy": "keep"})
+		delete := ctrl.shouldBeDeleted(app, cmObj)
+		assert.False(t, delete)
+	})
 }
 
 func TestAddControllerNamespace(t *testing.T) {
@@ -1613,12 +1618,5 @@
 		updatedApp, err := ctrl.applicationClientset.ArgoprojV1alpha1().Applications(appNamespace).Get(context.Background(), app.Name, metav1.GetOptions{})
 		assert.NoError(t, err)
 		assert.Equal(t, test.FakeArgoCDNamespace, updatedApp.Status.ControllerNamespace)
-=======
-	t.Run("with delete set to false object is retained", func(t *testing.T) {
-		cmObj := kube.MustToUnstructured(&cm)
-		cmObj.SetAnnotations(map[string]string{"helm.sh/resource-policy": "keep"})
-		delete := ctrl.shouldBeDeleted(app, cmObj)
-		assert.False(t, delete)
->>>>>>> 41e91d5a
 	})
 }