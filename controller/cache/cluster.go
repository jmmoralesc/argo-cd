package cache

import (
	"context"
	"fmt"
	"runtime/debug"
	"sort"
	"strings"
	"sync"
	"time"

	"k8s.io/apimachinery/pkg/types"

	log "github.com/sirupsen/logrus"
	"k8s.io/apimachinery/pkg/api/errors"
	metav1 "k8s.io/apimachinery/pkg/apis/meta/v1"
	"k8s.io/apimachinery/pkg/apis/meta/v1/unstructured"
	"k8s.io/apimachinery/pkg/runtime/schema"
	"k8s.io/apimachinery/pkg/watch"

	"github.com/argoproj/argo-cd/controller/metrics"

	appv1 "github.com/argoproj/argo-cd/pkg/apis/application/v1alpha1"
	"github.com/argoproj/argo-cd/util"
	"github.com/argoproj/argo-cd/util/health"
	"github.com/argoproj/argo-cd/util/kube"
)

const (
	clusterSyncTimeout         = 24 * time.Hour
	clusterRetryTimeout        = 10 * time.Second
	watchResourcesRetryTimeout = 1 * time.Second
)

type apiMeta struct {
	namespaced      bool
	resourceVersion string
	watchCancel     context.CancelFunc
}

type clusterInfo struct {
	syncLock      *sync.Mutex
	syncTime      *time.Time
	syncError     error
	apisMeta      map[schema.GroupKind]*apiMeta
	serverVersion string

	lock    *sync.Mutex
	nodes   map[kube.ResourceKey]*node
	nsIndex map[string]map[kube.ResourceKey]*node

	onObjectUpdated  ObjectUpdatedHandler
	kubectl          kube.Kubectl
	cluster          *appv1.Cluster
	log              *log.Entry
	cacheSettingsSrc func() *cacheSettings
}

func (c *clusterInfo) replaceResourceCache(ctx context.Context, gk schema.GroupKind, resourceVersion string, objs []unstructured.Unstructured) {
	c.lock.Lock()
	defer c.lock.Unlock()
	info, ok := c.apisMeta[gk]
	if ok {
		objByKind := make(map[kube.ResourceKey]*unstructured.Unstructured)
		for i := range objs {
			objByKind[kube.GetResourceKey(&objs[i])] = &objs[i]
		}

		for i := range objs {
			obj := &objs[i]
			key := kube.GetResourceKey(&objs[i])
			existingNode, exists := c.nodes[key]
			c.onNodeUpdated(ctx, exists, existingNode, obj, key)
		}

		for key, existingNode := range c.nodes {
			if key.Kind != gk.Kind || key.Group != gk.Group {
				continue
			}

			if _, ok := objByKind[key]; !ok {
				c.onNodeRemoved(key, existingNode)
			}
		}
		info.resourceVersion = resourceVersion
	}
}

func isServiceAccountTokenSecret(un *unstructured.Unstructured) (bool, metav1.OwnerReference) {
	ref := metav1.OwnerReference{
		APIVersion: "v1",
		Kind:       kube.ServiceAccountKind,
	}
	if un.GetKind() != kube.SecretKind || un.GroupVersionKind().Group != "" {
		return false, ref
	}

	if typeVal, ok, err := unstructured.NestedString(un.Object, "type"); !ok || err != nil || typeVal != "kubernetes.io/service-account-token" {
		return false, ref
	}

	annotations := un.GetAnnotations()
	if annotations == nil {
		return false, ref
	}

	id, okId := annotations["kubernetes.io/service-account.uid"]
	name, okName := annotations["kubernetes.io/service-account.name"]
	if okId && okName {
		ref.Name = name
		ref.UID = types.UID(id)
	}
	return ref.Name != "" && ref.UID != "", ref
}

func (c *clusterInfo) createObjInfo(ctx context.Context, un *unstructured.Unstructured, appInstanceLabel string) *node {
	ownerRefs := un.GetOwnerReferences()
	// Special case for endpoint. Remove after https://github.com/kubernetes/kubernetes/issues/28483 is fixed
	if un.GroupVersionKind().Group == "" && un.GetKind() == kube.EndpointsKind && len(un.GetOwnerReferences()) == 0 {
		ownerRefs = append(ownerRefs, metav1.OwnerReference{
			Name:       un.GetName(),
			Kind:       kube.ServiceKind,
			APIVersion: "v1",
		})
	}

	// edge case. Consider auto-created service account tokens as a child of service account objects
	if yes, ref := isServiceAccountTokenSecret(un); yes {
		ownerRefs = append(ownerRefs, ref)
	}

	nodeInfo := &node{
		resourceVersion: un.GetResourceVersion(),
		ref:             kube.GetObjectRef(un),
		ownerRefs:       ownerRefs,
	}

	populateNodeInfo(un, nodeInfo)
	appName := kube.GetAppInstanceLabel(un, appInstanceLabel)
	if len(ownerRefs) == 0 && appName != "" {
		nodeInfo.appName = appName
		nodeInfo.resource = un
	}
	nodeInfo.health, _ = health.GetResourceHealth(ctx, un, c.cacheSettingsSrc().ResourceOverrides)
	return nodeInfo
}

func (c *clusterInfo) setNode(n *node) {
	key := n.resourceKey()
	c.nodes[key] = n
	ns, ok := c.nsIndex[key.Namespace]
	if !ok {
		ns = make(map[kube.ResourceKey]*node)
		c.nsIndex[key.Namespace] = ns
	}
	ns[key] = n
}

func (c *clusterInfo) removeNode(key kube.ResourceKey) {
	delete(c.nodes, key)
	if ns, ok := c.nsIndex[key.Namespace]; ok {
		delete(ns, key)
		if len(ns) == 0 {
			delete(c.nsIndex, key.Namespace)
		}
	}
}

func (c *clusterInfo) invalidate() {
	c.syncLock.Lock()
	defer c.syncLock.Unlock()
	c.syncTime = nil
	for i := range c.apisMeta {
		c.apisMeta[i].watchCancel()
	}
	c.apisMeta = nil
}

func (c *clusterInfo) synced() bool {
	if c.syncTime == nil {
		return false
	}
	if c.syncError != nil {
		return time.Now().Before(c.syncTime.Add(clusterRetryTimeout))
	}
	return time.Now().Before(c.syncTime.Add(clusterSyncTimeout))
}

func (c *clusterInfo) stopWatching(ctx context.Context, gk schema.GroupKind) {
	c.syncLock.Lock()
	defer c.syncLock.Unlock()
	if info, ok := c.apisMeta[gk]; ok {
		info.watchCancel()
		delete(c.apisMeta, gk)
		c.replaceResourceCache(ctx, gk, "", []unstructured.Unstructured{})
		log.Warnf("Stop watching %s not found on %s.", gk, c.cluster.Server)
	}
}

// startMissingWatches lists supported cluster resources and start watching for changes unless watch is already running
func (c *clusterInfo) startMissingWatches(ctx context.Context) error {

	apis, err := c.kubectl.GetAPIResources(ctx, c.cluster.RESTConfig(), c.cacheSettingsSrc().ResourcesFilter)
	if err != nil {
		return err
	}

	for i := range apis {
		api := apis[i]
		if _, ok := c.apisMeta[api.GroupKind]; !ok {
			ctx, cancel := context.WithCancel(ctx)
			info := &apiMeta{namespaced: api.Meta.Namespaced, watchCancel: cancel}
			c.apisMeta[api.GroupKind] = info
			go c.watchEvents(ctx, api, info)
		}
	}
	return nil
}

func runSynced(lock *sync.Mutex, action func() error) error {
	lock.Lock()
	defer lock.Unlock()
	return action()
}

func (c *clusterInfo) watchEvents(ctx context.Context, api kube.APIResourceInfo, info *apiMeta) {
	util.RetryUntilSucceed(func() (err error) {
		defer func() {
			if r := recover(); r != nil {
				err = fmt.Errorf("Recovered from panic: %+v\n%s", r, debug.Stack())
			}
		}()

		err = runSynced(c.syncLock, func() error {
			if info.resourceVersion == "" {
				list, err := api.Interface.List(metav1.ListOptions{})
				if err != nil {
					return err
				}
				c.replaceResourceCache(ctx, api.GroupKind, list.GetResourceVersion(), list.Items)
			}
			return nil
		})

		if err != nil {
			return err
		}

		w, err := api.Interface.Watch(metav1.ListOptions{ResourceVersion: info.resourceVersion})
		if errors.IsNotFound(err) {
			c.stopWatching(ctx, api.GroupKind)
			return nil
		}

		err = runSynced(c.syncLock, func() error {
			if errors.IsGone(err) {
				info.resourceVersion = ""
				log.Warnf("Resource version of %s on %s is too old.", api.GroupKind, c.cluster.Server)
			}
			return err
		})

		if err != nil {
			return err
		}
		defer w.Stop()
		for {
			select {
			case <-ctx.Done():
				return nil
			case event, ok := <-w.ResultChan():
				if ok {
					obj := event.Object.(*unstructured.Unstructured)
					info.resourceVersion = obj.GetResourceVersion()
					c.processEvent(ctx, event.Type, obj)
					if kube.IsCRD(obj) {
						if event.Type == watch.Deleted {
							group, groupOk, groupErr := unstructured.NestedString(obj.Object, "spec", "group")
							kind, kindOk, kindErr := unstructured.NestedString(obj.Object, "spec", "names", "kind")

							if groupOk && groupErr == nil && kindOk && kindErr == nil {
								gk := schema.GroupKind{Group: group, Kind: kind}
								c.stopWatching(ctx, gk)
							}
						} else {
							err = runSynced(c.syncLock, func() error {
								return c.startMissingWatches(ctx)
							})

						}
					}
					if err != nil {
						log.Warnf("Failed to start missing watch: %v", err)
					}
				} else {
					return fmt.Errorf("Watch %s on %s has closed", api.GroupKind, c.cluster.Server)
				}
			}
		}

	}, fmt.Sprintf("watch %s on %s", api.GroupKind, c.cluster.Server), ctx, watchResourcesRetryTimeout)
}

func (c *clusterInfo) sync(ctx context.Context) (err error) {

	c.log.Info("Start syncing cluster")

	for i := range c.apisMeta {
		c.apisMeta[i].watchCancel()
	}
	c.apisMeta = make(map[schema.GroupKind]*apiMeta)
	c.nodes = make(map[kube.ResourceKey]*node)
<<<<<<< HEAD

	apis, err := c.kubectl.GetAPIResources(ctx, c.cluster.RESTConfig(), c.cacheSettingsSrc().ResourcesFilter)
=======
	config := c.cluster.RESTConfig()
	version, err := c.kubectl.GetServerVersion(config)
	if err != nil {
		return err
	}
	c.serverVersion = version
	apis, err := c.kubectl.GetAPIResources(config, c.cacheSettingsSrc().ResourcesFilter)
>>>>>>> 9b679ffa
	if err != nil {
		return err
	}
	lock := sync.Mutex{}
	err = util.RunAllAsync(len(apis), func(i int) error {
		api := apis[i]
		list, err := api.Interface.List(metav1.ListOptions{})
		if err != nil {
			return err
		}

		lock.Lock()
		for i := range list.Items {
			c.setNode(c.createObjInfo(ctx, &list.Items[i], c.cacheSettingsSrc().AppInstanceLabelKey))
		}
		lock.Unlock()
		return nil
	})

	if err == nil {
		err = c.startMissingWatches(ctx)
	}

	if err != nil {
		log.Errorf("Failed to sync cluster %s: %v", c.cluster.Server, err)
		return err
	}

	c.log.Info("Cluster successfully synced")
	return nil
}

func (c *clusterInfo) ensureSynced(ctx context.Context) error {
	c.syncLock.Lock()
	defer c.syncLock.Unlock()
	if c.synced() {
		return c.syncError
	}

	err := c.sync(ctx)
	syncTime := time.Now()
	c.syncTime = &syncTime
	c.syncError = err
	return c.syncError
}

func (c *clusterInfo) getNamespaceTopLevelResources(namespace string) map[kube.ResourceKey]appv1.ResourceNode {
	c.lock.Lock()
	defer c.lock.Unlock()
	nodes := make(map[kube.ResourceKey]appv1.ResourceNode)
	for _, node := range c.nsIndex[namespace] {
		if len(node.ownerRefs) == 0 {
			nodes[node.resourceKey()] = node.asResourceNode()
		}
	}
	return nodes
}

func (c *clusterInfo) iterateHierarchy(key kube.ResourceKey, action func(child appv1.ResourceNode, appName string)) {
	c.lock.Lock()
	defer c.lock.Unlock()
	if objInfo, ok := c.nodes[key]; ok {
		nsNodes := c.nsIndex[key.Namespace]
		action(objInfo.asResourceNode(), objInfo.getApp(nsNodes))
		childrenByUID := make(map[types.UID][]*node)
		for _, child := range nsNodes {
			if objInfo.isParentOf(child) {
				childrenByUID[child.ref.UID] = append(childrenByUID[child.ref.UID], child)
			}
		}
		// make sure children has no duplicates
		for _, children := range childrenByUID {
			if len(children) > 0 {
				// The object might have multiple children with the same UID (e.g. replicaset from apps and extensions group). It is ok to pick any object but we need to make sure
				// we pick the same child after every refresh.
				sort.Slice(children, func(i, j int) bool {
					key1 := children[i].resourceKey()
					key2 := children[j].resourceKey()
					return strings.Compare(key1.String(), key2.String()) < 0
				})
				child := children[0]
				action(child.asResourceNode(), child.getApp(nsNodes))
				child.iterateChildren(nsNodes, map[kube.ResourceKey]bool{objInfo.resourceKey(): true}, action)
			}
		}
	}
}

func (c *clusterInfo) isNamespaced(gk schema.GroupKind) bool {
	if api, ok := c.apisMeta[gk]; ok && !api.namespaced {
		return false
	}
	return true
}

func (c *clusterInfo) getManagedLiveObjs(ctx context.Context, a *appv1.Application, targetObjs []*unstructured.Unstructured, metricsServer *metrics.MetricsServer) (map[kube.ResourceKey]*unstructured.Unstructured, error) {
	c.lock.Lock()
	defer c.lock.Unlock()

	managedObjs := make(map[kube.ResourceKey]*unstructured.Unstructured)
	// iterate all objects in live state cache to find ones associated with app
	for key, o := range c.nodes {
		if o.appName == a.Name && o.resource != nil && len(o.ownerRefs) == 0 {
			managedObjs[key] = o.resource
		}
	}
	config := metrics.AddMetricsTransportWrapper(metricsServer, a, c.cluster.RESTConfig())
	// iterate target objects and identify ones that already exist in the cluster,\
	// but are simply missing our label
	lock := &sync.Mutex{}
	err := util.RunAllAsync(len(targetObjs), func(i int) error {
		targetObj := targetObjs[i]
		key := GetTargetObjKey(a, targetObj, c.isNamespaced(targetObj.GroupVersionKind().GroupKind()))
		lock.Lock()
		managedObj := managedObjs[key]
		lock.Unlock()

		if managedObj == nil {
			if existingObj, exists := c.nodes[key]; exists {
				if existingObj.resource != nil {
					managedObj = existingObj.resource
				} else {
					var err error
					managedObj, err = c.kubectl.GetResource(ctx, config, targetObj.GroupVersionKind(), existingObj.ref.Name, existingObj.ref.Namespace)
					if err != nil {
						if errors.IsNotFound(err) {
							return nil
						}
						return err
					}
				}
			} else if _, watched := c.apisMeta[key.GroupKind()]; !watched {
				var err error
				managedObj, err = c.kubectl.GetResource(ctx, config, targetObj.GroupVersionKind(), targetObj.GetName(), targetObj.GetNamespace())
				if err != nil {
					if errors.IsNotFound(err) {
						return nil
					}
					return err
				}
			}
		}

		if managedObj != nil {
			converted, err := c.kubectl.ConvertToVersion(ctx, managedObj, targetObj.GroupVersionKind().Group, targetObj.GroupVersionKind().Version)
			if err != nil {
				// fallback to loading resource from kubernetes if conversion fails
				log.Warnf("Failed to convert resource: %v", err)
				managedObj, err = c.kubectl.GetResource(ctx, config, targetObj.GroupVersionKind(), managedObj.GetName(), managedObj.GetNamespace())
				if err != nil {
					if errors.IsNotFound(err) {
						return nil
					}
					return err
				}
			} else {
				managedObj = converted
			}
			lock.Lock()
			managedObjs[key] = managedObj
			lock.Unlock()
		}
		return nil
	})
	if err != nil {
		return nil, err
	}

	return managedObjs, nil
}

func (c *clusterInfo) processEvent(ctx context.Context, event watch.EventType, un *unstructured.Unstructured) {
	c.lock.Lock()
	defer c.lock.Unlock()
	key := kube.GetResourceKey(un)
	existingNode, exists := c.nodes[key]
	if event == watch.Deleted {
		if exists {
			c.onNodeRemoved(key, existingNode)
		}
	} else if event != watch.Deleted {
		c.onNodeUpdated(ctx, exists, existingNode, un, key)
	}
}

func (c *clusterInfo) onNodeUpdated(ctx context.Context, exists bool, existingNode *node, un *unstructured.Unstructured, key kube.ResourceKey) {
	nodes := make([]*node, 0)
	if exists {
		nodes = append(nodes, existingNode)
	}
	newObj := c.createObjInfo(ctx, un, c.cacheSettingsSrc().AppInstanceLabelKey)
	c.setNode(newObj)
	nodes = append(nodes, newObj)
	toNotify := make(map[string]bool)
	for i := range nodes {
		n := nodes[i]
		if ns, ok := c.nsIndex[n.ref.Namespace]; ok {
			app := n.getApp(ns)
			if app == "" || skipAppRequeing(key) {
				continue
			}
			toNotify[app] = n.isRootAppNode() || toNotify[app]
		}
	}
	c.onObjectUpdated(toNotify, newObj.ref)
}

func (c *clusterInfo) onNodeRemoved(key kube.ResourceKey, n *node) {
	appName := n.appName
	if ns, ok := c.nsIndex[key.Namespace]; ok {
		appName = n.getApp(ns)
	}

	c.removeNode(key)
	managedByApp := make(map[string]bool)
	if appName != "" {
		managedByApp[appName] = n.isRootAppNode()
	}
	c.onObjectUpdated(managedByApp, n.ref)
}

var (
	ignoredRefreshResources = map[string]bool{
		"/" + kube.EndpointsKind: true,
	}
)

// skipAppRequeing checks if the object is an API type which we want to skip requeuing against.
// We ignore API types which have a high churn rate, and/or whose updates are irrelevant to the app
func skipAppRequeing(key kube.ResourceKey) bool {
	return ignoredRefreshResources[key.Group+"/"+key.Kind]
}<|MERGE_RESOLUTION|>--- conflicted
+++ resolved
@@ -310,18 +310,13 @@
 	}
 	c.apisMeta = make(map[schema.GroupKind]*apiMeta)
 	c.nodes = make(map[kube.ResourceKey]*node)
-<<<<<<< HEAD
-
-	apis, err := c.kubectl.GetAPIResources(ctx, c.cluster.RESTConfig(), c.cacheSettingsSrc().ResourcesFilter)
-=======
 	config := c.cluster.RESTConfig()
-	version, err := c.kubectl.GetServerVersion(config)
+	version, err := c.kubectl.GetServerVersion(ctx, config)
 	if err != nil {
 		return err
 	}
 	c.serverVersion = version
-	apis, err := c.kubectl.GetAPIResources(config, c.cacheSettingsSrc().ResourcesFilter)
->>>>>>> 9b679ffa
+	apis, err := c.kubectl.GetAPIResources(ctx, config, c.cacheSettingsSrc().ResourcesFilter)
 	if err != nil {
 		return err
 	}
