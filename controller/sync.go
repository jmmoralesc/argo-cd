--- conflicted
+++ resolved
@@ -323,13 +323,10 @@
 	state.Phase, state.Message, resState = syncCtx.GetState()
 	state.SyncResult.Resources = nil
 
-<<<<<<< HEAD
-=======
 	if app.Spec.SyncPolicy != nil {
 		state.SyncResult.ManagedNamespaceMetadata = app.Spec.SyncPolicy.ManagedNamespaceMetadata
 	}
 
->>>>>>> 356e33ac
 	var apiVersion []kube.APIResourceInfo
 	for _, res := range resState {
 		augmentedMsg, err := argo.AugmentSyncMsg(res, func() ([]kube.APIResourceInfo, error) {
@@ -361,8 +358,6 @@
 			Message:   res.Message,
 		})
 	}
-
-	m.FixWrongKubectlMessage(resState, state, compareResult)
 
 	logEntry.WithField("duration", time.Since(start)).Info("sync/terminate complete")
 
