package admin

import (
	"bufio"
	"fmt"
	"io"
	"os"

	"github.com/argoproj/gitops-engine/pkg/utils/kube"
	log "github.com/sirupsen/logrus"
	"github.com/spf13/cobra"
	apierr "k8s.io/apimachinery/pkg/api/errors"
	v1 "k8s.io/apimachinery/pkg/apis/meta/v1"
	"k8s.io/apimachinery/pkg/apis/meta/v1/unstructured"
	"k8s.io/client-go/dynamic"
	"k8s.io/client-go/tools/clientcmd"
	"sigs.k8s.io/yaml"

	"github.com/argoproj/argo-cd/v2/common"
	"github.com/argoproj/argo-cd/v2/pkg/apis/application"
	"github.com/argoproj/argo-cd/v2/util/cli"
	"github.com/argoproj/argo-cd/v2/util/errors"
	secutil "github.com/argoproj/argo-cd/v2/util/security"
)

// NewExportCommand defines a new command for exporting Kubernetes and Argo CD resources.
func NewExportCommand() *cobra.Command {
	var (
		clientConfig             clientcmd.ClientConfig
		out                      string
		applicationNamespaces    []string
		applicationsetNamespaces []string
	)
	command := cobra.Command{
		Use:   "export",
		Short: "Export all Argo CD data to stdout (default) or a file",
		Run: func(c *cobra.Command, args []string) {
			ctx := c.Context()

			config, err := clientConfig.ClientConfig()
			errors.CheckError(err)
			namespace, _, err := clientConfig.Namespace()
			errors.CheckError(err)

			var writer io.Writer
			if out == "-" {
				writer = os.Stdout
			} else {
				f, err := os.Create(out)
				errors.CheckError(err)
				bw := bufio.NewWriter(f)
				writer = bw
				defer func() {
					err = bw.Flush()
					errors.CheckError(err)
					err = f.Close()
					errors.CheckError(err)
				}()
			}

			acdClients := newArgoCDClientsets(config, namespace)
			acdConfigMap, err := acdClients.configMaps.Get(ctx, common.ArgoCDConfigMapName, v1.GetOptions{})
			errors.CheckError(err)
			export(writer, *acdConfigMap, namespace)
			acdRBACConfigMap, err := acdClients.configMaps.Get(ctx, common.ArgoCDRBACConfigMapName, v1.GetOptions{})
			errors.CheckError(err)
			export(writer, *acdRBACConfigMap, namespace)
			acdKnownHostsConfigMap, err := acdClients.configMaps.Get(ctx, common.ArgoCDKnownHostsConfigMapName, v1.GetOptions{})
			errors.CheckError(err)
			export(writer, *acdKnownHostsConfigMap, namespace)
			acdTLSCertsConfigMap, err := acdClients.configMaps.Get(ctx, common.ArgoCDTLSCertsConfigMapName, v1.GetOptions{})
			errors.CheckError(err)
			export(writer, *acdTLSCertsConfigMap, namespace)

			referencedSecrets := getReferencedSecrets(*acdConfigMap)
			secrets, err := acdClients.secrets.List(ctx, v1.ListOptions{})
			errors.CheckError(err)
			for _, secret := range secrets.Items {
				if isArgoCDSecret(referencedSecrets, secret) {
					export(writer, secret, namespace)
				}
			}
			projects, err := acdClients.projects.List(ctx, v1.ListOptions{})
			errors.CheckError(err)
			for _, proj := range projects.Items {
				export(writer, proj, namespace)
			}

			additionalNamespaces := getAdditionalNamespaces(ctx, acdClients)

			if len(applicationNamespaces) == 0 {
				applicationNamespaces = additionalNamespaces.applicationNamespaces
			}
			if len(applicationsetNamespaces) == 0 {
				applicationsetNamespaces = additionalNamespaces.applicationsetNamespaces
			}

			applications, err := acdClients.applications.List(ctx, v1.ListOptions{})
			errors.CheckError(err)
			for _, app := range applications.Items {
				// Export application only if it is in one of the enabled namespaces
				if secutil.IsNamespaceEnabled(app.GetNamespace(), namespace, applicationNamespaces) {
					export(writer, app, namespace)
				}
			}
			applicationSets, err := acdClients.applicationSets.List(ctx, v1.ListOptions{})
			if err != nil && !apierr.IsNotFound(err) {
				if apierr.IsForbidden(err) {
					log.Warn(err)
				} else {
					errors.CheckError(err)
				}
			}
			if applicationSets != nil {
				for _, appSet := range applicationSets.Items {
					if secutil.IsNamespaceEnabled(appSet.GetNamespace(), namespace, applicationsetNamespaces) {
						export(writer, appSet, namespace)
					}
				}
			}
		},
	}

	clientConfig = cli.AddKubectlFlagsToCmd(&command)
	command.Flags().StringVarP(&out, "out", "o", "-", "Output to the specified file instead of stdout")
	command.Flags().StringSliceVarP(&applicationNamespaces, "application-namespaces", "", []string{}, fmt.Sprintf("Comma separated list of namespace globs to export applications from. If not provided value from '%s' in %s will be used,if it's not defined only applications from Argo CD namespace will be exported", applicationNamespacesCmdParamsKey, common.ArgoCDCmdParamsConfigMapName))
	command.Flags().StringSliceVarP(&applicationsetNamespaces, "applicationset-namespaces", "", []string{}, fmt.Sprintf("Comma separated list of namespace globs to export applicationsets from. If not provided value from '%s' in %s will be used,if it's not defined only applicationsets from Argo CD namespace will be exported", applicationsetNamespacesCmdParamsKey, common.ArgoCDCmdParamsConfigMapName))
	return &command
}

// NewImportCommand defines a new command for exporting Kubernetes and Argo CD resources.
func NewImportCommand() *cobra.Command {
	var (
<<<<<<< HEAD
		clientConfig   clientcmd.ClientConfig
		prune          bool
		dryRun         bool
		verbose        bool
		stopOperation  bool
		ignoreTracking bool
=======
		clientConfig             clientcmd.ClientConfig
		prune                    bool
		dryRun                   bool
		verbose                  bool
		stopOperation            bool
		applicationNamespaces    []string
		applicationsetNamespaces []string
>>>>>>> 47c7e464
	)
	command := cobra.Command{
		Use:   "import SOURCE",
		Short: "Import Argo CD data from stdin (specify `-') or a file",
		Run: func(c *cobra.Command, args []string) {
			ctx := c.Context()

			if len(args) != 1 {
				c.HelpFunc()(c, args)
				os.Exit(1)
			}
			config, err := clientConfig.ClientConfig()
			errors.CheckError(err)
			config.QPS = 100
			config.Burst = 50
			namespace, _, err := clientConfig.Namespace()
			errors.CheckError(err)
			acdClients := newArgoCDClientsets(config, namespace)
			client, err := dynamic.NewForConfig(config)
			errors.CheckError(err)

			var input []byte
			if in := args[0]; in == "-" {
				input, err = io.ReadAll(os.Stdin)
			} else {
				input, err = os.ReadFile(in)
			}
			errors.CheckError(err)
			var dryRunMsg string
			if dryRun {
				dryRunMsg = " (dry run)"
			}

			additionalNamespaces := getAdditionalNamespaces(ctx, acdClients)

			if len(applicationNamespaces) == 0 {
				applicationNamespaces = additionalNamespaces.applicationNamespaces
			}
			if len(applicationsetNamespaces) == 0 {
				applicationsetNamespaces = additionalNamespaces.applicationsetNamespaces
			}

			// pruneObjects tracks live objects and it's current resource version. any remaining
			// items in this map indicates the resource should be pruned since it no longer appears
			// in the backup
			pruneObjects := make(map[kube.ResourceKey]unstructured.Unstructured)
			configMaps, err := acdClients.configMaps.List(ctx, v1.ListOptions{})
			errors.CheckError(err)
			// referencedSecrets holds any secrets referenced in the argocd-cm configmap. These
			// secrets need to be imported too
			var referencedSecrets map[string]bool
			for _, cm := range configMaps.Items {
				if isArgoCDConfigMap(cm.GetName()) {
					pruneObjects[kube.ResourceKey{Group: "", Kind: "ConfigMap", Name: cm.GetName(), Namespace: cm.GetNamespace()}] = cm
				}
				if cm.GetName() == common.ArgoCDConfigMapName {
					referencedSecrets = getReferencedSecrets(cm)
				}
			}

			secrets, err := acdClients.secrets.List(ctx, v1.ListOptions{})
			errors.CheckError(err)
			for _, secret := range secrets.Items {
				if isArgoCDSecret(referencedSecrets, secret) {
					pruneObjects[kube.ResourceKey{Group: "", Kind: "Secret", Name: secret.GetName(), Namespace: secret.GetNamespace()}] = secret
				}
			}
			applications, err := acdClients.applications.List(ctx, v1.ListOptions{})
			errors.CheckError(err)
			for _, app := range applications.Items {
				if secutil.IsNamespaceEnabled(app.GetNamespace(), namespace, applicationNamespaces) {
					pruneObjects[kube.ResourceKey{Group: application.Group, Kind: application.ApplicationKind, Name: app.GetName(), Namespace: app.GetNamespace()}] = app
				}
			}
			projects, err := acdClients.projects.List(ctx, v1.ListOptions{})
			errors.CheckError(err)
			for _, proj := range projects.Items {
				pruneObjects[kube.ResourceKey{Group: application.Group, Kind: application.AppProjectKind, Name: proj.GetName(), Namespace: proj.GetNamespace()}] = proj
			}
			applicationSets, err := acdClients.applicationSets.List(ctx, v1.ListOptions{})
			if apierr.IsForbidden(err) || apierr.IsNotFound(err) {
				log.Warnf("argoproj.io/ApplicationSet: %v\n", err)
			} else {
				errors.CheckError(err)
			}
			if applicationSets != nil {
				for _, appSet := range applicationSets.Items {
					if secutil.IsNamespaceEnabled(appSet.GetNamespace(), namespace, applicationsetNamespaces) {
						pruneObjects[kube.ResourceKey{Group: application.Group, Kind: application.ApplicationSetKind, Name: appSet.GetName(), Namespace: appSet.GetNamespace()}] = appSet
					}
				}
			}

			// Create or replace existing object
			backupObjects, err := kube.SplitYAML(input)
			errors.CheckError(err)
			for _, bakObj := range backupObjects {
				gvk := bakObj.GroupVersionKind()
				// For objects without namespace, assume they belong in ArgoCD namespace
				if bakObj.GetNamespace() == "" {
					bakObj.SetNamespace(namespace)
				}
				key := kube.ResourceKey{Group: gvk.Group, Kind: gvk.Kind, Name: bakObj.GetName(), Namespace: bakObj.GetNamespace()}
				liveObj, exists := pruneObjects[key]
				delete(pruneObjects, key)
				var dynClient dynamic.ResourceInterface
				switch bakObj.GetKind() {
				case "Secret":
					dynClient = client.Resource(secretResource).Namespace(bakObj.GetNamespace())
				case "ConfigMap":
					dynClient = client.Resource(configMapResource).Namespace(bakObj.GetNamespace())
				case application.AppProjectKind:
					dynClient = client.Resource(appprojectsResource).Namespace(bakObj.GetNamespace())
				case application.ApplicationKind:
					dynClient = client.Resource(applicationsResource).Namespace(bakObj.GetNamespace())
					// If application is not in one of the allowed namespaces do not import it
					if !secutil.IsNamespaceEnabled(bakObj.GetNamespace(), namespace, applicationNamespaces) {
						continue
					}
				case application.ApplicationSetKind:
					dynClient = client.Resource(appplicationSetResource).Namespace(bakObj.GetNamespace())
					// If applicationset is not in one of the allowed namespaces do not import it
					if !secutil.IsNamespaceEnabled(bakObj.GetNamespace(), namespace, applicationsetNamespaces) {
						continue
					}
				}

				// If there is a live object, remove the tracking annotations/label that might conflict
				// when argo is managed with an application.
				if ignoreTracking && exists {
					updateTracking(bakObj, &liveObj)
				}

				if !exists {
					isForbidden := false
					if !dryRun {
						_, err = dynClient.Create(ctx, bakObj, v1.CreateOptions{})
						if apierr.IsForbidden(err) || apierr.IsNotFound(err) {
							isForbidden = true
							log.Warnf("%s/%s %s: %v", gvk.Group, gvk.Kind, bakObj.GetName(), err)
						} else {
							errors.CheckError(err)
						}
					}
					if !isForbidden {
						fmt.Printf("%s/%s %s in namespace %s created%s\n", gvk.Group, gvk.Kind, bakObj.GetName(), bakObj.GetNamespace(), dryRunMsg)
					}
				} else if specsEqual(*bakObj, liveObj) && checkAppHasNoNeedToStopOperation(liveObj, stopOperation) {
					if verbose {
						fmt.Printf("%s/%s %s unchanged%s\n", gvk.Group, gvk.Kind, bakObj.GetName(), dryRunMsg)
					}
				} else {
					isForbidden := false
					if !dryRun {
						newLive := updateLive(bakObj, &liveObj, stopOperation)
						_, err = dynClient.Update(ctx, newLive, v1.UpdateOptions{})
						if apierr.IsForbidden(err) || apierr.IsNotFound(err) {
							isForbidden = true
							log.Warnf("%s/%s %s: %v", gvk.Group, gvk.Kind, bakObj.GetName(), err)
						} else {
							errors.CheckError(err)
						}
					}
					if !isForbidden {
						fmt.Printf("%s/%s %s in namespace %s updated%s\n", gvk.Group, gvk.Kind, bakObj.GetName(), bakObj.GetNamespace(), dryRunMsg)
					}
				}
			}

			// Delete objects not in backup
			for key, liveObj := range pruneObjects {
				if prune {
					var dynClient dynamic.ResourceInterface
					switch key.Kind {
					case "Secret":
						dynClient = client.Resource(secretResource).Namespace(liveObj.GetNamespace())
					case application.AppProjectKind:
						dynClient = client.Resource(appprojectsResource).Namespace(liveObj.GetNamespace())
					case application.ApplicationKind:
						dynClient = client.Resource(applicationsResource).Namespace(liveObj.GetNamespace())
						if !dryRun {
							if finalizers := liveObj.GetFinalizers(); len(finalizers) > 0 {
								newLive := liveObj.DeepCopy()
								newLive.SetFinalizers(nil)
								_, err = dynClient.Update(ctx, newLive, v1.UpdateOptions{})
								if err != nil && !apierr.IsNotFound(err) {
									errors.CheckError(err)
								}
							}
						}
					case application.ApplicationSetKind:
						dynClient = client.Resource(appplicationSetResource).Namespace(liveObj.GetNamespace())
					default:
						log.Fatalf("Unexpected kind '%s' in prune list", key.Kind)
					}
					isForbidden := false
					if !dryRun {
						err = dynClient.Delete(ctx, key.Name, v1.DeleteOptions{})
						if apierr.IsForbidden(err) || apierr.IsNotFound(err) {
							isForbidden = true
							log.Warnf("%s/%s %s: %v\n", key.Group, key.Kind, key.Name, err)
						} else {
							errors.CheckError(err)
						}
					}
					if !isForbidden {
						fmt.Printf("%s/%s %s pruned%s\n", key.Group, key.Kind, key.Name, dryRunMsg)
					}
				} else {
					fmt.Printf("%s/%s %s needs pruning\n", key.Group, key.Kind, key.Name)
				}
			}
		},
	}

	clientConfig = cli.AddKubectlFlagsToCmd(&command)
	command.Flags().BoolVar(&dryRun, "dry-run", false, "Print what will be performed")
	command.Flags().BoolVar(&prune, "prune", false, "Prune secrets, applications and projects which do not appear in the backup")
	command.Flags().BoolVar(&ignoreTracking, "ignore-tracking", false, "Do not update the tracking annotation if the resource is already tracked")
	command.Flags().BoolVar(&verbose, "verbose", false, "Verbose output (versus only changed output)")
	command.Flags().BoolVar(&stopOperation, "stop-operation", false, "Stop any existing operations")
	command.Flags().StringSliceVarP(&applicationNamespaces, "application-namespaces", "", []string{}, fmt.Sprintf("Comma separated list of namespace globs to which import of applications is allowed. If not provided value from '%s' in %s will be used,if it's not defined only applications without an explicit namespace will be imported to the Argo CD namespace", applicationNamespacesCmdParamsKey, common.ArgoCDCmdParamsConfigMapName))
	command.Flags().StringSliceVarP(&applicationsetNamespaces, "applicationset-namespaces", "", []string{}, fmt.Sprintf("Comma separated list of namespace globs which import of applicationsets is allowed. If not provided value from '%s' in %s will be used,if it's not defined only applicationsets without an explicit namespace will be imported to the Argo CD namespace", applicationsetNamespacesCmdParamsKey, common.ArgoCDCmdParamsConfigMapName))

	return &command
}

// check app has no need to stop operation.
func checkAppHasNoNeedToStopOperation(liveObj unstructured.Unstructured, stopOperation bool) bool {
	if !stopOperation {
		return true
	}
	switch liveObj.GetKind() {
	case application.ApplicationKind:
		return liveObj.Object["operation"] == nil
	}
	return true
}

// export writes the unstructured object and removes extraneous cruft from output before writing
func export(w io.Writer, un unstructured.Unstructured, argocdNamespace string) {
	name := un.GetName()
	finalizers := un.GetFinalizers()
	apiVersion := un.GetAPIVersion()
	kind := un.GetKind()
	labels := un.GetLabels()
	annotations := un.GetAnnotations()
	namespace := un.GetNamespace()
	unstructured.RemoveNestedField(un.Object, "metadata")
	un.SetName(name)
	un.SetFinalizers(finalizers)
	un.SetAPIVersion(apiVersion)
	un.SetKind(kind)
	un.SetLabels(labels)
	un.SetAnnotations(annotations)
	if namespace != argocdNamespace {
		un.SetNamespace(namespace)
	}
	data, err := yaml.Marshal(un.Object)
	errors.CheckError(err)
	_, err = w.Write(data)
	errors.CheckError(err)
	_, err = w.Write([]byte(yamlSeparator))
	errors.CheckError(err)
}

// updateLive replaces the live object's finalizers, spec, annotations, labels, and data from the
// backup object but leaves all other fields intact (status, other metadata, etc...)
func updateLive(bak, live *unstructured.Unstructured, stopOperation bool) *unstructured.Unstructured {
	newLive := live.DeepCopy()
	newLive.SetAnnotations(bak.GetAnnotations())
	newLive.SetLabels(bak.GetLabels())
	newLive.SetFinalizers(bak.GetFinalizers())
	switch live.GetKind() {
	case "Secret", "ConfigMap":
		newLive.Object["data"] = bak.Object["data"]
	case application.AppProjectKind:
		newLive.Object["spec"] = bak.Object["spec"]
	case application.ApplicationKind:
		newLive.Object["spec"] = bak.Object["spec"]
		if _, ok := bak.Object["status"]; ok {
			newLive.Object["status"] = bak.Object["status"]
		}
		if stopOperation {
			newLive.Object["operation"] = nil
		}

	case "ApplicationSet":
		newLive.Object["spec"] = bak.Object["spec"]
	}
	return newLive
}

// updateTracking will update the tracking label and annotation in the bak resources to the
// value of the live resource.
func updateTracking(bak, live *unstructured.Unstructured) {
	// update the common annotation
	bakAnnotations := bak.GetAnnotations()
	liveAnnotations := live.GetAnnotations()
	if liveAnnotations != nil && bakAnnotations != nil {
		if v, ok := liveAnnotations[common.AnnotationKeyAppInstance]; ok {
			if _, ok := bakAnnotations[common.AnnotationKeyAppInstance]; ok {
				bakAnnotations[common.AnnotationKeyAppInstance] = v
				bak.SetAnnotations(bakAnnotations)
			}
		}
	}

	// update the common label
	// A custom label can be set, but it is impossible to know which instance is managing the application
	bakLabels := bak.GetLabels()
	liveLabels := live.GetLabels()
	if liveLabels != nil && bakLabels != nil {
		if v, ok := liveLabels[common.LabelKeyAppInstance]; ok {
			if _, ok := bakLabels[common.LabelKeyAppInstance]; ok {
				bakLabels[common.LabelKeyAppInstance] = v
				bak.SetLabels(bakLabels)
			}
		}
	}
}<|MERGE_RESOLUTION|>--- conflicted
+++ resolved
@@ -131,22 +131,14 @@
 // NewImportCommand defines a new command for exporting Kubernetes and Argo CD resources.
 func NewImportCommand() *cobra.Command {
 	var (
-<<<<<<< HEAD
-		clientConfig   clientcmd.ClientConfig
-		prune          bool
-		dryRun         bool
-		verbose        bool
-		stopOperation  bool
-		ignoreTracking bool
-=======
 		clientConfig             clientcmd.ClientConfig
 		prune                    bool
 		dryRun                   bool
 		verbose                  bool
 		stopOperation            bool
+		ignoreTracking           bool
 		applicationNamespaces    []string
 		applicationsetNamespaces []string
->>>>>>> 47c7e464
 	)
 	command := cobra.Command{
 		Use:   "import SOURCE",
