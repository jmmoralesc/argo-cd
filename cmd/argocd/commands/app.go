--- conflicted
+++ resolved
@@ -1149,7 +1149,6 @@
 
 			selectedResources := parseSelectedResources(resources)
 
-<<<<<<< HEAD
 			var localObjsStrings []string
 			if local != "" {
 				app, err := appIf.Get(context.Background(), &application.ApplicationQuery{Name: &appName})
@@ -1175,14 +1174,6 @@
 				Resources:      selectedResources,
 				Prune:          prune,
 				LocalManifests: localObjsStrings,
-=======
-			syncReq := applicationpkg.ApplicationSyncRequest{
-				Name:      &appName,
-				DryRun:    dryRun,
-				Revision:  revision,
-				Resources: selectedResources,
-				Prune:     prune,
->>>>>>> b7f16390
 			}
 			switch strategy {
 			case "apply":
