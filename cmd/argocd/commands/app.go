--- conflicted
+++ resolved
@@ -100,6 +100,22 @@
 	return command
 }
 
+type applicationStatusOpts struct {
+	client            apiclient.Client
+	appName           string
+	timeout           uint
+	watch             watchOpts
+	selectedResources []argoappv1.SyncOperationResource
+}
+
+type watchOpts struct {
+	sync      bool
+	health    bool
+	operation bool
+	suspended bool
+	delete    bool
+}
+
 // NewApplicationCreateCommand returns a new instance of an `argocd app create` command
 func NewApplicationCreateCommand(clientOpts *argocdclient.ClientOptions) *cobra.Command {
 	var (
@@ -983,39 +999,21 @@
 // NewApplicationDeleteCommand returns a new instance of an `argocd app delete` command
 func NewApplicationDeleteCommand(clientOpts *argocdclient.ClientOptions) *cobra.Command {
 	var (
-<<<<<<< HEAD
 		cascade           bool
 		noPrompt          bool
 		propagationPolicy string
-=======
-		cascade bool
-		wait    bool
-		timeout uint
->>>>>>> 02c7372c
+		wait              bool
+		timeout           uint
 	)
 	var command = &cobra.Command{
 		Use:   "delete APPNAME",
 		Short: "Delete an application",
-		Example: `
-  # Delete an app and all resources created by the app
-  argocd app delete app1
-
-  # Delete only the app manifest and leave all resources untouched
-  argocd app delete app2 --cascade false
-
-  # Wait for app to be deleted before returning
-  argocd app delete app3 --wait
-
-  # Wait for 60s for app to be deleted before returning
-  argocd app delete app4 --wait --timeout 60`,
 		Run: func(c *cobra.Command, args []string) {
 			if len(args) == 0 {
 				c.HelpFunc()(c, args)
 				os.Exit(1)
 			}
-
 			conn, appIf := argocdclient.NewClientOrDie(clientOpts).NewApplicationClientOrDie()
-<<<<<<< HEAD
 			defer argoio.Close(conn)
 			var isTerminal bool = isatty.IsTerminal(os.Stdout.Fd()) || isatty.IsCygwinTerminal(os.Stdout.Fd())
 			var isConfirmAll bool = false
@@ -1024,18 +1022,14 @@
 			if promptFlag.Changed && promptFlag.Value.String() == "true" {
 				noPrompt = true
 			}
-=======
-			defer util.Close(conn)
-
->>>>>>> 02c7372c
 			for _, appName := range args {
 				appDeleteReq := applicationpkg.ApplicationDeleteRequest{
 					Name: &appName,
 				}
-				if cascade {
+				if c.Flag("cascade").Changed {
 					appDeleteReq.Cascade = &cascade
 				}
-<<<<<<< HEAD
+
 				if c.Flag("propagation-policy").Changed {
 					appDeleteReq.PropagationPolicy = &propagationPolicy
 				}
@@ -1062,39 +1056,32 @@
 					if lowercaseAnswer == "y" || lowercaseAnswer == "yes" {
 						_, err := appIf.Delete(context.Background(), &appDeleteReq)
 						errors.CheckError(err)
+
+						if wait {
+							appStatusOpts := applicationStatusOpts{
+								client:  argocdclient.NewClientOrDie(clientOpts),
+								appName: appName,
+								timeout: timeout,
+								watch:   watchOpts{delete: true},
+							}
+							_, err := waitOnApplicationStatus(appStatusOpts)
+							errors.CheckError(err)
+						}
 					} else {
 						fmt.Println("The command to delete '" + appName + "' was cancelled.")
 					}
 				} else {
 					_, err := appIf.Delete(context.Background(), &appDeleteReq)
-=======
-
-				_, err := appIf.Delete(context.Background(), &appDeleteReq)
-				errors.CheckError(err)
-
-				if wait {
-					appStatusOpts := applicationStatusOpts{
-						client:  argocdclient.NewClientOrDie(clientOpts),
-						appName: appName,
-						timeout: timeout,
-						watch:   watchOpts{delete: true},
-					}
-					_, err := waitOnApplicationStatus(appStatusOpts)
->>>>>>> 02c7372c
 					errors.CheckError(err)
 				}
 			}
 		},
 	}
 	command.Flags().BoolVar(&cascade, "cascade", true, "Perform a cascaded deletion of all application resources")
-<<<<<<< HEAD
 	command.Flags().StringVarP(&propagationPolicy, "propagation-policy", "p", "foreground", "Specify propagation policy for deletion of application's resources. One of: foreground|background")
 	command.Flags().BoolVarP(&noPrompt, "yes", "y", false, "Turn off prompting to confirm cascaded deletion of application resources")
-=======
 	command.Flags().BoolVar(&wait, "wait", false, "Will cause the command to only return once the application has been deleted")
 	command.Flags().UintVar(&timeout, "timeout", defaultCheckTimeoutSeconds, "Time to spend waiting for application to delete, default is no timeout")
-
->>>>>>> 02c7372c
 	return command
 }
 
@@ -1282,6 +1269,7 @@
 				c.HelpFunc()(c, args)
 				os.Exit(1)
 			}
+
 			appStatusOpts := applicationStatusOpts{
 				client:            argocdclient.NewClientOrDie(clientOpts),
 				timeout:           timeout,
@@ -1296,15 +1284,10 @@
 			} else {
 				appStatusOpts.watch = watch
 			}
+
 			appNames := args
-<<<<<<< HEAD
-			acdClient := argocdclient.NewClientOrDie(clientOpts)
-			closer, appIf := acdClient.NewApplicationClientOrDie()
+			closer, appIf := appStatusOpts.client.NewApplicationClientOrDie()
 			defer argoio.Close(closer)
-=======
-			closer, appIf := appStatusOpts.client.NewApplicationClientOrDie()
-			defer util.Close(closer)
->>>>>>> 02c7372c
 			if selector != "" {
 				list, err := appIf.List(context.Background(), &applicationpkg.ApplicationQuery{Selector: selector})
 				errors.CheckError(err)
@@ -1668,23 +1651,13 @@
 
 func checkResourceStatus(watch watchOpts, healthStatus string, syncStatus string, operationStatus *argoappv1.Operation) bool {
 	healthCheckPassed := true
-<<<<<<< HEAD
-	if watchSuspended && watchHealth {
+	if watch.suspended && watch.health {
 		healthCheckPassed = healthStatus == string(health.HealthStatusHealthy) ||
 			healthStatus == string(health.HealthStatusSuspended)
-	} else if watchSuspended {
+	} else if watch.suspended {
 		healthCheckPassed = healthStatus == string(health.HealthStatusSuspended)
-	} else if watchHealth {
+	} else if watch.health {
 		healthCheckPassed = healthStatus == string(health.HealthStatusHealthy)
-=======
-	if watch.suspended && watch.health {
-		healthCheckPassed = healthStatus == argoappv1.HealthStatusHealthy ||
-			healthStatus == argoappv1.HealthStatusSuspended
-	} else if watch.suspended {
-		healthCheckPassed = healthStatus == argoappv1.HealthStatusSuspended
-	} else if watch.health {
-		healthCheckPassed = healthStatus == argoappv1.HealthStatusHealthy
->>>>>>> 02c7372c
 	}
 
 	synced := !watch.sync || syncStatus == string(argoappv1.SyncStatusCodeSynced)
@@ -1694,24 +1667,7 @@
 
 const waitFormatString = "%s\t%5s\t%10s\t%10s\t%20s\t%8s\t%7s\t%10s\t%s\n"
 
-type applicationStatusOpts struct {
-	client            apiclient.Client
-	appName           string
-	timeout           uint
-	watch             watchOpts
-	selectedResources []argoappv1.SyncOperationResource
-}
-
-type watchOpts struct {
-	sync      bool
-	health    bool
-	operation bool
-	suspended bool
-	delete    bool
-}
-
 func waitOnApplicationStatus(opts applicationStatusOpts) (*argoappv1.Application, error) {
-
 	ctx, cancel := context.WithCancel(context.Background())
 	defer cancel()
 
@@ -1756,18 +1712,11 @@
 	_, _ = fmt.Fprintf(w, waitFormatString, "TIMESTAMP", "GROUP", "KIND", "NAMESPACE", "NAME", "STATUS", "HEALTH", "HOOK", "MESSAGE")
 
 	prevStates := make(map[string]*resourceState)
-<<<<<<< HEAD
-	conn, appClient := acdClient.NewApplicationClientOrDie()
+	conn, appClient := opts.client.NewApplicationClientOrDie()
 	defer argoio.Close(conn)
-	app, err := appClient.Get(ctx, &applicationpkg.ApplicationQuery{Name: &appName})
-=======
-	appEventCh := opts.client.WatchApplicationWithRetry(ctx, opts.appName)
-	conn, appClient := opts.client.NewApplicationClientOrDie()
-	defer util.Close(conn)
 	app, err := appClient.Get(ctx, &applicationpkg.ApplicationQuery{Name: &opts.appName})
->>>>>>> 02c7372c
 	errors.CheckError(err)
-	appEventCh := acdClient.WatchApplicationWithRetry(ctx, appName, app.ResourceVersion)
+	appEventCh := opts.client.WatchApplicationWithRetry(ctx, opts.appName, app.ResourceVersion)
 	for appEvent := range appEventCh {
 		app = &appEvent.Application
 
@@ -1803,19 +1752,11 @@
 			}
 		} else {
 			// Wait on the application as a whole
-<<<<<<< HEAD
-			selectedResourcesAreReady = checkResourceStatus(watchSync, watchHealth, watchOperation, watchSuspended, string(app.Status.Health.Status), string(app.Status.Sync.Status), appEvent.Application.Operation)
-		}
-
-		if selectedResourcesAreReady && (!operationInProgress || !watchOperation) {
+			selectedResourcesAreReady = checkResourceStatus(opts.watch, string(app.Status.Health.Status), string(app.Status.Sync.Status), appEvent.Application.Operation)
+		}
+
+		if selectedResourcesAreReady && (!operationInProgress || !opts.watch.operation) && !opts.watch.delete {
 			app = printFinalStatus(app)
-=======
-			selectedResourcesAreReady = checkResourceStatus(opts.watch, app.Status.Health.Status, string(app.Status.Sync.Status), appEvent.Application.Operation)
-		}
-
-		if selectedResourcesAreReady && !opts.watch.delete {
-			printFinalStatus(app)
->>>>>>> 02c7372c
 			return app, nil
 		}
 
@@ -1824,23 +1765,17 @@
 			var doPrint bool
 			stateKey := newState.Key()
 			if prevState, found := prevStates[stateKey]; found {
-<<<<<<< HEAD
-				if watchHealth && prevState.Health != string(health.HealthStatusUnknown) && prevState.Health != string(health.HealthStatusDegraded) && newState.Health == string(health.HealthStatusDegraded) {
+				if opts.watch.health && prevState.Health != string(health.HealthStatusUnknown) && prevState.Health != string(health.HealthStatusDegraded) && newState.Health == string(health.HealthStatusDegraded) {
 					_ = printFinalStatus(app)
-					return nil, fmt.Errorf("application '%s' health state has transitioned from %s to %s", appName, prevState.Health, newState.Health)
-=======
-				if opts.watch.health && prevState.Health != argoappv1.HealthStatusUnknown && prevState.Health != argoappv1.HealthStatusDegraded && newState.Health == argoappv1.HealthStatusDegraded {
-					printFinalStatus(app)
-					return nil, fmt.Errorf("Application '%s' health state has transitioned from %s to %s", opts.appName, prevState.Health, newState.Health)
+					return nil, fmt.Errorf("application '%s' health state has transitioned from %s to %s", opts.appName, prevState.Health, newState.Health)
 				}
 				if opts.watch.delete {
-					if newState.Health == argoappv1.HealthStatusMissing {
+					if newState.Health == string(health.HealthStatusMissing) {
 						newState.Message = strings.Replace(newState.Message, "created", "deleted", 1)
 						doPrint = prevState.Merge(newState)
 					}
 				} else {
 					doPrint = prevState.Merge(newState)
->>>>>>> 02c7372c
 				}
 			} else {
 				prevStates[stateKey] = newState
@@ -1859,14 +1794,10 @@
 				}
 			}
 		}
-	}
-<<<<<<< HEAD
+
+	}
 	_ = printFinalStatus(app)
-	return nil, fmt.Errorf("timed out (%ds) waiting for app %q match desired state", timeout, appName)
-=======
-	printFinalStatus(app)
-	return nil, fmt.Errorf("Timed out (%ds) waiting for app %q match desired state", opts.timeout, opts.appName)
->>>>>>> 02c7372c
+	return nil, fmt.Errorf("timed out (%ds) waiting for app %q match desired state", opts.timeout, opts.appName)
 }
 
 // setParameterOverrides updates an existing or appends a new parameter override in the application
@@ -2044,13 +1975,12 @@
 			})
 			errors.CheckError(err)
 
-			appStatusOpts := applicationStatusOpts{
+			_, err = waitOnApplicationStatus(applicationStatusOpts{
 				client:  acdClient,
 				appName: appName,
 				timeout: timeout,
 				watch:   watchOpts{operation: true},
-			}
-			_, err = waitOnApplicationStatus(appStatusOpts)
+			})
 			errors.CheckError(err)
 		},
 	}
