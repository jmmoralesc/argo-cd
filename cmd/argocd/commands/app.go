--- conflicted
+++ resolved
@@ -856,13 +856,10 @@
 						}
 					}
 				}
-<<<<<<< HEAD
-=======
 				if valuesLiteral {
 					app.Spec.Source.Helm.Values = ""
 					updated = true
 				}
->>>>>>> d89b7d8a
 				for _, valuesFile := range valuesFiles {
 					specValueFiles := app.Spec.Source.Helm.ValueFiles
 					for i, vf := range specValueFiles {
