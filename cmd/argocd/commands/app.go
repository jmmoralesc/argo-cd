package commands

import (
	"context"
	"encoding/json"
	"fmt"
	"io"
	"io/ioutil"
	"net/url"
	"os"
	"os/exec"
	"path"
	"reflect"
	"regexp"
	"strconv"
	"strings"
	"text/tabwriter"
	"time"

	"github.com/ghodss/yaml"
	"github.com/google/shlex"
	log "github.com/sirupsen/logrus"
	"github.com/spf13/cobra"
	"github.com/spf13/pflag"
	"github.com/yudai/gojsondiff"
	metav1 "k8s.io/apimachinery/pkg/apis/meta/v1"
	"k8s.io/apimachinery/pkg/apis/meta/v1/unstructured"
	"k8s.io/apimachinery/pkg/runtime/schema"
	"k8s.io/apimachinery/pkg/types"

	"github.com/argoproj/argo-cd/controller"
	"github.com/argoproj/argo-cd/errors"
	"github.com/argoproj/argo-cd/pkg/apiclient"
	argocdclient "github.com/argoproj/argo-cd/pkg/apiclient"
	applicationpkg "github.com/argoproj/argo-cd/pkg/apiclient/application"
	settingspkg "github.com/argoproj/argo-cd/pkg/apiclient/settings"
	argoappv1 "github.com/argoproj/argo-cd/pkg/apis/application/v1alpha1"
	"github.com/argoproj/argo-cd/reposerver/repository"
	"github.com/argoproj/argo-cd/util"
	"github.com/argoproj/argo-cd/util/argo"
	"github.com/argoproj/argo-cd/util/cli"
	"github.com/argoproj/argo-cd/util/config"
	"github.com/argoproj/argo-cd/util/diff"
	"github.com/argoproj/argo-cd/util/git"
	"github.com/argoproj/argo-cd/util/hook"
	"github.com/argoproj/argo-cd/util/kube"
	"github.com/argoproj/argo-cd/util/resource"
	"github.com/argoproj/argo-cd/util/templates"
)

var (
	appExample = templates.Examples(`
	# List all the applications.
	argocd app list

	# Get the details of a application
	argocd app get my-app

	# Set an override parameter
	argocd app set my-app -p image.tag=v1.0.1`)
)

// NewApplicationCommand returns a new instance of an `argocd app` command
func NewApplicationCommand(clientOpts *argocdclient.ClientOptions) *cobra.Command {
	var command = &cobra.Command{
		Use:     "app",
		Short:   "Manage applications",
		Example: appExample,
		Run: func(c *cobra.Command, args []string) {
			c.HelpFunc()(c, args)
			os.Exit(1)
		},
	}
	command.AddCommand(NewApplicationCreateCommand(clientOpts))
	command.AddCommand(NewApplicationGetCommand(clientOpts))
	command.AddCommand(NewApplicationDiffCommand(clientOpts))
	command.AddCommand(NewApplicationSetCommand(clientOpts))
	command.AddCommand(NewApplicationUnsetCommand(clientOpts))
	command.AddCommand(NewApplicationSyncCommand(clientOpts))
	command.AddCommand(NewApplicationHistoryCommand(clientOpts))
	command.AddCommand(NewApplicationRollbackCommand(clientOpts))
	command.AddCommand(NewApplicationListCommand(clientOpts))
	command.AddCommand(NewApplicationDeleteCommand(clientOpts))
	command.AddCommand(NewApplicationWaitCommand(clientOpts))
	command.AddCommand(NewApplicationManifestsCommand(clientOpts))
	command.AddCommand(NewApplicationTerminateOpCommand(clientOpts))
	command.AddCommand(NewApplicationEditCommand(clientOpts))
	command.AddCommand(NewApplicationPatchCommand(clientOpts))
	command.AddCommand(NewApplicationPatchResourceCommand(clientOpts))
	command.AddCommand(NewApplicationResourceActionsCommand(clientOpts))
	return command
}

// NewApplicationCreateCommand returns a new instance of an `argocd app create` command
func NewApplicationCreateCommand(clientOpts *argocdclient.ClientOptions) *cobra.Command {
	var (
		appOpts appOptions
		fileURL string
		appName string
		upsert  bool
	)
	var command = &cobra.Command{
		Use:   "create APPNAME",
		Short: "Create an application from a git location",
		Run: func(c *cobra.Command, args []string) {
			var app argoappv1.Application
			argocdClient := argocdclient.NewClientOrDie(clientOpts)
			if fileURL != "" {
				parsedURL, err := url.ParseRequestURI(fileURL)
				if err != nil || !(parsedURL.Scheme == "http" || parsedURL.Scheme == "https") {
					err = config.UnmarshalLocalFile(fileURL, &app)
				} else {
					err = config.UnmarshalRemoteFile(fileURL, &app)
				}
				errors.CheckError(err)
				if len(args) == 1 && args[0] != app.Name {
					log.Fatalf("app name '%s' does not match app spec metadata.name '%s'", args[0], app.Name)
				}
				if appName != "" && appName != app.Name {
					log.Fatalf("--name argument '%s' does not match app spec metadata.name '%s'", appName, app.Name)
				}
			} else {
				if len(args) == 1 {
					if appName != "" && appName != args[0] {
						log.Fatalf("--name argument '%s' does not match app name %s", appName, args[0])
					}
					appName = args[0]
				}
				app = argoappv1.Application{
					ObjectMeta: metav1.ObjectMeta{
						Name: appName,
					},
				}
				setAppOptions(c.Flags(), &app, &appOpts)
				setParameterOverrides(&app, appOpts.parameters)
			}
			if app.Name == "" {
				c.HelpFunc()(c, args)
				os.Exit(1)
			}
			conn, appIf := argocdClient.NewApplicationClientOrDie()
			defer util.Close(conn)
			appCreateRequest := applicationpkg.ApplicationCreateRequest{
				Application: app,
				Upsert:      &upsert,
			}
			created, err := appIf.Create(context.Background(), &appCreateRequest)
			errors.CheckError(err)
			fmt.Printf("application '%s' created\n", created.ObjectMeta.Name)
		},
	}
	command.Flags().StringVarP(&fileURL, "file", "f", "", "Filename or URL to Kubernetes manifests for the app")
	command.Flags().StringVar(&appName, "name", "", "A name for the app, ignored if a file is set (DEPRECATED)")
	command.Flags().BoolVar(&upsert, "upsert", false, "Allows to override application with the same name even if supplied application spec is different from existing spec")
	addAppFlags(command, &appOpts)
	return command
}

func getRefreshType(refresh bool, hardRefresh bool) *string {
	if hardRefresh {
		refreshType := string(argoappv1.RefreshTypeHard)
		return &refreshType
	}

	if refresh {
		refreshType := string(argoappv1.RefreshTypeNormal)
		return &refreshType
	}

	return nil
}

// NewApplicationGetCommand returns a new instance of an `argocd app get` command
func NewApplicationGetCommand(clientOpts *argocdclient.ClientOptions) *cobra.Command {
	var (
		refresh       bool
		hardRefresh   bool
		output        string
		showParams    bool
		showOperation bool
	)
	var command = &cobra.Command{
		Use:   "get APPNAME",
		Short: "Get application details",
		Run: func(c *cobra.Command, args []string) {
			if len(args) == 0 {
				c.HelpFunc()(c, args)
				os.Exit(1)
			}
			acdClient := argocdclient.NewClientOrDie(clientOpts)
			conn, appIf := acdClient.NewApplicationClientOrDie()
			defer util.Close(conn)
			appName := args[0]
			app, err := appIf.Get(context.Background(), &applicationpkg.ApplicationQuery{Name: &appName, Refresh: getRefreshType(refresh, hardRefresh)})
			errors.CheckError(err)
			switch output {
			case "yaml":
				yamlBytes, err := yaml.Marshal(app)
				errors.CheckError(err)
				fmt.Println(string(yamlBytes))
			case "json":
				jsonBytes, err := json.MarshalIndent(app, "", "  ")
				errors.CheckError(err)
				fmt.Println(string(jsonBytes))
			case "":
				aURL := appURL(acdClient, app.Name)
				printAppSummaryTable(app, aURL)

				if len(app.Status.Conditions) > 0 {
					fmt.Println()
					w := tabwriter.NewWriter(os.Stdout, 0, 0, 2, ' ', 0)
					printAppConditions(w, app)
					_ = w.Flush()
					fmt.Println()
				}
				if showOperation && app.Status.OperationState != nil {
					fmt.Println()
					printOperationResult(app.Status.OperationState)
				}
				if showParams {
					printParams(app, appIf)
				}
				if len(app.Status.Resources) > 0 {
					fmt.Println()
					w := tabwriter.NewWriter(os.Stdout, 0, 0, 2, ' ', 0)
					printAppResources(w, app)
					_ = w.Flush()
				}
			default:
				log.Fatalf("Unknown output format: %s", output)
			}
		},
	}
	command.Flags().StringVarP(&output, "output", "o", "", "Output format. One of: yaml, json")
	command.Flags().BoolVar(&showOperation, "show-operation", false, "Show application operation")
	command.Flags().BoolVar(&showParams, "show-params", false, "Show application parameters and overrides")
	command.Flags().BoolVar(&refresh, "refresh", false, "Refresh application data when retrieving")
	command.Flags().BoolVar(&hardRefresh, "hard-refresh", false, "Refresh application data as well as target manifests cache")
	return command
}

func printAppSummaryTable(app *argoappv1.Application, appURL string) {
	fmt.Printf(printOpFmtStr, "Name:", app.Name)
	fmt.Printf(printOpFmtStr, "Project:", app.Spec.GetProject())
	fmt.Printf(printOpFmtStr, "Server:", app.Spec.Destination.Server)
	fmt.Printf(printOpFmtStr, "Namespace:", app.Spec.Destination.Namespace)
	fmt.Printf(printOpFmtStr, "URL:", appURL)
	fmt.Printf(printOpFmtStr, "Repo:", app.Spec.Source.RepoURL)
	fmt.Printf(printOpFmtStr, "Target:", app.Spec.Source.TargetRevision)
	fmt.Printf(printOpFmtStr, "Path:", app.Spec.Source.Path)
	printAppSourceDetails(&app.Spec.Source)
	var syncPolicy string
	if app.Spec.SyncPolicy != nil && app.Spec.SyncPolicy.Automated != nil {
		syncPolicy = "Automated"
		if app.Spec.SyncPolicy.Automated.Prune {
			syncPolicy += " (Prune)"
		}
	} else {
		syncPolicy = "<none>"
	}
	fmt.Printf(printOpFmtStr, "Sync Policy:", syncPolicy)
	syncStatusStr := string(app.Status.Sync.Status)
	switch app.Status.Sync.Status {
	case argoappv1.SyncStatusCodeSynced:
		syncStatusStr += fmt.Sprintf(" to %s", app.Spec.Source.TargetRevision)
	case argoappv1.SyncStatusCodeOutOfSync:
		syncStatusStr += fmt.Sprintf(" from %s", app.Spec.Source.TargetRevision)
	}
	if !git.IsCommitSHA(app.Spec.Source.TargetRevision) && !git.IsTruncatedCommitSHA(app.Spec.Source.TargetRevision) && len(app.Status.Sync.Revision) > 7 {
		syncStatusStr += fmt.Sprintf(" (%s)", app.Status.Sync.Revision[0:7])
	}
	fmt.Printf(printOpFmtStr, "Sync Status:", syncStatusStr)
	healthStr := app.Status.Health.Status
	if app.Status.Health.Message != "" {
		healthStr = fmt.Sprintf("%s (%s)", app.Status.Health.Status, app.Status.Health.Message)
	}
	fmt.Printf(printOpFmtStr, "Health Status:", healthStr)
}

func printAppSourceDetails(appSrc *argoappv1.ApplicationSource) {
	if appSrc.Ksonnet != nil && appSrc.Ksonnet.Environment != "" {
		fmt.Printf(printOpFmtStr, "Environment:", appSrc.Ksonnet.Environment)
	}
	if appSrc.Helm != nil && len(appSrc.Helm.ValueFiles) > 0 {
		fmt.Printf(printOpFmtStr, "Helm Values:", strings.Join(appSrc.Helm.ValueFiles, ","))
	}
	if appSrc.Kustomize != nil && appSrc.Kustomize.NamePrefix != "" {
		fmt.Printf(printOpFmtStr, "Name Prefix:", appSrc.Kustomize.NamePrefix)
	}
}

func printAppConditions(w io.Writer, app *argoappv1.Application) {
	fmt.Fprintf(w, "CONDITION\tMESSAGE\n")
	for _, item := range app.Status.Conditions {
		fmt.Fprintf(w, "%s\t%s\n", item.Type, item.Message)
	}
}

// appURL returns the URL of an application
func appURL(acdClient argocdclient.Client, appName string) string {
	var scheme string
	opts := acdClient.ClientOptions()
	server := opts.ServerAddr
	if opts.PlainText {
		scheme = "http"
	} else {
		scheme = "https"
		if strings.HasSuffix(opts.ServerAddr, ":443") {
			server = server[0 : len(server)-4]
		}
	}
	return fmt.Sprintf("%s://%s/applications/%s", scheme, server, appName)
}

func truncateString(str string, num int) string {
	bnoden := str
	if len(str) > num {
		if num > 3 {
			num -= 3
		}
		bnoden = str[0:num] + "..."
	}
	return bnoden
}

// printParams prints parameters and overrides
func printParams(app *argoappv1.Application, appIf applicationpkg.ApplicationServiceClient) {
	paramLenLimit := 80
	fmt.Println()
	w := tabwriter.NewWriter(os.Stdout, 0, 0, 2, ' ', 0)
	if app.Spec.Source.Ksonnet != nil {
		fmt.Println()
		fmt.Fprintf(w, "COMPONENT\tNAME\tVALUE\n")
		for _, p := range app.Spec.Source.Ksonnet.Parameters {
			fmt.Fprintf(w, "%s\t%s\t%s\n", p.Component, p.Name, truncateString(p.Value, paramLenLimit))
		}
	} else if app.Spec.Source.Helm != nil {
		fmt.Println()
		fmt.Fprintf(w, "NAME\tVALUE\n")
		for _, p := range app.Spec.Source.Helm.Parameters {
			fmt.Fprintf(w, "%s\t%s\n", p.Name, truncateString(p.Value, paramLenLimit))
		}
	}
	_ = w.Flush()
}

// NewApplicationSetCommand returns a new instance of an `argocd app set` command
func NewApplicationSetCommand(clientOpts *argocdclient.ClientOptions) *cobra.Command {
	var (
		appOpts appOptions
	)
	var command = &cobra.Command{
		Use:   "set APPNAME",
		Short: "Set application parameters",
		Run: func(c *cobra.Command, args []string) {
			if len(args) != 1 {
				c.HelpFunc()(c, args)
				os.Exit(1)
			}
			ctx := context.Background()
			appName := args[0]
			argocdClient := argocdclient.NewClientOrDie(clientOpts)
			conn, appIf := argocdClient.NewApplicationClientOrDie()
			defer util.Close(conn)
			app, err := appIf.Get(ctx, &applicationpkg.ApplicationQuery{Name: &appName})
			errors.CheckError(err)
			visited := setAppOptions(c.Flags(), app, &appOpts)
			if visited == 0 {
				log.Error("Please set at least one option to update")
				c.HelpFunc()(c, args)
				os.Exit(1)
			}
			setParameterOverrides(app, appOpts.parameters)
			_, err = appIf.UpdateSpec(ctx, &applicationpkg.ApplicationUpdateSpecRequest{
				Name: &app.Name,
				Spec: app.Spec,
			})
			errors.CheckError(err)
		},
	}
	addAppFlags(command, &appOpts)
	return command
}

func setAppOptions(flags *pflag.FlagSet, app *argoappv1.Application, appOpts *appOptions) int {
	visited := 0
	flags.Visit(func(f *pflag.Flag) {
		visited++
		switch f.Name {
		case "repo":
			app.Spec.Source.RepoURL = appOpts.repoURL
		case "path":
			app.Spec.Source.Path = appOpts.appPath
		case "env":
			setKsonnetOpt(&app.Spec.Source, &appOpts.env)
		case "revision":
			app.Spec.Source.TargetRevision = appOpts.revision
		case "values":
			setHelmOpt(&app.Spec.Source, appOpts.valuesFiles, nil)
		case "release-name":
			setHelmOpt(&app.Spec.Source, nil, &appOpts.releaseName)
		case "directory-recurse":
			app.Spec.Source.Directory = &argoappv1.ApplicationSourceDirectory{Recurse: appOpts.directoryRecurse}
		case "config-management-plugin":
			app.Spec.Source.Plugin = &argoappv1.ApplicationSourcePlugin{Name: appOpts.configManagementPlugin}
		case "dest-server":
			app.Spec.Destination.Server = appOpts.destServer
		case "dest-namespace":
			app.Spec.Destination.Namespace = appOpts.destNamespace
		case "project":
			app.Spec.Project = appOpts.project
		case "nameprefix":
			setKustomizeOpt(&app.Spec.Source, &appOpts.namePrefix)
		case "sync-policy":
			switch appOpts.syncPolicy {
			case "automated":
				app.Spec.SyncPolicy = &argoappv1.SyncPolicy{
					Automated: &argoappv1.SyncPolicyAutomated{},
				}
			case "none":
				app.Spec.SyncPolicy = nil
			default:
				log.Fatalf("Invalid sync-policy: %s", appOpts.syncPolicy)
			}
		}
	})
	if flags.Changed("auto-prune") {
		if app.Spec.SyncPolicy == nil || app.Spec.SyncPolicy.Automated == nil {
			log.Fatal("Cannot set --auto-prune: application not configured with automatic sync")
		}
		app.Spec.SyncPolicy.Automated.Prune = appOpts.autoPrune
	}

	return visited
}

func setKsonnetOpt(src *argoappv1.ApplicationSource, env *string) {
	if src.Ksonnet == nil {
		src.Ksonnet = &argoappv1.ApplicationSourceKsonnet{}
	}
	if env != nil {
		src.Ksonnet.Environment = *env
	}
	if src.Ksonnet.IsZero() {
		src.Ksonnet = nil
	}
}

func setKustomizeOpt(src *argoappv1.ApplicationSource, namePrefix *string) {
	if src.Kustomize == nil {
		src.Kustomize = &argoappv1.ApplicationSourceKustomize{}
	}
	if namePrefix != nil {
		src.Kustomize.NamePrefix = *namePrefix
	}
	if src.Kustomize.IsZero() {
		src.Kustomize = nil
	}
}

func setHelmOpt(src *argoappv1.ApplicationSource, valueFiles []string, releaseName *string) {
	if src.Helm == nil {
		src.Helm = &argoappv1.ApplicationSourceHelm{}
	}
	if valueFiles != nil {
		src.Helm.ValueFiles = valueFiles
	}
	if releaseName != nil {
		src.Helm.ReleaseName = *releaseName
	}
	if src.Helm.IsZero() {
		src.Helm = nil
	}
}

type appOptions struct {
	repoURL                string
	appPath                string
	env                    string
	revision               string
	destServer             string
	destNamespace          string
	parameters             []string
	valuesFiles            []string
	releaseName            string
	project                string
	syncPolicy             string
	autoPrune              bool
	namePrefix             string
	directoryRecurse       bool
	configManagementPlugin string
}

func addAppFlags(command *cobra.Command, opts *appOptions) {
	command.Flags().StringVar(&opts.repoURL, "repo", "", "Repository URL, ignored if a file is set")
	command.Flags().StringVar(&opts.appPath, "path", "", "Path in repository to the ksonnet app directory, ignored if a file is set")
	command.Flags().StringVar(&opts.env, "env", "", "Application environment to monitor")
	command.Flags().StringVar(&opts.revision, "revision", "HEAD", "The tracking source branch, tag, or commit the application will sync to")
	command.Flags().StringVar(&opts.destServer, "dest-server", "", "K8s cluster URL (overrides the server URL specified in the ksonnet app.yaml)")
	command.Flags().StringVar(&opts.destNamespace, "dest-namespace", "", "K8s target namespace (overrides the namespace specified in the ksonnet app.yaml)")
	command.Flags().StringArrayVarP(&opts.parameters, "parameter", "p", []string{}, "set a parameter override (e.g. -p guestbook=image=example/guestbook:latest)")
	command.Flags().StringArrayVar(&opts.valuesFiles, "values", []string{}, "Helm values file(s) to use")
	command.Flags().StringVar(&opts.releaseName, "release-name", "", "Helm release-name")
	command.Flags().StringVar(&opts.project, "project", "", "Application project name")
	command.Flags().StringVar(&opts.syncPolicy, "sync-policy", "", "Set the sync policy (one of: automated, none)")
	command.Flags().BoolVar(&opts.autoPrune, "auto-prune", false, "Set automatic pruning when sync is automated")
	command.Flags().StringVar(&opts.namePrefix, "nameprefix", "", "Kustomize nameprefix")
	command.Flags().BoolVar(&opts.directoryRecurse, "directory-recurse", false, "Recurse directory")
	command.Flags().StringVar(&opts.configManagementPlugin, "config-management-plugin", "", "Config management plugin name")
}

// NewApplicationUnsetCommand returns a new instance of an `argocd app unset` command
func NewApplicationUnsetCommand(clientOpts *argocdclient.ClientOptions) *cobra.Command {
	var (
		parameters  []string
		valuesFiles []string
	)
	var command = &cobra.Command{
		Use:   "unset APPNAME -p COMPONENT=PARAM",
		Short: "Unset application parameters",
		Run: func(c *cobra.Command, args []string) {
			if len(args) != 1 || (len(parameters) == 0 && len(valuesFiles) == 0) {
				c.HelpFunc()(c, args)
				os.Exit(1)
			}
			appName := args[0]
			conn, appIf := argocdclient.NewClientOrDie(clientOpts).NewApplicationClientOrDie()
			defer util.Close(conn)
			app, err := appIf.Get(context.Background(), &applicationpkg.ApplicationQuery{Name: &appName})
			errors.CheckError(err)

			updated := false
			if app.Spec.Source.Ksonnet != nil {
				for _, paramStr := range parameters {
					parts := strings.SplitN(paramStr, "=", 2)
					if len(parts) != 2 {
						log.Fatalf("Expected parameter of the form: component=param. Received: %s", paramStr)
					}
					overrides := app.Spec.Source.Ksonnet.Parameters
					for i, override := range overrides {
						if override.Component == parts[0] && override.Name == parts[1] {
							app.Spec.Source.Ksonnet.Parameters = append(overrides[0:i], overrides[i+1:]...)
							updated = true
							break
						}
					}
				}
			}
			if app.Spec.Source.Helm != nil {
				for _, paramStr := range parameters {
					helmParams := app.Spec.Source.Helm.Parameters
					for i, p := range helmParams {
						if p.Name == paramStr {
							app.Spec.Source.Helm.Parameters = append(helmParams[0:i], helmParams[i+1:]...)
							updated = true
							break
						}
					}
				}
				specValueFiles := app.Spec.Source.Helm.ValueFiles
				for _, valuesFile := range valuesFiles {
					for i, vf := range specValueFiles {
						if vf == valuesFile {
							specValueFiles = append(specValueFiles[0:i], specValueFiles[i+1:]...)
							updated = true
							break
						}
					}
				}
				setHelmOpt(&app.Spec.Source, specValueFiles, nil)
				if !updated {
					return
				}
			}

			_, err = appIf.UpdateSpec(context.Background(), &applicationpkg.ApplicationUpdateSpecRequest{
				Name: &app.Name,
				Spec: app.Spec,
			})
			errors.CheckError(err)
		},
	}
	command.Flags().StringArrayVarP(&parameters, "parameter", "p", []string{}, "unset a parameter override (e.g. -p guestbook=image)")
	command.Flags().StringArrayVar(&valuesFiles, "values", []string{}, "unset one or more helm values files")
	return command
}

// targetObjects deserializes the list of target states into unstructured objects
func targetObjects(resources []*argoappv1.ResourceDiff) ([]*unstructured.Unstructured, error) {
	objs := make([]*unstructured.Unstructured, len(resources))
	for i, resState := range resources {
		obj, err := resState.TargetObject()
		if err != nil {
			return nil, err
		}
		objs[i] = obj
	}
	return objs, nil
}

// liveObjects deserializes the list of live states into unstructured objects
func liveObjects(resources []*argoappv1.ResourceDiff) ([]*unstructured.Unstructured, error) {
	objs := make([]*unstructured.Unstructured, len(resources))
	for i, resState := range resources {
		obj, err := resState.LiveObject()
		if err != nil {
			return nil, err
		}
		objs[i] = obj
	}
	return objs, nil
}

func getLocalObjects(app *argoappv1.Application, local string, appLabelKey string) []*unstructured.Unstructured {
	manifestStrings := getLocalObjectsString(app, local, appLabelKey)
	objs := make([]*unstructured.Unstructured, len(manifestStrings))
	for i := range manifestStrings {
		obj := unstructured.Unstructured{}
		err := json.Unmarshal([]byte(manifestStrings[i]), &obj)
		errors.CheckError(err)
		objs[i] = &obj
	}
	return objs
}

func getLocalObjectsString(app *argoappv1.Application, local string, appLabelKey string) []string {
	res, err := repository.GenerateManifests(local, &repository.ManifestRequest{
		ApplicationSource: &app.Spec.Source,
		AppLabelKey:       appLabelKey,
		AppLabelValue:     app.Name,
		Namespace:         app.Spec.Destination.Namespace,
	})
	errors.CheckError(err)

	return res.Manifests
}

type resourceInfoProvider struct {
	namespacedByGk map[schema.GroupKind]bool
}

// Infer if obj is namespaced or not from corresponding live objects list. If corresponding live object has namespace then target object is also namespaced.
// If live object is missing then it does not matter if target is namespaced or not.
func (p *resourceInfoProvider) IsNamespaced(server string, obj *unstructured.Unstructured) (bool, error) {
	key := kube.GetResourceKey(obj)
	return p.namespacedByGk[key.GroupKind()], nil
}

func groupLocalObjs(localObs []*unstructured.Unstructured, liveObjs []*unstructured.Unstructured, appNamespace string) map[kube.ResourceKey]*unstructured.Unstructured {
	namespacedByGk := make(map[schema.GroupKind]bool)
	for i := range liveObjs {
		if liveObjs[i] != nil {
			key := kube.GetResourceKey(liveObjs[i])
			namespacedByGk[schema.GroupKind{Group: key.Group, Kind: key.Kind}] = key.Namespace != ""
		}
	}
	localObs, _, err := controller.DeduplicateTargetObjects("", appNamespace, localObs, &resourceInfoProvider{namespacedByGk: namespacedByGk})
	errors.CheckError(err)
	objByKey := make(map[kube.ResourceKey]*unstructured.Unstructured)
	for i := range localObs {
		obj := localObs[i]
		if !(hook.IsHook(obj) || resource.Ignore(obj)) {
			objByKey[kube.GetResourceKey(obj)] = obj
		}
	}
	return objByKey
}

// NewApplicationDiffCommand returns a new instance of an `argocd app diff` command
func NewApplicationDiffCommand(clientOpts *argocdclient.ClientOptions) *cobra.Command {
	var (
		refresh     bool
		hardRefresh bool
		local       string
	)
	shortDesc := "Perform a diff against the target and live state."
	var command = &cobra.Command{
		Use:   "diff APPNAME",
		Short: shortDesc,
		Long:  shortDesc + "\nUses 'diff' to render the difference. KUBECTL_EXTERNAL_DIFF environment variable can be used to select your own diff tool.\nReturns the following exit codes: 2 on general errors, 1 when a diff is found, and 0 when no diff is found",
		Run: func(c *cobra.Command, args []string) {
			if len(args) == 0 {
				c.HelpFunc()(c, args)
				os.Exit(2)
			}

			clientset := argocdclient.NewClientOrDie(clientOpts)
			conn, appIf := clientset.NewApplicationClientOrDie()
			defer util.Close(conn)
			appName := args[0]
			app, err := appIf.Get(context.Background(), &applicationpkg.ApplicationQuery{Name: &appName, Refresh: getRefreshType(refresh, hardRefresh)})
			errors.CheckError(err)
			resources, err := appIf.ManagedResources(context.Background(), &applicationpkg.ResourcesQuery{ApplicationName: &appName})
			errors.CheckError(err)
			liveObjs, err := liveObjects(resources.Items)
			errors.CheckError(err)
			items := make([]struct {
				key    kube.ResourceKey
				live   *unstructured.Unstructured
				target *unstructured.Unstructured
			}, 0)

			conn, settingsIf := clientset.NewSettingsClientOrDie()
			defer util.Close(conn)
			argoSettings, err := settingsIf.Get(context.Background(), &settingspkg.SettingsQuery{})
			errors.CheckError(err)

			if local != "" {
				localObjs := groupLocalObjs(getLocalObjects(app, local, argoSettings.AppLabelKey), liveObjs, app.Spec.Destination.Namespace)
				for _, res := range resources.Items {
					var live = &unstructured.Unstructured{}
					err := json.Unmarshal([]byte(res.LiveState), &live)
					errors.CheckError(err)

					var key kube.ResourceKey
					if live != nil {
						key = kube.GetResourceKey(live)
					} else {
						var target = &unstructured.Unstructured{}
						err = json.Unmarshal([]byte(res.TargetState), &target)
						errors.CheckError(err)
						key = kube.GetResourceKey(target)
					}
					if key.Kind == kube.SecretKind && key.Group == "" {
						// Don't bother comparing secrets, argo-cd doesn't have access to k8s secret data
						delete(localObjs, key)
						continue
					}
					if local, ok := localObjs[key]; ok || live != nil {
						if local != nil && !kube.IsCRD(local) {
							err = kube.SetAppInstanceLabel(local, argoSettings.AppLabelKey, appName)
							errors.CheckError(err)
						}

						items = append(items, struct {
							key    kube.ResourceKey
							live   *unstructured.Unstructured
							target *unstructured.Unstructured
						}{
							live:   live,
							target: local,
							key:    key,
						})
						delete(localObjs, key)
					}
				}
				for key, local := range localObjs {
					items = append(items, struct {
						key    kube.ResourceKey
						live   *unstructured.Unstructured
						target *unstructured.Unstructured
					}{
						live:   nil,
						target: local,
						key:    key,
					})
				}
			} else {
				for i := range resources.Items {
					res := resources.Items[i]
					var live = &unstructured.Unstructured{}
					err := json.Unmarshal([]byte(res.LiveState), &live)
					errors.CheckError(err)

					var target = &unstructured.Unstructured{}
					err = json.Unmarshal([]byte(res.TargetState), &target)
					errors.CheckError(err)

					items = append(items, struct {
						key    kube.ResourceKey
						live   *unstructured.Unstructured
						target *unstructured.Unstructured
					}{
						live:   live,
						target: target,
						key:    kube.NewResourceKey(res.Group, res.Kind, res.Namespace, res.Name),
					})
				}
			}

			foundDiffs := false
			for i := range items {
				item := items[i]
				overrides := make(map[string]argoappv1.ResourceOverride)
				for k := range argoSettings.ResourceOverrides {
					val := argoSettings.ResourceOverrides[k]
					overrides[k] = *val
				}
				normalizer, err := argo.NewDiffNormalizer(app.Spec.IgnoreDifferences, overrides)
				errors.CheckError(err)
				// Diff is already available in ResourceDiff Diff field but we have to recalculate diff again due to https://github.com/yudai/gojsondiff/issues/31
				diffRes := diff.Diff(item.target, item.live, normalizer)
				if diffRes.Modified || item.target == nil || item.live == nil {
					fmt.Printf("===== %s/%s %s/%s ======\n", item.key.Group, item.key.Kind, item.key.Namespace, item.key.Name)
					var live *unstructured.Unstructured
					var target *unstructured.Unstructured
					if item.target != nil && item.live != nil {
						target = item.live
						live = item.live.DeepCopy()
						gojsondiff.New().ApplyPatch(live.Object, diffRes.Diff)
					} else {
						live = item.live
						target = item.target
					}

					foundDiffs = true
					printDiff(item.key.Name, target, live)
				}
			}
			if foundDiffs {
				os.Exit(1)
			}

		},
	}
	command.Flags().BoolVar(&refresh, "refresh", false, "Refresh application data when retrieving")
	command.Flags().BoolVar(&hardRefresh, "hard-refresh", false, "Refresh application data as well as target manifests cache")
	command.Flags().StringVar(&local, "local", "", "Compare live app to a local ksonnet app")
	return command
}

func printDiff(name string, live *unstructured.Unstructured, target *unstructured.Unstructured) {
	tempDir, err := ioutil.TempDir("", "argocd-diff")
	errors.CheckError(err)

	targetFile := path.Join(tempDir, name)
	targetData := []byte("")
	if target != nil {
		targetData, err = yaml.Marshal(target)
		errors.CheckError(err)
	}
	err = ioutil.WriteFile(targetFile, targetData, 0644)
	errors.CheckError(err)

	liveFile := path.Join(tempDir, fmt.Sprintf("%s-live.yaml", name))
	liveData := []byte("")
	if live != nil {
		liveData, err = yaml.Marshal(live)
		errors.CheckError(err)
	}
	err = ioutil.WriteFile(liveFile, liveData, 0644)
	errors.CheckError(err)

	cmdBinary := "diff"
	var args []string
	if envDiff := os.Getenv("KUBECTL_EXTERNAL_DIFF"); envDiff != "" {
		parts, err := shlex.Split(envDiff)
		errors.CheckError(err)
		cmdBinary = parts[0]
		args = parts[1:]
	}

	cmd := exec.Command(cmdBinary, append(args, liveFile, targetFile)...)
	cmd.Stderr = os.Stderr
	cmd.Stdout = os.Stdout
	_ = cmd.Run()
}

// NewApplicationDeleteCommand returns a new instance of an `argocd app delete` command
func NewApplicationDeleteCommand(clientOpts *argocdclient.ClientOptions) *cobra.Command {
	var (
		cascade bool
	)
	var command = &cobra.Command{
		Use:   "delete APPNAME",
		Short: "Delete an application",
		Run: func(c *cobra.Command, args []string) {
			if len(args) == 0 {
				c.HelpFunc()(c, args)
				os.Exit(1)
			}
			conn, appIf := argocdclient.NewClientOrDie(clientOpts).NewApplicationClientOrDie()
			defer util.Close(conn)
			for _, appName := range args {
				appDeleteReq := applicationpkg.ApplicationDeleteRequest{
					Name: &appName,
				}
				if c.Flag("cascade").Changed {
					appDeleteReq.Cascade = &cascade
				}
				_, err := appIf.Delete(context.Background(), &appDeleteReq)
				errors.CheckError(err)
			}
		},
	}
	command.Flags().BoolVar(&cascade, "cascade", true, "Perform a cascaded deletion of all application resources")
	return command
}

// NewApplicationListCommand returns a new instance of an `argocd app list` command
func NewApplicationListCommand(clientOpts *argocdclient.ClientOptions) *cobra.Command {
	var (
		output string
	)
	var command = &cobra.Command{
		Use:   "list",
		Short: "List applications",
		Run: func(c *cobra.Command, args []string) {
			conn, appIf := argocdclient.NewClientOrDie(clientOpts).NewApplicationClientOrDie()
			defer util.Close(conn)
			apps, err := appIf.List(context.Background(), &applicationpkg.ApplicationQuery{})
			errors.CheckError(err)
			w := tabwriter.NewWriter(os.Stdout, 0, 0, 2, ' ', 0)
			var fmtStr string
			headers := []interface{}{"NAME", "CLUSTER", "NAMESPACE", "PROJECT", "STATUS", "HEALTH", "SYNCPOLICY", "CONDITIONS"}
			if output == "wide" {
				fmtStr = "%s\t%s\t%s\t%s\t%s\t%s\t%s\t%s\t%s\t%s\t%s\n"
				headers = append(headers, "REPO", "PATH", "TARGET")
			} else {
				fmtStr = "%s\t%s\t%s\t%s\t%s\t%s\t%s\t%s\n"
			}
			fmt.Fprintf(w, fmtStr, headers...)
			for _, app := range apps.Items {
				vals := []interface{}{
					app.Name,
					app.Spec.Destination.Server,
					app.Spec.Destination.Namespace,
					app.Spec.GetProject(),
					app.Status.Sync.Status,
					app.Status.Health.Status,
					formatSyncPolicy(app),
					formatConditionsSummary(app),
				}
				if output == "wide" {
					vals = append(vals, app.Spec.Source.RepoURL, app.Spec.Source.Path, app.Spec.Source.TargetRevision)
				}
				fmt.Fprintf(w, fmtStr, vals...)
			}
			_ = w.Flush()
		},
	}
	command.Flags().StringVarP(&output, "output", "o", "", "Output format. One of: wide")
	return command
}

func formatSyncPolicy(app argoappv1.Application) string {
	if app.Spec.SyncPolicy == nil || app.Spec.SyncPolicy.Automated == nil {
		return "<none>"
	}
	policy := "Auto"
	if app.Spec.SyncPolicy.Automated.Prune {
		policy = policy + "-Prune"
	}
	return policy
}

func formatConditionsSummary(app argoappv1.Application) string {
	typeToCnt := make(map[string]int)
	for i := range app.Status.Conditions {
		condition := app.Status.Conditions[i]
		if cnt, ok := typeToCnt[condition.Type]; ok {
			typeToCnt[condition.Type] = cnt + 1
		} else {
			typeToCnt[condition.Type] = 1
		}
	}
	items := make([]string, 0)
	for cndType, cnt := range typeToCnt {
		if cnt > 1 {
			items = append(items, fmt.Sprintf("%s(%d)", cndType, cnt))
		} else {
			items = append(items, cndType)
		}
	}
	summary := "<none>"
	if len(items) > 0 {
		summary = strings.Join(items, ",")
	}
	return summary
}

const (
	resourceFieldDelimiter = ":"
	resourceFieldCount     = 3
	labelFieldDelimiter    = "="
)

func parseSelectedResources(resources []string) []argoappv1.SyncOperationResource {
	var selectedResources []argoappv1.SyncOperationResource
	if resources != nil {
		selectedResources = []argoappv1.SyncOperationResource{}
		for _, r := range resources {
			fields := strings.Split(r, resourceFieldDelimiter)
			if len(fields) != resourceFieldCount {
				log.Fatalf("Resource should have GROUP%sKIND%sNAME, but instead got: %s", resourceFieldDelimiter, resourceFieldDelimiter, r)
			}
			rsrc := argoappv1.SyncOperationResource{
				Group: fields[0],
				Kind:  fields[1],
				Name:  fields[2],
			}
			selectedResources = append(selectedResources, rsrc)
		}
	}
	return selectedResources
}

func parseLabels(labels []string) (map[string]string, error) {
	var selectedLabels map[string]string
	if labels != nil {
		selectedLabels = map[string]string{}
		for _, r := range labels {
			fields := strings.Split(r, labelFieldDelimiter)
			if len(fields) != 2 {
				return nil, fmt.Errorf("labels should have key%svalue, but instead got: %s", labelFieldDelimiter, r)
			}
			selectedLabels[fields[0]] = fields[1]
		}
	}
	return selectedLabels, nil
}

// NewApplicationWaitCommand returns a new instance of an `argocd app wait` command
func NewApplicationWaitCommand(clientOpts *argocdclient.ClientOptions) *cobra.Command {
	var (
		watchSync       bool
		watchHealth     bool
		watchSuspended  bool
		watchOperations bool
		timeout         uint
		resources       []string
	)
	var command = &cobra.Command{
		Use:   "wait APPNAME",
		Short: "Wait for an application to reach a synced and healthy state",
		Run: func(c *cobra.Command, args []string) {
			if len(args) != 1 {
				c.HelpFunc()(c, args)
				os.Exit(1)
			}
			if !watchSync && !watchHealth && !watchOperations && !watchSuspended {
				watchSync = true
				watchHealth = true
				watchOperations = true
				watchSuspended = false
			}
			selectedResources := parseSelectedResources(resources)
			appName := args[0]
			acdClient := argocdclient.NewClientOrDie(clientOpts)
			_, err := waitOnApplicationStatus(acdClient, appName, timeout, watchSync, watchHealth, watchOperations, watchSuspended, selectedResources)
			errors.CheckError(err)
		},
	}
	command.Flags().BoolVar(&watchSync, "sync", false, "Wait for sync")
	command.Flags().BoolVar(&watchHealth, "health", false, "Wait for health")
	command.Flags().BoolVar(&watchSuspended, "suspended", false, "Wait for suspended")
	command.Flags().StringArrayVar(&resources, "resource", []string{}, fmt.Sprintf("Sync only specific resources as GROUP%sKIND%sNAME. Fields may be blank. This option may be specified repeatedly", resourceFieldDelimiter, resourceFieldDelimiter))
	command.Flags().BoolVar(&watchOperations, "operation", false, "Wait for pending operations")
	command.Flags().UintVar(&timeout, "timeout", defaultCheckTimeoutSeconds, "Time out after this many seconds")
	return command
}

// printAppResources prints the resources of an application in a tabwriter table
func printAppResources(w io.Writer, app *argoappv1.Application) {
	_, _ = fmt.Fprintf(w, "GROUP\tKIND\tNAMESPACE\tNAME\tSTATUS\tHEALTH\tHOOK\tMESSAGE\n")
	for _, res := range app.Status.Resources {
		status := ""
		if res.Health != nil {
			status = res.Health.Status
		}

		// if an operation has occurred, we search for the result and print that out
		operationState := app.Status.OperationState
		if operationState != nil && operationState.SyncResult != nil {
			// in most cases you'll only get one instance (if it is a non-hook resource, or a hook for a single phase),
			// but in edge-cases you may get more than one
			for _, result := range operationState.SyncResult.Resources.Filter(func(r *argoappv1.ResourceResult) bool {
				return r.Group == res.Group && r.Kind == res.Kind && r.Namespace == res.Namespace && r.Name == res.Name
			}) {
				// for hooks, we print the result of the operation, not the sync status
				if res.Hook {
					status = string(result.HookPhase)
				}
				_, _ = fmt.Fprintf(w, "%s\t%s\t%s\t%s\t%s\t%s\t%s\t%s\n", res.Group, res.Kind, res.Namespace, res.Name, res.Status, status, result.HookType, result.Message)
			}
		} else {
			_, _ = fmt.Fprintf(w, "%s\t%s\t%s\t%s\t%s\t%s\t%s\t%s\n", res.Group, res.Kind, res.Namespace, res.Name, res.Status, status, "", "")
		}
	}
}

// NewApplicationSyncCommand returns a new instance of an `argocd app sync` command
func NewApplicationSyncCommand(clientOpts *argocdclient.ClientOptions) *cobra.Command {
	var (
		revision  string
		resources []string
		labels    []string
		prune     bool
		dryRun    bool
		timeout   uint
		strategy  string
		force     bool
<<<<<<< HEAD
		local     string
=======
		async     bool
>>>>>>> d3268f11
	)
	var command = &cobra.Command{
		Use:   "sync APPNAME",
		Short: "Sync an application to its target state",
		Run: func(c *cobra.Command, args []string) {
			if len(args) != 1 {
				c.HelpFunc()(c, args)
				os.Exit(1)
			}
			acdClient := argocdclient.NewClientOrDie(clientOpts)
			conn, appIf := acdClient.NewApplicationClientOrDie()
			defer util.Close(conn)

			appName := args[0]

			selectedLabels, parseErr := parseLabels(labels)
			if parseErr != nil {
				log.Fatal(parseErr)
			}

			if len(selectedLabels) > 0 {
				ctx := context.Background()

				if revision == "" {
					revision = "HEAD"
				}

				q := applicationpkg.ApplicationManifestQuery{
					Name:     &appName,
					Revision: revision,
				}

				res, err := appIf.GetManifests(ctx, &q)
				if err != nil {
					log.Fatal(err)
				}

				for _, mfst := range res.Manifests {
					obj, err := argoappv1.UnmarshalToUnstructured(mfst)
					errors.CheckError(err)
					for key, selectedValue := range selectedLabels {
						if objectValue, ok := obj.GetLabels()[key]; ok && selectedValue == objectValue {
							gvk := obj.GroupVersionKind()
							resources = append(resources, fmt.Sprintf("%s:%s:%s", gvk.Group, gvk.Kind, obj.GetName()))
						}
					}
				}

				// If labels are provided and none are found return error only if specific resources were also not
				// specified.
				if len(resources) == 0 {
					log.Fatalf("No matching resources found for labels: %v", labels)
					return
				}
			}

			selectedResources := parseSelectedResources(resources)

			var localObjsStrings []string
			if local != "" {
				app, err := appIf.Get(context.Background(), &applicationpkg.ApplicationQuery{Name: &appName})

				if app.Spec.SyncPolicy != nil && app.Spec.SyncPolicy.Automated != nil {
					log.Fatal("Cannot use local sync when Automatic Sync Policy is enabled")
				}

				errors.CheckError(err)
				conn, settingsIf := acdClient.NewSettingsClientOrDie()
				argoSettings, err := settingsIf.Get(context.Background(), &settingspkg.SettingsQuery{})
				errors.CheckError(err)
				util.Close(conn)

				localObjsStrings = getLocalObjectsString(app, local, argoSettings.AppLabelKey)

			}

			syncReq := applicationpkg.ApplicationSyncRequest{
				Name:      &appName,
				DryRun:    dryRun,
				Revision:  revision,
				Resources: selectedResources,
				Prune:     prune,
				Manifests: localObjsStrings,
			}
			switch strategy {
			case "apply":
				syncReq.Strategy = &argoappv1.SyncStrategy{Apply: &argoappv1.SyncStrategyApply{}}
				syncReq.Strategy.Apply.Force = force
			case "", "hook":
				syncReq.Strategy = &argoappv1.SyncStrategy{Hook: &argoappv1.SyncStrategyHook{}}
				syncReq.Strategy.Hook.Force = force
			default:
				log.Fatalf("Unknown sync strategy: '%s'", strategy)
			}
			ctx := context.Background()
			_, err := appIf.Sync(ctx, &syncReq)
			errors.CheckError(err)

			if !async {
				app, err := waitOnApplicationStatus(acdClient, appName, timeout, false, false, true, false, selectedResources)
				errors.CheckError(err)

				// Only get resources to be pruned if sync was application-wide
				if len(selectedResources) == 0 {
					pruningRequired := app.Status.OperationState.SyncResult.Resources.PruningRequired()
					if pruningRequired > 0 {
						log.Fatalf("%d resources require pruning", pruningRequired)
					}

					if !app.Status.OperationState.Phase.Successful() && !dryRun {
						os.Exit(1)
					}
				}
			}
		},
	}
	command.Flags().BoolVar(&dryRun, "dry-run", false, "Preview apply without affecting cluster")
	command.Flags().BoolVar(&prune, "prune", false, "Allow deleting unexpected resources")
	command.Flags().StringVar(&revision, "revision", "", "Sync to a specific revision. Preserves parameter overrides")
	command.Flags().StringArrayVar(&resources, "resource", []string{}, fmt.Sprintf("Sync only specific resources as GROUP%sKIND%sNAME. Fields may be blank. This option may be specified repeatedly", resourceFieldDelimiter, resourceFieldDelimiter))
	command.Flags().StringArrayVar(&labels, "label", []string{}, fmt.Sprintf("Sync only specific resources with a label. This option may be specified repeatedly."))
	command.Flags().UintVar(&timeout, "timeout", defaultCheckTimeoutSeconds, "Time out after this many seconds")
	command.Flags().StringVar(&strategy, "strategy", "", "Sync strategy (one of: apply|hook)")
	command.Flags().BoolVar(&force, "force", false, "Use a force apply")
<<<<<<< HEAD
	command.Flags().StringVar(&local, "local", "", "Path to a local directory. When this flag is present no git queries will be made")

=======
	command.Flags().BoolVar(&async, "async", false, "Do not wait for application to sync before continuing")
>>>>>>> d3268f11
	return command
}

// ResourceDiff tracks the state of a resource when waiting on an application status.
type resourceState struct {
	Group     string
	Kind      string
	Namespace string
	Name      string
	Status    string
	Health    string
	Hook      string
	Message   string
}

func newResourceStateFromStatus(res *argoappv1.ResourceStatus) *resourceState {
	healthStatus := ""
	if res.Health != nil {
		healthStatus = res.Health.Status
	}
	return &resourceState{
		Group:     res.Group,
		Kind:      res.Kind,
		Namespace: res.Namespace,
		Name:      res.Name,
		Status:    string(res.Status),
		Health:    healthStatus,
	}
}

func newResourceStateFromResult(res *argoappv1.ResourceResult) *resourceState {
	return &resourceState{
		Group:     res.Group,
		Kind:      res.Kind,
		Namespace: res.Namespace,
		Name:      res.Name,
		Status:    string(res.HookPhase),
		Hook:      string(res.HookType),
		Message:   res.Message,
	}
}

// Key returns a unique-ish key for the resource.
func (rs *resourceState) Key() string {
	return fmt.Sprintf("%s/%s/%s/%s", rs.Group, rs.Kind, rs.Namespace, rs.Name)
}

func (rs *resourceState) FormatItems() []interface{} {
	timeStr := time.Now().Format("2006-01-02T15:04:05-07:00")
	return []interface{}{timeStr, rs.Group, rs.Kind, rs.Namespace, rs.Name, rs.Status, rs.Health, rs.Hook, rs.Message}
}

// Merge merges the new state with any different contents from another resourceState.
// Blank fields in the receiver state will be updated to non-blank.
// Non-blank fields in the receiver state will never be updated to blank.
// Returns whether or not any keys were updated.
func (rs *resourceState) Merge(newState *resourceState) bool {
	updated := false
	for _, field := range []string{"Status", "Health", "Hook", "Message"} {
		v := reflect.ValueOf(rs).Elem().FieldByName(field)
		currVal := v.String()
		newVal := reflect.ValueOf(newState).Elem().FieldByName(field).String()
		if newVal != "" && currVal != newVal {
			v.SetString(newVal)
			updated = true
		}
	}
	return updated
}

func calculateResourceStates(app *argoappv1.Application, selectedResources []argoappv1.SyncOperationResource) map[string]*resourceState {
	resStates := getResourceStates(app, selectedResources)

	var opResult *argoappv1.SyncOperationResult
	if app.Status.OperationState != nil {
		if app.Status.OperationState.SyncResult != nil {
			opResult = app.Status.OperationState.SyncResult
		}
	}
	if opResult == nil {
		return resStates
	}

	for _, result := range opResult.Resources {
		newState := newResourceStateFromResult(result)
		key := newState.Key()
		if prev, ok := resStates[key]; ok {
			prev.Merge(newState)
		} else {
			resStates[key] = newState
		}
	}

	return resStates
}

func getResourceStates(app *argoappv1.Application, selectedResources []argoappv1.SyncOperationResource) map[string]*resourceState {
	resStates := make(map[string]*resourceState)
	for _, res := range app.Status.Resources {
		if len(selectedResources) > 0 && !argo.ContainsSyncResource(res.Name, res.GroupVersionKind(), selectedResources) {
			continue
		}
		newState := newResourceStateFromStatus(&res)
		key := newState.Key()
		if prev, ok := resStates[key]; ok {
			prev.Merge(newState)
		} else {
			resStates[key] = newState
		}
	}
	return resStates
}

func checkResourceStatus(watchSync bool, watchHealth bool, watchOperation bool, watchSuspended bool, healthStatus string, syncStatus string, operationStatus *argoappv1.Operation) bool {
	healthCheckPassed := true
	if watchSuspended && watchHealth {
		healthCheckPassed = healthStatus == argoappv1.HealthStatusHealthy ||
			healthStatus == argoappv1.HealthStatusSuspended
	} else if watchSuspended {
		healthCheckPassed = healthStatus == argoappv1.HealthStatusSuspended
	} else if watchHealth {
		healthCheckPassed = healthStatus == argoappv1.HealthStatusHealthy
	}

	synced := !watchSync || syncStatus == string(argoappv1.SyncStatusCodeSynced)
	operational := !watchOperation || operationStatus == nil
	return synced && healthCheckPassed && operational
}

const waitFormatString = "%s\t%5s\t%10s\t%10s\t%20s\t%8s\t%7s\t%10s\t%s\n"

func waitOnApplicationStatus(acdClient apiclient.Client, appName string, timeout uint, watchSync bool, watchHealth bool, watchOperation bool, watchSuspended bool, selectedResources []argoappv1.SyncOperationResource) (*argoappv1.Application, error) {
	ctx, cancel := context.WithCancel(context.Background())
	defer cancel()

	// refresh controls whether or not we refresh the app before printing the final status.
	// We only want to do this when an operation is in progress, since operations are the only
	// time when the sync status lags behind when an operation completes
	refresh := false

	printFinalStatus := func(app *argoappv1.Application) {
		var err error
		if refresh {
			conn, appClient := acdClient.NewApplicationClientOrDie()
			refreshType := string(argoappv1.RefreshTypeNormal)
			app, err = appClient.Get(context.Background(), &applicationpkg.ApplicationQuery{Name: &appName, Refresh: &refreshType})
			errors.CheckError(err)
			_ = conn.Close()
		}

		fmt.Println()
		printAppSummaryTable(app, appURL(acdClient, appName))
		fmt.Println()
		if watchOperation {
			printOperationResult(app.Status.OperationState)
		}

		if len(app.Status.Resources) > 0 {
			fmt.Println()
			w := tabwriter.NewWriter(os.Stdout, 5, 0, 2, ' ', 0)
			printAppResources(w, app)
			_ = w.Flush()
		}
	}

	if timeout != 0 {
		time.AfterFunc(time.Duration(timeout)*time.Second, func() {
			cancel()
		})
	}

	w := tabwriter.NewWriter(os.Stdout, 5, 0, 2, ' ', 0)
	_, _ = fmt.Fprintf(w, waitFormatString, "TIMESTAMP", "GROUP", "KIND", "NAMESPACE", "NAME", "STATUS", "HEALTH", "HOOK", "MESSAGE")

	prevStates := make(map[string]*resourceState)
	appEventCh := acdClient.WatchApplicationWithRetry(ctx, appName)
	conn, appClient := acdClient.NewApplicationClientOrDie()
	defer util.Close(conn)
	app, err := appClient.Get(ctx, &applicationpkg.ApplicationQuery{Name: &appName})
	errors.CheckError(err)

	for appEvent := range appEventCh {
		app = &appEvent.Application
		if app.Operation != nil {
			refresh = true
		}

		var selectedResourcesAreReady bool

		// If selected resources are included, wait only on those resources, otherwise wait on the application as a whole.
		if len(selectedResources) > 0 {
			selectedResourcesAreReady = true
			for _, state := range getResourceStates(app, selectedResources) {
				resourceIsReady := checkResourceStatus(watchSync, watchHealth, false, watchSuspended, state.Health, state.Status, nil)
				if !resourceIsReady {
					selectedResourcesAreReady = false
					break
				}
			}
		} else {
			// Wait on the application as a whole
			selectedResourcesAreReady = checkResourceStatus(watchSync, watchHealth, watchOperation, watchSuspended, app.Status.Health.Status, string(app.Status.Sync.Status), appEvent.Application.Operation)
		}

		if len(app.Status.GetErrorConditions()) == 0 && selectedResourcesAreReady {
			printFinalStatus(app)
			return app, nil
		}

		newStates := calculateResourceStates(app, selectedResources)
		for _, newState := range newStates {
			var doPrint bool
			stateKey := newState.Key()
			if prevState, found := prevStates[stateKey]; found {
				if watchHealth && prevState.Health != argoappv1.HealthStatusUnknown && prevState.Health != argoappv1.HealthStatusDegraded && newState.Health == argoappv1.HealthStatusDegraded {
					printFinalStatus(app)
					return nil, fmt.Errorf("Application '%s' health state has transitioned from %s to %s", appName, prevState.Health, newState.Health)
				}
				doPrint = prevState.Merge(newState)
			} else {
				prevStates[stateKey] = newState
				doPrint = true
			}
			if doPrint {
				fmt.Fprintf(w, waitFormatString, prevStates[stateKey].FormatItems()...)
			}
		}
		_ = w.Flush()
	}
	printFinalStatus(app)
	return nil, fmt.Errorf("Timed out (%ds) waiting for app %q match desired state", timeout, appName)
}

// setParameterOverrides updates an existing or appends a new parameter override in the application
// If the app is a ksonnet app, then parameters are expected to be in the form: component=param=value
// Otherwise, the app is assumed to be a helm app and is expected to be in the form:
// param=value
func setParameterOverrides(app *argoappv1.Application, parameters []string) {
	if len(parameters) == 0 {
		return
	}
	var sourceType argoappv1.ApplicationSourceType
	if st, _ := app.Spec.Source.ExplicitType(); st != nil {
		sourceType = *st
	} else if app.Status.SourceType != "" {
		sourceType = app.Status.SourceType
	} else {
		// HACK: we don't know the source type, so make an educated guess based on the supplied
		// parameter string. This code handles the corner case where app doesn't exist yet, and the
		// command is something like: `argocd app create MYAPP -p foo=bar`
		// This logic is not foolproof, but when ksonnet is deprecated, this will no longer matter
		// since helm will remain as the only source type which has parameters.
		if len(strings.SplitN(parameters[0], "=", 3)) == 3 {
			sourceType = argoappv1.ApplicationSourceTypeKsonnet
		} else if len(strings.SplitN(parameters[0], "=", 2)) == 2 {
			sourceType = argoappv1.ApplicationSourceTypeHelm
		}
	}

	switch sourceType {
	case argoappv1.ApplicationSourceTypeKsonnet:
		if app.Spec.Source.Ksonnet == nil {
			app.Spec.Source.Ksonnet = &argoappv1.ApplicationSourceKsonnet{}
		}
		for _, paramStr := range parameters {
			parts := strings.SplitN(paramStr, "=", 3)
			if len(parts) != 3 {
				log.Fatalf("Expected ksonnet parameter of the form: component=param=value. Received: %s", paramStr)
			}
			newParam := argoappv1.KsonnetParameter{
				Component: parts[0],
				Name:      parts[1],
				Value:     parts[2],
			}
			found := false
			for i, cp := range app.Spec.Source.Ksonnet.Parameters {
				if cp.Component == newParam.Component && cp.Name == newParam.Name {
					found = true
					app.Spec.Source.Ksonnet.Parameters[i] = newParam
					break
				}
			}
			if !found {
				app.Spec.Source.Ksonnet.Parameters = append(app.Spec.Source.Ksonnet.Parameters, newParam)
			}
		}
	case argoappv1.ApplicationSourceTypeHelm:
		if app.Spec.Source.Helm == nil {
			app.Spec.Source.Helm = &argoappv1.ApplicationSourceHelm{}
		}
		re := regexp.MustCompile(`([^\\]),`)
		for _, paramStr := range parameters {
			parts := strings.SplitN(paramStr, "=", 2)
			if len(parts) != 2 {
				log.Fatalf("Expected helm parameter of the form: param=value. Received: %s", paramStr)
			}
			newParam := argoappv1.HelmParameter{
				Name:  parts[0],
				Value: re.ReplaceAllString(parts[1], `$1\,`),
			}
			found := false
			for i, cp := range app.Spec.Source.Helm.Parameters {
				if cp.Name == newParam.Name {
					found = true
					app.Spec.Source.Helm.Parameters[i] = newParam
					break
				}
			}
			if !found {
				app.Spec.Source.Helm.Parameters = append(app.Spec.Source.Helm.Parameters, newParam)
			}
		}
	default:
		log.Fatalf("Parameters can only be set against Ksonnet or Helm applications")
	}
}

// NewApplicationHistoryCommand returns a new instance of an `argocd app history` command
func NewApplicationHistoryCommand(clientOpts *argocdclient.ClientOptions) *cobra.Command {
	var (
		output string
	)
	var command = &cobra.Command{
		Use:   "history APPNAME",
		Short: "Show application deployment history",
		Run: func(c *cobra.Command, args []string) {
			if len(args) != 1 {
				c.HelpFunc()(c, args)
				os.Exit(1)
			}
			conn, appIf := argocdclient.NewClientOrDie(clientOpts).NewApplicationClientOrDie()
			defer util.Close(conn)
			appName := args[0]
			app, err := appIf.Get(context.Background(), &applicationpkg.ApplicationQuery{Name: &appName})
			errors.CheckError(err)
			w := tabwriter.NewWriter(os.Stdout, 0, 0, 2, ' ', 0)
			fmt.Fprintf(w, "ID\tDATE\tREVISION\n")
			for _, depInfo := range app.Status.History {
				rev := depInfo.Source.TargetRevision
				if len(depInfo.Revision) >= 7 {
					rev = fmt.Sprintf("%s (%s)", rev, depInfo.Revision[0:7])
				}
				fmt.Fprintf(w, "%d\t%s\t%s\n", depInfo.ID, depInfo.DeployedAt, rev)
			}
			_ = w.Flush()
		},
	}
	command.Flags().StringVarP(&output, "output", "o", "", "Output format. One of: wide")
	return command
}

// NewApplicationRollbackCommand returns a new instance of an `argocd app rollback` command
func NewApplicationRollbackCommand(clientOpts *argocdclient.ClientOptions) *cobra.Command {
	var (
		prune   bool
		timeout uint
	)
	var command = &cobra.Command{
		Use:   "rollback APPNAME ID",
		Short: "Rollback application to a previous deployed version by History ID",
		Run: func(c *cobra.Command, args []string) {
			if len(args) != 2 {
				c.HelpFunc()(c, args)
				os.Exit(1)
			}
			appName := args[0]
			depID, err := strconv.Atoi(args[1])
			errors.CheckError(err)
			acdClient := argocdclient.NewClientOrDie(clientOpts)
			conn, appIf := acdClient.NewApplicationClientOrDie()
			defer util.Close(conn)
			ctx := context.Background()
			app, err := appIf.Get(ctx, &applicationpkg.ApplicationQuery{Name: &appName})
			errors.CheckError(err)
			var depInfo *argoappv1.RevisionHistory
			for _, di := range app.Status.History {
				if di.ID == int64(depID) {
					depInfo = &di
					break
				}
			}
			if depInfo == nil {
				log.Fatalf("Application '%s' does not have deployment id '%d' in history\n", app.ObjectMeta.Name, depID)
			}

			_, err = appIf.Rollback(ctx, &applicationpkg.ApplicationRollbackRequest{
				Name:  &appName,
				ID:    int64(depID),
				Prune: prune,
			})
			errors.CheckError(err)

			_, err = waitOnApplicationStatus(acdClient, appName, timeout, false, false, true, false, nil)
			errors.CheckError(err)
		},
	}
	command.Flags().BoolVar(&prune, "prune", false, "Allow deleting unexpected resources")
	command.Flags().UintVar(&timeout, "timeout", defaultCheckTimeoutSeconds, "Time out after this many seconds")
	return command
}

const printOpFmtStr = "%-20s%s\n"
const defaultCheckTimeoutSeconds = 0

func printOperationResult(opState *argoappv1.OperationState) {
	if opState == nil {
		return
	}
	if opState.SyncResult != nil {
		fmt.Printf(printOpFmtStr, "Operation:", "Sync")
		fmt.Printf(printOpFmtStr, "Sync Revision:", opState.SyncResult.Revision)
	}
	fmt.Printf(printOpFmtStr, "Phase:", opState.Phase)
	fmt.Printf(printOpFmtStr, "Start:", opState.StartedAt)
	fmt.Printf(printOpFmtStr, "Finished:", opState.FinishedAt)
	var duration time.Duration
	if !opState.FinishedAt.IsZero() {
		duration = time.Second * time.Duration(opState.FinishedAt.Unix()-opState.StartedAt.Unix())
	} else {
		duration = time.Second * time.Duration(time.Now().UTC().Unix()-opState.StartedAt.Unix())
	}
	fmt.Printf(printOpFmtStr, "Duration:", duration)
	if opState.Message != "" {
		fmt.Printf(printOpFmtStr, "Message:", opState.Message)
	}
}

// NewApplicationManifestsCommand returns a new instance of an `argocd app manifests` command
func NewApplicationManifestsCommand(clientOpts *argocdclient.ClientOptions) *cobra.Command {
	var (
		source   string
		revision string
	)
	var command = &cobra.Command{
		Use:   "manifests APPNAME",
		Short: "Print manifests of an application",
		Run: func(c *cobra.Command, args []string) {
			if len(args) != 1 {
				c.HelpFunc()(c, args)
				os.Exit(1)
			}
			appName := args[0]
			conn, appIf := argocdclient.NewClientOrDie(clientOpts).NewApplicationClientOrDie()
			defer util.Close(conn)
			ctx := context.Background()
			resources, err := appIf.ManagedResources(context.Background(), &applicationpkg.ResourcesQuery{ApplicationName: &appName})
			errors.CheckError(err)

			var unstructureds []*unstructured.Unstructured
			switch source {
			case "git":
				if revision != "" {
					q := applicationpkg.ApplicationManifestQuery{
						Name:     &appName,
						Revision: revision,
					}
					res, err := appIf.GetManifests(ctx, &q)
					errors.CheckError(err)
					for _, mfst := range res.Manifests {
						obj, err := argoappv1.UnmarshalToUnstructured(mfst)
						errors.CheckError(err)
						unstructureds = append(unstructureds, obj)
					}
				} else {
					targetObjs, err := targetObjects(resources.Items)
					errors.CheckError(err)
					unstructureds = targetObjs
				}
			case "live":
				liveObjs, err := liveObjects(resources.Items)
				errors.CheckError(err)
				unstructureds = liveObjs
			default:
				log.Fatalf("Unknown source type '%s'", source)
			}

			for _, obj := range unstructureds {
				fmt.Println("---")
				yamlBytes, err := yaml.Marshal(obj)
				errors.CheckError(err)
				fmt.Printf("%s\n", yamlBytes)
			}
		},
	}
	command.Flags().StringVar(&source, "source", "git", "Source of manifests. One of: live|git")
	command.Flags().StringVar(&revision, "revision", "", "Show manifests at a specific revision")
	return command
}

// NewApplicationTerminateOpCommand returns a new instance of an `argocd app terminate-op` command
func NewApplicationTerminateOpCommand(clientOpts *argocdclient.ClientOptions) *cobra.Command {
	var command = &cobra.Command{
		Use:   "terminate-op APPNAME",
		Short: "Terminate running operation of an application",
		Run: func(c *cobra.Command, args []string) {
			if len(args) != 1 {
				c.HelpFunc()(c, args)
				os.Exit(1)
			}
			appName := args[0]
			conn, appIf := argocdclient.NewClientOrDie(clientOpts).NewApplicationClientOrDie()
			defer util.Close(conn)
			ctx := context.Background()
			_, err := appIf.TerminateOperation(ctx, &applicationpkg.OperationTerminateRequest{Name: &appName})
			errors.CheckError(err)
			fmt.Printf("Application '%s' operation terminating\n", appName)
		},
	}
	return command
}

func NewApplicationEditCommand(clientOpts *argocdclient.ClientOptions) *cobra.Command {
	var command = &cobra.Command{
		Use:   "edit APPNAME",
		Short: "Edit application",
		Run: func(c *cobra.Command, args []string) {
			if len(args) != 1 {
				c.HelpFunc()(c, args)
				os.Exit(1)
			}
			appName := args[0]
			conn, appIf := argocdclient.NewClientOrDie(clientOpts).NewApplicationClientOrDie()
			defer util.Close(conn)
			app, err := appIf.Get(context.Background(), &applicationpkg.ApplicationQuery{Name: &appName})
			errors.CheckError(err)
			appData, err := json.Marshal(app.Spec)
			errors.CheckError(err)
			appData, err = yaml.JSONToYAML(appData)
			errors.CheckError(err)

			cli.InteractiveEdit(fmt.Sprintf("%s-*-edit.yaml", appName), appData, func(input []byte) error {
				input, err = yaml.YAMLToJSON(input)
				if err != nil {
					return err
				}
				updatedSpec := argoappv1.ApplicationSpec{}
				err = json.Unmarshal(input, &updatedSpec)
				if err != nil {
					return err
				}
				_, err = appIf.UpdateSpec(context.Background(), &applicationpkg.ApplicationUpdateSpecRequest{Name: &app.Name, Spec: updatedSpec})
				if err != nil {
					return fmt.Errorf("Failed to update application spec:\n%v", err)
				}
				return err
			})
		},
	}
	return command
}

func NewApplicationPatchCommand(clientOpts *argocdclient.ClientOptions) *cobra.Command {
	var patch string

	command := cobra.Command{
		Use:   "patch APPNAME",
		Short: "Patch application",
		Run: func(c *cobra.Command, args []string) {
			if len(args) != 1 {
				c.HelpFunc()(c, args)
				os.Exit(1)
			}
			appName := args[0]
			conn, appIf := argocdclient.NewClientOrDie(clientOpts).NewApplicationClientOrDie()
			defer util.Close(conn)

			patchedApp, err := appIf.Patch(context.Background(), &applicationpkg.ApplicationPatchRequest{
				Name:  &appName,
				Patch: patch,
			})
			errors.CheckError(err)

			yamlBytes, err := yaml.Marshal(patchedApp)
			errors.CheckError(err)

			fmt.Println(string(yamlBytes))
		},
	}

	command.Flags().StringVar(&patch, "patch", "", "Patch")
	return &command
}

func filterResources(command *cobra.Command, resources []*argoappv1.ResourceDiff, group, kind, namespace, resourceName string, all bool) []*unstructured.Unstructured {
	liveObjs, err := liveObjects(resources)
	errors.CheckError(err)
	filteredObjects := make([]*unstructured.Unstructured, 0)
	for i := range liveObjs {
		obj := liveObjs[i]
		if obj == nil {
			continue
		}
		gvk := obj.GroupVersionKind()
		if command.Flags().Changed("group") && group != gvk.Group {
			continue
		}
		if namespace != "" && namespace != obj.GetNamespace() {
			continue
		}
		if resourceName != "" && resourceName != obj.GetName() {
			continue
		}
		if kind == gvk.Kind {
			copy := obj.DeepCopy()
			filteredObjects = append(filteredObjects, copy)
		}
	}
	if len(filteredObjects) == 0 {
		log.Fatal("No matching resource found")
	}
	if len(filteredObjects) > 1 && !all {
		log.Fatal("Multiple resources match inputs. Use the --all flag to patch multiple resources")
	}
	firstGroup := filteredObjects[0].GroupVersionKind().Group
	for i := range filteredObjects {
		obj := filteredObjects[i]
		if obj.GroupVersionKind().Group != firstGroup {
			log.Fatal("Multiple groups found in objects to patch. Specify which group to patch with --group flag")
		}
	}
	return filteredObjects
}

func NewApplicationPatchResourceCommand(clientOpts *argocdclient.ClientOptions) *cobra.Command {
	var patch string
	var patchType string
	var resourceName string
	var namespace string
	var kind string
	var group string
	var all bool
	command := &cobra.Command{
		Use:   "patch-resource APPNAME",
		Short: "Patch resource in an application",
	}

	command.Flags().StringVar(&patch, "patch", "", "Patch")
	err := command.MarkFlagRequired("patch")
	errors.CheckError(err)
	command.Flags().StringVar(&patchType, "patch-type", string(types.MergePatchType), "Which Patching strategy to use: 'application/json-patch+json', 'application/merge-patch+json', or 'application/strategic-merge-patch+json'. Defaults to 'application/merge-patch+json'")
	command.Flags().StringVar(&resourceName, "resource-name", "", "Name of resource")
	command.Flags().StringVar(&kind, "kind", "", "Kind")
	err = command.MarkFlagRequired("kind")
	errors.CheckError(err)
	command.Flags().StringVar(&group, "group", "", "Group")
	command.Flags().StringVar(&namespace, "namespace", "", "Namespace")
	command.Flags().BoolVar(&all, "all", false, "Indicates whether to patch multiple matching of resources")
	command.Run = func(c *cobra.Command, args []string) {
		if len(args) != 1 {
			c.HelpFunc()(c, args)
			os.Exit(1)
		}
		appName := args[0]

		conn, appIf := argocdclient.NewClientOrDie(clientOpts).NewApplicationClientOrDie()
		defer util.Close(conn)
		ctx := context.Background()
		resources, err := appIf.ManagedResources(ctx, &applicationpkg.ResourcesQuery{ApplicationName: &appName})
		errors.CheckError(err)
		objectsToPatch := filterResources(command, resources.Items, group, kind, namespace, resourceName, all)
		for i := range objectsToPatch {
			obj := objectsToPatch[i]
			gvk := obj.GroupVersionKind()
			_, err = appIf.PatchResource(ctx, &applicationpkg.ApplicationResourcePatchRequest{
				Name:         &appName,
				Namespace:    obj.GetNamespace(),
				ResourceName: obj.GetName(),
				Version:      gvk.Version,
				Group:        gvk.Group,
				Kind:         gvk.Kind,
				Patch:        patch,
				PatchType:    patchType,
			})
			errors.CheckError(err)
			log.Infof("Resource '%s' patched", obj.GetName())
		}
	}

	return command
}<|MERGE_RESOLUTION|>--- conflicted
+++ resolved
@@ -1090,11 +1090,7 @@
 		timeout   uint
 		strategy  string
 		force     bool
-<<<<<<< HEAD
-		local     string
-=======
 		async     bool
->>>>>>> d3268f11
 	)
 	var command = &cobra.Command{
 		Use:   "sync APPNAME",
@@ -1219,12 +1215,7 @@
 	command.Flags().UintVar(&timeout, "timeout", defaultCheckTimeoutSeconds, "Time out after this many seconds")
 	command.Flags().StringVar(&strategy, "strategy", "", "Sync strategy (one of: apply|hook)")
 	command.Flags().BoolVar(&force, "force", false, "Use a force apply")
-<<<<<<< HEAD
-	command.Flags().StringVar(&local, "local", "", "Path to a local directory. When this flag is present no git queries will be made")
-
-=======
 	command.Flags().BoolVar(&async, "async", false, "Do not wait for application to sync before continuing")
->>>>>>> d3268f11
 	return command
 }
 
