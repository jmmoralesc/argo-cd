package commands

import (
	"context"
	"fmt"
	"math"
	"time"

	"github.com/argoproj/pkg/stats"
	"github.com/go-redis/redis/v8"
	log "github.com/sirupsen/logrus"
	"github.com/spf13/cobra"
	"k8s.io/client-go/kubernetes"
	"k8s.io/client-go/tools/clientcmd"

	cmdutil "github.com/argoproj/argo-cd/v2/cmd/util"
	"github.com/argoproj/argo-cd/v2/common"
	"github.com/argoproj/argo-cd/v2/pkg/apis/application/v1alpha1"
	appclientset "github.com/argoproj/argo-cd/v2/pkg/client/clientset/versioned"
	"github.com/argoproj/argo-cd/v2/reposerver/apiclient"
	"github.com/argoproj/argo-cd/v2/server"
	servercache "github.com/argoproj/argo-cd/v2/server/cache"
	"github.com/argoproj/argo-cd/v2/util/cli"
	"github.com/argoproj/argo-cd/v2/util/dex"
	"github.com/argoproj/argo-cd/v2/util/env"
	"github.com/argoproj/argo-cd/v2/util/errors"
	"github.com/argoproj/argo-cd/v2/util/kube"
	"github.com/argoproj/argo-cd/v2/util/tls"
	traceutil "github.com/argoproj/argo-cd/v2/util/trace"
)

const (
	failureRetryCountEnv              = "ARGOCD_K8S_RETRY_COUNT"
	failureRetryPeriodMilliSecondsEnv = "ARGOCD_K8S_RETRY_DURATION_MILLISECONDS"
)

var (
	failureRetryCount              = 0
	failureRetryPeriodMilliSeconds = 100
)

func init() {
	failureRetryCount = env.ParseNumFromEnv(failureRetryCountEnv, failureRetryCount, 0, 10)
	failureRetryPeriodMilliSeconds = env.ParseNumFromEnv(failureRetryPeriodMilliSecondsEnv, failureRetryPeriodMilliSeconds, 0, 1000)
}

// NewCommand returns a new instance of an argocd command
func NewCommand() *cobra.Command {
	var (
		redisClient              *redis.Client
		insecure                 bool
		listenPort               int
		metricsPort              int
		otlpAddress              string
		glogLevel                int
		clientConfig             clientcmd.ClientConfig
		repoServerTimeoutSeconds int
		baseHRef                 string
		rootPath                 string
		repoServerAddress        string
		dexServerAddress         string
		disableAuth              bool
		enableGZip               bool
		tlsConfigCustomizerSrc   func() (tls.ConfigCustomizer, error)
		cacheSrc                 func() (*servercache.Cache, error)
		frameOptions             string
		contentSecurityPolicy    string
		repoServerPlaintext      bool
		repoServerStrictTLS      bool
		dexServerPlaintext       bool
		dexServerStrictTLS       bool
		staticAssetsDir          string
<<<<<<< HEAD
		execTimeout              time.Duration
=======
		applicationNamespaces    []string
>>>>>>> 377ae074
	)
	var command = &cobra.Command{
		Use:               cliName,
		Short:             "Run the ArgoCD API server",
		Long:              "The API server is a gRPC/REST server which exposes the API consumed by the Web UI, CLI, and CI/CD systems.  This command runs API server in the foreground.  It can be configured by following options.",
		DisableAutoGenTag: true,
		Run: func(c *cobra.Command, args []string) {
			ctx := c.Context()

			vers := common.GetVersion()
			namespace, _, err := clientConfig.Namespace()
			errors.CheckError(err)
			vers.LogStartupInfo(
				"ArgoCD API Server",
				map[string]any{
					"namespace": namespace,
					"port":      listenPort,
				},
			)

			cli.SetLogFormat(cmdutil.LogFormat)
			cli.SetLogLevel(cmdutil.LogLevel)
			cli.SetGLogLevel(glogLevel)

			config, err := clientConfig.ClientConfig()
			errors.CheckError(err)
			errors.CheckError(v1alpha1.SetK8SConfigDefaults(config))

			tlsConfigCustomizer, err := tlsConfigCustomizerSrc()
			errors.CheckError(err)
			cache, err := cacheSrc()
			errors.CheckError(err)

			kubeclientset := kubernetes.NewForConfigOrDie(config)

			appclientsetConfig, err := clientConfig.ClientConfig()
			errors.CheckError(err)
			errors.CheckError(v1alpha1.SetK8SConfigDefaults(appclientsetConfig))
			config.UserAgent = fmt.Sprintf("argocd-server/%s (%s)", vers.Version, vers.Platform)

			if failureRetryCount > 0 {
				appclientsetConfig = kube.AddFailureRetryWrapper(appclientsetConfig, failureRetryCount, failureRetryPeriodMilliSeconds)
			}
			appClientSet := appclientset.NewForConfigOrDie(appclientsetConfig)
			tlsConfig := apiclient.TLSConfiguration{
				DisableTLS:       repoServerPlaintext,
				StrictValidation: repoServerStrictTLS,
			}

			// Load CA information to use for validating connections to the
			// repository server, if strict TLS validation was requested.
			if !repoServerPlaintext && repoServerStrictTLS {
				pool, err := tls.LoadX509CertPool(
					fmt.Sprintf("%s/server/tls/tls.crt", env.StringFromEnv(common.EnvAppConfigPath, common.DefaultAppConfigPath)),
					fmt.Sprintf("%s/server/tls/ca.crt", env.StringFromEnv(common.EnvAppConfigPath, common.DefaultAppConfigPath)),
				)
				if err != nil {
					log.Fatalf("%v", err)
				}
				tlsConfig.Certificates = pool
			}

			dexTlsConfig := &dex.DexTLSConfig{
				DisableTLS:       dexServerPlaintext,
				StrictValidation: dexServerStrictTLS,
			}

			if !dexServerPlaintext && dexServerStrictTLS {
				pool, err := tls.LoadX509CertPool(
					fmt.Sprintf("%s/dex/tls/ca.crt", env.StringFromEnv(common.EnvAppConfigPath, common.DefaultAppConfigPath)),
				)
				if err != nil {
					log.Fatalf("%v", err)
				}
				dexTlsConfig.RootCAs = pool
				cert, err := tls.LoadX509Cert(
					fmt.Sprintf("%s/dex/tls/tls.crt", env.StringFromEnv(common.EnvAppConfigPath, common.DefaultAppConfigPath)),
				)
				if err != nil {
					log.Fatalf("%v", err)
				}
				dexTlsConfig.Certificate = cert.Raw
			}

			repoclientset := apiclient.NewRepoServerClientset(repoServerAddress, repoServerTimeoutSeconds, tlsConfig)
			if rootPath != "" {
				if baseHRef != "" && baseHRef != rootPath {
					log.Warnf("--basehref and --rootpath had conflict: basehref: %s rootpath: %s", baseHRef, rootPath)
				}
				baseHRef = rootPath
			}

			argoCDOpts := server.ArgoCDServerOpts{
				Insecure:              insecure,
				ListenPort:            listenPort,
				MetricsPort:           metricsPort,
				Namespace:             namespace,
				BaseHRef:              baseHRef,
				RootPath:              rootPath,
				KubeClientset:         kubeclientset,
				AppClientset:          appClientSet,
				RepoClientset:         repoclientset,
				DexServerAddr:         dexServerAddress,
				DexTLSConfig:          dexTlsConfig,
				DisableAuth:           disableAuth,
				EnableGZip:            enableGZip,
				TLSConfigCustomizer:   tlsConfigCustomizer,
				Cache:                 cache,
				XFrameOptions:         frameOptions,
				ContentSecurityPolicy: contentSecurityPolicy,
				RedisClient:           redisClient,
				StaticAssetsDir:       staticAssetsDir,
<<<<<<< HEAD
				ExecTimeout:            execTimeout,
=======
				ApplicationNamespaces: applicationNamespaces,
>>>>>>> 377ae074
			}

			stats.RegisterStackDumper()
			stats.StartStatsTicker(10 * time.Minute)
			stats.RegisterHeapDumper("memprofile")
			argocd := server.NewServer(ctx, argoCDOpts)
			argocd.Init(ctx)
			lns, err := argocd.Listen()
			errors.CheckError(err)
			for {
				var closer func()
				ctx, cancel := context.WithCancel(ctx)
				if otlpAddress != "" {
					closer, err = traceutil.InitTracer(ctx, "argocd-server", otlpAddress)
					if err != nil {
						log.Fatalf("failed to initialize tracing: %v", err)
					}
				}
				argocd.Run(ctx, lns)
				cancel()
				if closer != nil {
					closer()
				}
			}
		},
	}

	clientConfig = cli.AddKubectlFlagsToCmd(command)
	command.Flags().BoolVar(&insecure, "insecure", env.ParseBoolFromEnv("ARGOCD_SERVER_INSECURE", false), "Run server without TLS")
	command.Flags().StringVar(&staticAssetsDir, "staticassets", env.StringFromEnv("ARGOCD_SERVER_STATIC_ASSETS", "/shared/app"), "Directory path that contains additional static assets")
	command.Flags().StringVar(&baseHRef, "basehref", env.StringFromEnv("ARGOCD_SERVER_BASEHREF", "/"), "Value for base href in index.html. Used if Argo CD is running behind reverse proxy under subpath different from /")
	command.Flags().StringVar(&rootPath, "rootpath", env.StringFromEnv("ARGOCD_SERVER_ROOTPATH", ""), "Used if Argo CD is running behind reverse proxy under subpath different from /")
	command.Flags().StringVar(&cmdutil.LogFormat, "logformat", env.StringFromEnv("ARGOCD_SERVER_LOGFORMAT", "text"), "Set the logging format. One of: text|json")
	command.Flags().StringVar(&cmdutil.LogLevel, "loglevel", env.StringFromEnv("ARGOCD_SERVER_LOG_LEVEL", "info"), "Set the logging level. One of: debug|info|warn|error")
	command.Flags().IntVar(&glogLevel, "gloglevel", 0, "Set the glog logging level")
	command.Flags().StringVar(&repoServerAddress, "repo-server", env.StringFromEnv("ARGOCD_SERVER_REPO_SERVER", common.DefaultRepoServerAddr), "Repo server address")
	command.Flags().StringVar(&dexServerAddress, "dex-server", env.StringFromEnv("ARGOCD_SERVER_DEX_SERVER", common.DefaultDexServerAddr), "Dex server address")
	command.Flags().BoolVar(&disableAuth, "disable-auth", env.ParseBoolFromEnv("ARGOCD_SERVER_DISABLE_AUTH", false), "Disable client authentication")
	command.Flags().BoolVar(&enableGZip, "enable-gzip", env.ParseBoolFromEnv("ARGOCD_SERVER_ENABLE_GZIP", false), "Enable GZIP compression")
	command.AddCommand(cli.NewVersionCmd(cliName))
	command.Flags().IntVar(&listenPort, "port", common.DefaultPortAPIServer, "Listen on given port")
	command.Flags().IntVar(&metricsPort, "metrics-port", common.DefaultPortArgoCDAPIServerMetrics, "Start metrics on given port")
	command.Flags().StringVar(&otlpAddress, "otlp-address", env.StringFromEnv("ARGOCD_SERVER_OTLP_ADDRESS", ""), "OpenTelemetry collector address to send traces to")
	command.Flags().IntVar(&repoServerTimeoutSeconds, "repo-server-timeout-seconds", env.ParseNumFromEnv("ARGOCD_SERVER_REPO_SERVER_TIMEOUT_SECONDS", 60, 0, math.MaxInt64), "Repo server RPC call timeout seconds.")
	command.Flags().StringVar(&frameOptions, "x-frame-options", env.StringFromEnv("ARGOCD_SERVER_X_FRAME_OPTIONS", "sameorigin"), "Set X-Frame-Options header in HTTP responses to `value`. To disable, set to \"\".")
	command.Flags().StringVar(&contentSecurityPolicy, "content-security-policy", env.StringFromEnv("ARGOCD_SERVER_CONTENT_SECURITY_POLICY", "frame-ancestors 'self';"), "Set Content-Security-Policy header in HTTP responses to `value`. To disable, set to \"\".")
	command.Flags().BoolVar(&repoServerPlaintext, "repo-server-plaintext", env.ParseBoolFromEnv("ARGOCD_SERVER_REPO_SERVER_PLAINTEXT", false), "Use a plaintext client (non-TLS) to connect to repository server")
	command.Flags().BoolVar(&repoServerStrictTLS, "repo-server-strict-tls", env.ParseBoolFromEnv("ARGOCD_SERVER_REPO_SERVER_STRICT_TLS", false), "Perform strict validation of TLS certificates when connecting to repo server")
	command.Flags().BoolVar(&dexServerPlaintext, "dex-server-plaintext", env.ParseBoolFromEnv("ARGOCD_SERVER_DEX_SERVER_PLAINTEXT", false), "Use a plaintext client (non-TLS) to connect to dex server")
	command.Flags().BoolVar(&dexServerStrictTLS, "dex-server-strict-tls", env.ParseBoolFromEnv("ARGOCD_SERVER_DEX_SERVER_STRICT_TLS", false), "Perform strict validation of TLS certificates when connecting to dex server")
<<<<<<< HEAD
	durationFromEnv := cli.GetExecTimeoutEnvVarValue("ARGOCD_SERVER_EXEC_TIMEOUT")
	command.Flags().DurationVar(&execTimeout, "exec-timeout", durationFromEnv, "per-command timeout for external commands invoked by the server (such as gpg)")

=======
	command.Flags().StringSliceVar(&applicationNamespaces, "application-namespaces", env.StringsFromEnv("ARGOCD_APPLICATION_NAMESPACES", []string{}, ","), "List of additional namespaces where application resources can be managed in")
>>>>>>> 377ae074
	tlsConfigCustomizerSrc = tls.AddTLSFlagsToCmd(command)
	cacheSrc = servercache.AddCacheFlagsToCmd(command, func(client *redis.Client) {
		redisClient = client
	})
	return command
}<|MERGE_RESOLUTION|>--- conflicted
+++ resolved
@@ -70,11 +70,8 @@
 		dexServerPlaintext       bool
 		dexServerStrictTLS       bool
 		staticAssetsDir          string
-<<<<<<< HEAD
+		applicationNamespaces    []string
 		execTimeout              time.Duration
-=======
-		applicationNamespaces    []string
->>>>>>> 377ae074
 	)
 	var command = &cobra.Command{
 		Use:               cliName,
@@ -187,11 +184,8 @@
 				ContentSecurityPolicy: contentSecurityPolicy,
 				RedisClient:           redisClient,
 				StaticAssetsDir:       staticAssetsDir,
-<<<<<<< HEAD
+				ApplicationNamespaces: applicationNamespaces,
 				ExecTimeout:            execTimeout,
-=======
-				ApplicationNamespaces: applicationNamespaces,
->>>>>>> 377ae074
 			}
 
 			stats.RegisterStackDumper()
@@ -242,13 +236,10 @@
 	command.Flags().BoolVar(&repoServerStrictTLS, "repo-server-strict-tls", env.ParseBoolFromEnv("ARGOCD_SERVER_REPO_SERVER_STRICT_TLS", false), "Perform strict validation of TLS certificates when connecting to repo server")
 	command.Flags().BoolVar(&dexServerPlaintext, "dex-server-plaintext", env.ParseBoolFromEnv("ARGOCD_SERVER_DEX_SERVER_PLAINTEXT", false), "Use a plaintext client (non-TLS) to connect to dex server")
 	command.Flags().BoolVar(&dexServerStrictTLS, "dex-server-strict-tls", env.ParseBoolFromEnv("ARGOCD_SERVER_DEX_SERVER_STRICT_TLS", false), "Perform strict validation of TLS certificates when connecting to dex server")
-<<<<<<< HEAD
+	command.Flags().StringSliceVar(&applicationNamespaces, "application-namespaces", env.StringsFromEnv("ARGOCD_APPLICATION_NAMESPACES", []string{}, ","), "List of additional namespaces where application resources can be managed in")
 	durationFromEnv := cli.GetExecTimeoutEnvVarValue("ARGOCD_SERVER_EXEC_TIMEOUT")
 	command.Flags().DurationVar(&execTimeout, "exec-timeout", durationFromEnv, "per-command timeout for external commands invoked by the server (such as gpg)")
 
-=======
-	command.Flags().StringSliceVar(&applicationNamespaces, "application-namespaces", env.StringsFromEnv("ARGOCD_APPLICATION_NAMESPACES", []string{}, ","), "List of additional namespaces where application resources can be managed in")
->>>>>>> 377ae074
 	tlsConfigCustomizerSrc = tls.AddTLSFlagsToCmd(command)
 	cacheSrc = servercache.AddCacheFlagsToCmd(command, func(client *redis.Client) {
 		redisClient = client
