package commands

import (
	"context"
	"fmt"
	"math"
	"time"

	"github.com/argoproj/pkg/stats"
	"github.com/go-redis/redis/v8"
	log "github.com/sirupsen/logrus"
	"github.com/spf13/cobra"
	"k8s.io/client-go/kubernetes"
	"k8s.io/client-go/tools/clientcmd"

	cmdutil "github.com/argoproj/argo-cd/v2/cmd/util"
	"github.com/argoproj/argo-cd/v2/common"
	"github.com/argoproj/argo-cd/v2/pkg/apis/application/v1alpha1"
	appclientset "github.com/argoproj/argo-cd/v2/pkg/client/clientset/versioned"
	"github.com/argoproj/argo-cd/v2/reposerver/apiclient"
	"github.com/argoproj/argo-cd/v2/server"
	servercache "github.com/argoproj/argo-cd/v2/server/cache"
	"github.com/argoproj/argo-cd/v2/util/cli"
	"github.com/argoproj/argo-cd/v2/util/dex"
	"github.com/argoproj/argo-cd/v2/util/env"
	"github.com/argoproj/argo-cd/v2/util/errors"
	"github.com/argoproj/argo-cd/v2/util/kube"
	"github.com/argoproj/argo-cd/v2/util/tls"
	traceutil "github.com/argoproj/argo-cd/v2/util/trace"
)

const (
	failureRetryCountEnv              = "ARGOCD_K8S_RETRY_COUNT"
	failureRetryPeriodMilliSecondsEnv = "ARGOCD_K8S_RETRY_DURATION_MILLISECONDS"
)

var (
	failureRetryCount              = 0
	failureRetryPeriodMilliSeconds = 100
)

func init() {
	failureRetryCount = env.ParseNumFromEnv(failureRetryCountEnv, failureRetryCount, 0, 10)
	failureRetryPeriodMilliSeconds = env.ParseNumFromEnv(failureRetryPeriodMilliSecondsEnv, failureRetryPeriodMilliSeconds, 0, 1000)
}

// NewCommand returns a new instance of an argocd command
func NewCommand() *cobra.Command {
	var (
		redisClient              *redis.Client
		insecure                 bool
		listenPort               int
		metricsPort              int
		otlpAddress              string
		glogLevel                int
		clientConfig             clientcmd.ClientConfig
		repoServerTimeoutSeconds int
		baseHRef                 string
		rootPath                 string
		repoServerAddress        string
		dexServerAddress         string
		disableAuth              bool
		enableGZip               bool
		tlsConfigCustomizerSrc   func() (tls.ConfigCustomizer, error)
		cacheSrc                 func() (*servercache.Cache, error)
		frameOptions             string
		contentSecurityPolicy    string
		repoServerPlaintext      bool
		repoServerStrictTLS      bool
		dexServerPlaintext       bool
		dexServerStrictTLS       bool
		staticAssetsDir          string
		applicationNamespaces    []string
	)
	var command = &cobra.Command{
		Use:               cliName,
		Short:             "Run the ArgoCD API server",
		Long:              "The API server is a gRPC/REST server which exposes the API consumed by the Web UI, CLI, and CI/CD systems.  This command runs API server in the foreground.  It can be configured by following options.",
		DisableAutoGenTag: true,
		Run: func(c *cobra.Command, args []string) {
			ctx := c.Context()

			vers := common.GetVersion()
			namespace, _, err := clientConfig.Namespace()
			errors.CheckError(err)
			vers.LogStartupInfo(
				"ArgoCD API Server",
				map[string]any{
					"namespace": namespace,
					"port":      listenPort,
				},
			)

			cli.SetLogFormat(cmdutil.LogFormat)
			cli.SetLogLevel(cmdutil.LogLevel)
			cli.SetGLogLevel(glogLevel)

			config, err := clientConfig.ClientConfig()
			errors.CheckError(err)
			errors.CheckError(v1alpha1.SetK8SConfigDefaults(config))

			tlsConfigCustomizer, err := tlsConfigCustomizerSrc()
			errors.CheckError(err)
			cache, err := cacheSrc()
			errors.CheckError(err)

			kubeclientset := kubernetes.NewForConfigOrDie(config)

			appclientsetConfig, err := clientConfig.ClientConfig()
			errors.CheckError(err)
			errors.CheckError(v1alpha1.SetK8SConfigDefaults(appclientsetConfig))
			config.UserAgent = fmt.Sprintf("argocd-server/%s (%s)", vers.Version, vers.Platform)

			if failureRetryCount > 0 {
				appclientsetConfig = kube.AddFailureRetryWrapper(appclientsetConfig, failureRetryCount, failureRetryPeriodMilliSeconds)
			}
			appClientSet := appclientset.NewForConfigOrDie(appclientsetConfig)
			tlsConfig := apiclient.TLSConfiguration{
				DisableTLS:       repoServerPlaintext,
				StrictValidation: repoServerStrictTLS,
			}

			// Load CA information to use for validating connections to the
			// repository server, if strict TLS validation was requested.
			if !repoServerPlaintext && repoServerStrictTLS {
				pool, err := tls.LoadX509CertPool(
					fmt.Sprintf("%s/server/tls/tls.crt", env.StringFromEnv(common.EnvAppConfigPath, common.DefaultAppConfigPath)),
					fmt.Sprintf("%s/server/tls/ca.crt", env.StringFromEnv(common.EnvAppConfigPath, common.DefaultAppConfigPath)),
				)
				if err != nil {
					log.Fatalf("%v", err)
				}
				tlsConfig.Certificates = pool
			}

			dexTlsConfig := &dex.DexTLSConfig{
				DisableTLS:       dexServerPlaintext,
				StrictValidation: dexServerStrictTLS,
			}

			if !dexServerPlaintext && dexServerStrictTLS {
				pool, err := tls.LoadX509CertPool(
					fmt.Sprintf("%s/dex/tls/ca.crt", env.StringFromEnv(common.EnvAppConfigPath, common.DefaultAppConfigPath)),
				)
				if err != nil {
					log.Fatalf("%v", err)
				}
				dexTlsConfig.RootCAs = pool
				cert, err := tls.LoadX509Cert(
					fmt.Sprintf("%s/dex/tls/tls.crt", env.StringFromEnv(common.EnvAppConfigPath, common.DefaultAppConfigPath)),
				)
				if err != nil {
					log.Fatalf("%v", err)
				}
				dexTlsConfig.Certificate = cert.Raw
			}

			repoclientset := apiclient.NewRepoServerClientset(repoServerAddress, repoServerTimeoutSeconds, tlsConfig)
			if rootPath != "" {
				if baseHRef != "" && baseHRef != rootPath {
					log.Warnf("--basehref and --rootpath had conflict: basehref: %s rootpath: %s", baseHRef, rootPath)
				}
				baseHRef = rootPath
			}

			argoCDOpts := server.ArgoCDServerOpts{
				Insecure:              insecure,
				ListenPort:            listenPort,
				MetricsPort:           metricsPort,
				Namespace:             namespace,
				BaseHRef:              baseHRef,
				RootPath:              rootPath,
				KubeClientset:         kubeclientset,
				AppClientset:          appClientSet,
				RepoClientset:         repoclientset,
				DexServerAddr:         dexServerAddress,
				DexTLSConfig:          dexTlsConfig,
				DisableAuth:           disableAuth,
				EnableGZip:            enableGZip,
				TLSConfigCustomizer:   tlsConfigCustomizer,
				Cache:                 cache,
				XFrameOptions:         frameOptions,
				ContentSecurityPolicy: contentSecurityPolicy,
				RedisClient:           redisClient,
				StaticAssetsDir:       staticAssetsDir,
				ApplicationNamespaces: applicationNamespaces,
			}

			stats.RegisterStackDumper()
			stats.StartStatsTicker(10 * time.Minute)
			stats.RegisterHeapDumper("memprofile")
<<<<<<< HEAD
			argocd := server.NewServer(context.Background(), argoCDOpts)
			argocd.Init(context.Background())
=======
			argocd := server.NewServer(ctx, argoCDOpts)
			argocd.Init(ctx)
>>>>>>> fc3eaec6
			lns, err := argocd.Listen()
			errors.CheckError(err)
			for {
				var closer func()
				ctx, cancel := context.WithCancel(ctx)
				if otlpAddress != "" {
					closer, err = traceutil.InitTracer(ctx, "argocd-server", otlpAddress)
					if err != nil {
						log.Fatalf("failed to initialize tracing: %v", err)
					}
				}
				argocd.Run(ctx, lns)
				cancel()
				if closer != nil {
					closer()
				}
			}
		},
	}

	clientConfig = cli.AddKubectlFlagsToCmd(command)
	command.Flags().BoolVar(&insecure, "insecure", env.ParseBoolFromEnv("ARGOCD_SERVER_INSECURE", false), "Run server without TLS")
	command.Flags().StringVar(&staticAssetsDir, "staticassets", env.StringFromEnv("ARGOCD_SERVER_STATIC_ASSETS", "/shared/app"), "Directory path that contains additional static assets")
	command.Flags().StringVar(&baseHRef, "basehref", env.StringFromEnv("ARGOCD_SERVER_BASEHREF", "/"), "Value for base href in index.html. Used if Argo CD is running behind reverse proxy under subpath different from /")
	command.Flags().StringVar(&rootPath, "rootpath", env.StringFromEnv("ARGOCD_SERVER_ROOTPATH", ""), "Used if Argo CD is running behind reverse proxy under subpath different from /")
	command.Flags().StringVar(&cmdutil.LogFormat, "logformat", env.StringFromEnv("ARGOCD_SERVER_LOGFORMAT", "text"), "Set the logging format. One of: text|json")
	command.Flags().StringVar(&cmdutil.LogLevel, "loglevel", env.StringFromEnv("ARGOCD_SERVER_LOG_LEVEL", "info"), "Set the logging level. One of: debug|info|warn|error")
	command.Flags().IntVar(&glogLevel, "gloglevel", 0, "Set the glog logging level")
	command.Flags().StringVar(&repoServerAddress, "repo-server", env.StringFromEnv("ARGOCD_SERVER_REPO_SERVER", common.DefaultRepoServerAddr), "Repo server address")
	command.Flags().StringVar(&dexServerAddress, "dex-server", env.StringFromEnv("ARGOCD_SERVER_DEX_SERVER", common.DefaultDexServerAddr), "Dex server address")
	command.Flags().BoolVar(&disableAuth, "disable-auth", env.ParseBoolFromEnv("ARGOCD_SERVER_DISABLE_AUTH", false), "Disable client authentication")
	command.Flags().BoolVar(&enableGZip, "enable-gzip", env.ParseBoolFromEnv("ARGOCD_SERVER_ENABLE_GZIP", false), "Enable GZIP compression")
	command.AddCommand(cli.NewVersionCmd(cliName))
	command.Flags().IntVar(&listenPort, "port", common.DefaultPortAPIServer, "Listen on given port")
	command.Flags().IntVar(&metricsPort, "metrics-port", common.DefaultPortArgoCDAPIServerMetrics, "Start metrics on given port")
	command.Flags().StringVar(&otlpAddress, "otlp-address", env.StringFromEnv("ARGOCD_SERVER_OTLP_ADDRESS", ""), "OpenTelemetry collector address to send traces to")
	command.Flags().IntVar(&repoServerTimeoutSeconds, "repo-server-timeout-seconds", env.ParseNumFromEnv("ARGOCD_SERVER_REPO_SERVER_TIMEOUT_SECONDS", 60, 0, math.MaxInt64), "Repo server RPC call timeout seconds.")
	command.Flags().StringVar(&frameOptions, "x-frame-options", env.StringFromEnv("ARGOCD_SERVER_X_FRAME_OPTIONS", "sameorigin"), "Set X-Frame-Options header in HTTP responses to `value`. To disable, set to \"\".")
	command.Flags().StringVar(&contentSecurityPolicy, "content-security-policy", env.StringFromEnv("ARGOCD_SERVER_CONTENT_SECURITY_POLICY", "frame-ancestors 'self';"), "Set Content-Security-Policy header in HTTP responses to `value`. To disable, set to \"\".")
	command.Flags().BoolVar(&repoServerPlaintext, "repo-server-plaintext", env.ParseBoolFromEnv("ARGOCD_SERVER_REPO_SERVER_PLAINTEXT", false), "Use a plaintext client (non-TLS) to connect to repository server")
	command.Flags().BoolVar(&repoServerStrictTLS, "repo-server-strict-tls", env.ParseBoolFromEnv("ARGOCD_SERVER_REPO_SERVER_STRICT_TLS", false), "Perform strict validation of TLS certificates when connecting to repo server")
	command.Flags().BoolVar(&dexServerPlaintext, "dex-server-plaintext", env.ParseBoolFromEnv("ARGOCD_SERVER_DEX_SERVER_PLAINTEXT", false), "Use a plaintext client (non-TLS) to connect to dex server")
	command.Flags().BoolVar(&dexServerStrictTLS, "dex-server-strict-tls", env.ParseBoolFromEnv("ARGOCD_SERVER_DEX_SERVER_STRICT_TLS", false), "Perform strict validation of TLS certificates when connecting to dex server")
	command.Flags().StringSliceVar(&applicationNamespaces, "application-namespaces", env.StringsFromEnv("ARGOCD_APPLICATION_NAMESPACES", []string{}, ","), "List of additional namespaces where application resources can be managed in")
	tlsConfigCustomizerSrc = tls.AddTLSFlagsToCmd(command)
	cacheSrc = servercache.AddCacheFlagsToCmd(command, func(client *redis.Client) {
		redisClient = client
	})
	return command
}<|MERGE_RESOLUTION|>--- conflicted
+++ resolved
@@ -189,13 +189,8 @@
 			stats.RegisterStackDumper()
 			stats.StartStatsTicker(10 * time.Minute)
 			stats.RegisterHeapDumper("memprofile")
-<<<<<<< HEAD
-			argocd := server.NewServer(context.Background(), argoCDOpts)
-			argocd.Init(context.Background())
-=======
 			argocd := server.NewServer(ctx, argoCDOpts)
 			argocd.Init(ctx)
->>>>>>> fc3eaec6
 			lns, err := argocd.Listen()
 			errors.CheckError(err)
 			for {
