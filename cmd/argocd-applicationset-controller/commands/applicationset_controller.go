package command

import (
	"fmt"
	"math"
	"net/http"
	"os"
	"time"

	"github.com/argoproj/argo-cd/v2/reposerver/apiclient"
	"github.com/argoproj/argo-cd/v2/util/tls"
	"github.com/argoproj/pkg/stats"
	"k8s.io/apimachinery/pkg/runtime"
	ctrl "sigs.k8s.io/controller-runtime"

	"github.com/argoproj/argo-cd/v2/applicationset/controllers"
	"github.com/argoproj/argo-cd/v2/applicationset/generators"
	"github.com/argoproj/argo-cd/v2/applicationset/utils"
	"github.com/argoproj/argo-cd/v2/applicationset/webhook"
	cmdutil "github.com/argoproj/argo-cd/v2/cmd/util"
	"github.com/argoproj/argo-cd/v2/common"
	"github.com/argoproj/argo-cd/v2/util/env"
	"github.com/argoproj/argo-cd/v2/util/github_app"

	log "github.com/sirupsen/logrus"
	"github.com/spf13/cobra"
	"k8s.io/client-go/dynamic"
	"k8s.io/client-go/kubernetes"
	clientgoscheme "k8s.io/client-go/kubernetes/scheme"
	_ "k8s.io/client-go/plugin/pkg/client/auth/gcp"
	"k8s.io/client-go/tools/clientcmd"

	"github.com/argoproj/argo-cd/v2/applicationset/services"
	appv1alpha1 "github.com/argoproj/argo-cd/v2/pkg/apis/application/v1alpha1"
	appclientset "github.com/argoproj/argo-cd/v2/pkg/client/clientset/versioned"
	"github.com/argoproj/argo-cd/v2/util/cli"
	"github.com/argoproj/argo-cd/v2/util/db"
	"github.com/argoproj/argo-cd/v2/util/errors"
	argosettings "github.com/argoproj/argo-cd/v2/util/settings"
)

// TODO: load this using Cobra.
func getSubmoduleEnabled() bool {
	return env.ParseBoolFromEnv(common.EnvGitSubmoduleEnabled, true)
}

func NewCommand() *cobra.Command {
	var (
<<<<<<< HEAD
		clientConfig             clientcmd.ClientConfig
		metricsAddr              string
		probeBindAddr            string
		webhookAddr              string
		enableLeaderElection     bool
		applicationSetNamespaces *[]string
		argocdRepoServer         string
		policy                   string
		debugLog                 bool
		dryRun                   bool
		enableProgressiveSyncs   bool
		repoServerPlaintext      bool
		repoServerStrictTLS      bool
		repoServerTimeoutSeconds int
=======
		clientConfig                 clientcmd.ClientConfig
		metricsAddr                  string
		probeBindAddr                string
		webhookAddr                  string
		enableLeaderElection         bool
		namespace                    string
		argocdRepoServer             string
		policy                       string
		debugLog                     bool
		dryRun                       bool
		enableProgressiveSyncs       bool
		repoServerPlaintext          bool
		repoServerStrictTLS          bool
		repoServerTimeoutSeconds     int
		maxConcurrentReconciliations int
>>>>>>> 4484ce85
	)
	scheme := runtime.NewScheme()
	_ = clientgoscheme.AddToScheme(scheme)
	_ = appv1alpha1.AddToScheme(scheme)
	var command = cobra.Command{
		Use:   "controller",
		Short: "Starts Argo CD ApplicationSet controller",
		RunE: func(c *cobra.Command, args []string) error {
			ctx := c.Context()

			vers := common.GetVersion()
			namespace, _, err := clientConfig.Namespace()
			*applicationSetNamespaces = append(*applicationSetNamespaces, namespace)

			errors.CheckError(err)
			vers.LogStartupInfo(
				"ArgoCD ApplicationSet Controller",
				map[string]any{
					"namespace": namespace,
				},
			)

			cli.SetLogFormat(cmdutil.LogFormat)
			cli.SetLogLevel(cmdutil.LogLevel)

			restConfig, err := clientConfig.ClientConfig()
			errors.CheckError(err)

			restConfig.UserAgent = fmt.Sprintf("argocd-applicationset-controller/%s (%s)", vers.Version, vers.Platform)

			policyObj, exists := utils.Policies[policy]
			if !exists {
				log.Info("Policy value can be: sync, create-only, create-update, create-delete")
				os.Exit(1)
			}

			// By default watch all namespace
			var watchedNamespace string = ""

			// If the applicationset-namespaces contains only one namespace it corresponds to the current namespace
			if len(*applicationSetNamespaces) == 1 {
				watchedNamespace = (*applicationSetNamespaces)[0]
			}

			mgr, err := ctrl.NewManager(ctrl.GetConfigOrDie(), ctrl.Options{
				Scheme:                 scheme,
				MetricsBindAddress:     metricsAddr,
				Namespace:              watchedNamespace,
				HealthProbeBindAddress: probeBindAddr,
				Port:                   9443,
				LeaderElection:         enableLeaderElection,
				LeaderElectionID:       "58ac56fa.applicationsets.argoproj.io",
				DryRunClient:           dryRun,
			})

			if err != nil {
				log.Error(err, "unable to start manager")
				os.Exit(1)
			}
			dynamicClient, err := dynamic.NewForConfig(mgr.GetConfig())
			errors.CheckError(err)
			k8sClient, err := kubernetes.NewForConfig(mgr.GetConfig())
			errors.CheckError(err)

			argoSettingsMgr := argosettings.NewSettingsManager(ctx, k8sClient, namespace)
			appSetConfig := appclientset.NewForConfigOrDie(mgr.GetConfig())
			argoCDDB := db.NewDB(namespace, argoSettingsMgr, k8sClient)

			scmAuth := generators.SCMAuthProviders{
				GitHubApps: github_app.NewAuthCredentials(argoCDDB.(db.RepoCredsDB)),
			}

			tlsConfig := apiclient.TLSConfiguration{
				DisableTLS:       repoServerPlaintext,
				StrictValidation: repoServerPlaintext,
			}

			if !repoServerPlaintext && repoServerStrictTLS {
				pool, err := tls.LoadX509CertPool(
					fmt.Sprintf("%s/reposerver/tls/tls.crt", env.StringFromEnv(common.EnvAppConfigPath, common.DefaultAppConfigPath)),
					fmt.Sprintf("%s/reposerver/tls/ca.crt", env.StringFromEnv(common.EnvAppConfigPath, common.DefaultAppConfigPath)),
				)
				errors.CheckError(err)
				tlsConfig.Certificates = pool
			}

			repoClientset := apiclient.NewRepoServerClientset(argocdRepoServer, repoServerTimeoutSeconds, tlsConfig)
			argoCDService, err := services.NewArgoCDService(argoCDDB, getSubmoduleEnabled(), repoClientset)
			errors.CheckError(err)

			terminalGenerators := map[string]generators.Generator{
				"List":                    generators.NewListGenerator(),
				"Clusters":                generators.NewClusterGenerator(mgr.GetClient(), ctx, k8sClient, namespace),
				"Git":                     generators.NewGitGenerator(argoCDService),
				"SCMProvider":             generators.NewSCMProviderGenerator(mgr.GetClient(), scmAuth),
				"ClusterDecisionResource": generators.NewDuckTypeGenerator(ctx, dynamicClient, k8sClient, namespace),
				"PullRequest":             generators.NewPullRequestGenerator(mgr.GetClient(), scmAuth),
			}

			nestedGenerators := map[string]generators.Generator{
				"List":                    terminalGenerators["List"],
				"Clusters":                terminalGenerators["Clusters"],
				"Git":                     terminalGenerators["Git"],
				"SCMProvider":             terminalGenerators["SCMProvider"],
				"ClusterDecisionResource": terminalGenerators["ClusterDecisionResource"],
				"PullRequest":             terminalGenerators["PullRequest"],
				"Matrix":                  generators.NewMatrixGenerator(terminalGenerators),
				"Merge":                   generators.NewMergeGenerator(terminalGenerators),
			}

			topLevelGenerators := map[string]generators.Generator{
				"List":                    terminalGenerators["List"],
				"Clusters":                terminalGenerators["Clusters"],
				"Git":                     terminalGenerators["Git"],
				"SCMProvider":             terminalGenerators["SCMProvider"],
				"ClusterDecisionResource": terminalGenerators["ClusterDecisionResource"],
				"PullRequest":             terminalGenerators["PullRequest"],
				"Matrix":                  generators.NewMatrixGenerator(nestedGenerators),
				"Merge":                   generators.NewMergeGenerator(nestedGenerators),
			}

			// start a webhook server that listens to incoming webhook payloads
			webhookHandler, err := webhook.NewWebhookHandler(namespace, argoSettingsMgr, mgr.GetClient(), topLevelGenerators)
			if err != nil {
				log.Error(err, "failed to create webhook handler")
			}
			if webhookHandler != nil {
				startWebhookServer(webhookHandler, webhookAddr)
			}

			if err = (&controllers.ApplicationSetReconciler{
<<<<<<< HEAD
				Generators:               topLevelGenerators,
				Client:                   mgr.GetClient(),
				Scheme:                   mgr.GetScheme(),
				Recorder:                 mgr.GetEventRecorderFor("applicationset-controller"),
				Renderer:                 &utils.Render{},
				Policy:                   policyObj,
				ArgoAppClientset:         appSetConfig,
				KubeClientset:            k8sClient,
				ArgoDB:                   argoCDDB,
				ArgoCDNamespace:          namespace,
				ApplicationSetNamespaces: *applicationSetNamespaces,
				EnableProgressiveSyncs:   enableProgressiveSyncs,
			}).SetupWithManager(mgr, enableProgressiveSyncs); err != nil {
=======
				Generators:             topLevelGenerators,
				Client:                 mgr.GetClient(),
				Scheme:                 mgr.GetScheme(),
				Recorder:               mgr.GetEventRecorderFor("applicationset-controller"),
				Renderer:               &utils.Render{},
				Policy:                 policyObj,
				ArgoAppClientset:       appSetConfig,
				KubeClientset:          k8sClient,
				ArgoDB:                 argoCDDB,
				EnableProgressiveSyncs: enableProgressiveSyncs,
			}).SetupWithManager(mgr, enableProgressiveSyncs, maxConcurrentReconciliations); err != nil {
>>>>>>> 4484ce85
				log.Error(err, "unable to create controller", "controller", "ApplicationSet")
				os.Exit(1)
			}

			stats.StartStatsTicker(10 * time.Minute)
			log.Info("Starting manager")
			if err := mgr.Start(ctrl.SetupSignalHandler()); err != nil {
				log.Error(err, "problem running manager")
				os.Exit(1)
			}
			return nil
		},
	}
	clientConfig = cli.AddKubectlFlagsToCmd(&command)
	command.Flags().StringVar(&metricsAddr, "metrics-addr", ":8080", "The address the metric endpoint binds to.")
	command.Flags().StringVar(&probeBindAddr, "probe-addr", ":8081", "The address the probe endpoint binds to.")
	command.Flags().StringVar(&webhookAddr, "webhook-addr", ":7000", "The address the webhook endpoint binds to.")
	command.Flags().BoolVar(&enableLeaderElection, "enable-leader-election", env.ParseBoolFromEnv("ARGOCD_APPLICATIONSET_CONTROLLER_ENABLE_LEADER_ELECTION", false),
		"Enable leader election for controller manager. "+
			"Enabling this will ensure there is only one active controller manager.")
	applicationSetNamespaces = command.Flags().StringArray("applicationset-namespaces", env.StringsFromEnv("ARGOCD_APPLICATIONSET_NAMESPACES", []string{}, ","), "Argo CD applicationset namespaces")
	command.Flags().StringVar(&argocdRepoServer, "argocd-repo-server", env.StringFromEnv("ARGOCD_APPLICATIONSET_CONTROLLER_REPO_SERVER", common.DefaultRepoServerAddr), "Argo CD repo server address")
	command.Flags().StringVar(&policy, "policy", env.StringFromEnv("ARGOCD_APPLICATIONSET_CONTROLLER_POLICY", "sync"), "Modify how application is synced between the generator and the cluster. Default is 'sync' (create & update & delete), options: 'create-only', 'create-update' (no deletion), 'create-delete' (no update)")
	command.Flags().BoolVar(&debugLog, "debug", env.ParseBoolFromEnv("ARGOCD_APPLICATIONSET_CONTROLLER_DEBUG", false), "Print debug logs. Takes precedence over loglevel")
	command.Flags().StringVar(&cmdutil.LogFormat, "logformat", env.StringFromEnv("ARGOCD_APPLICATIONSET_CONTROLLER_LOGFORMAT", "text"), "Set the logging format. One of: text|json")
	command.Flags().StringVar(&cmdutil.LogLevel, "loglevel", env.StringFromEnv("ARGOCD_APPLICATIONSET_CONTROLLER_LOGLEVEL", "info"), "Set the logging level. One of: debug|info|warn|error")
	command.Flags().BoolVar(&dryRun, "dry-run", env.ParseBoolFromEnv("ARGOCD_APPLICATIONSET_CONTROLLER_DRY_RUN", false), "Enable dry run mode")
	command.Flags().BoolVar(&enableProgressiveSyncs, "enable-progressive-syncs", env.ParseBoolFromEnv("ARGOCD_APPLICATIONSET_CONTROLLER_ENABLE_PROGRESSIVE_SYNCS", false), "Enable use of the experimental progressive syncs feature.")
	command.Flags().BoolVar(&repoServerPlaintext, "repo-server-plaintext", env.ParseBoolFromEnv("ARGOCD_APPLICATIONSET_CONTROLLER_REPO_SERVER_PLAINTEXT", false), "Disable TLS on connections to repo server")
	command.Flags().BoolVar(&repoServerStrictTLS, "repo-server-strict-tls", env.ParseBoolFromEnv("ARGOCD_APPLICATIONSET_CONTROLLER_REPO_SERVER_STRICT_TLS", false), "Whether to use strict validation of the TLS cert presented by the repo server")
	command.Flags().IntVar(&repoServerTimeoutSeconds, "repo-server-timeout-seconds", env.ParseNumFromEnv("ARGOCD_APPLICATIONSET_CONTROLLER_REPO_SERVER_TIMEOUT_SECONDS", 60, 0, math.MaxInt64), "Repo server RPC call timeout seconds.")
	command.Flags().IntVar(&maxConcurrentReconciliations, "concurrent-reconciliations", env.ParseNumFromEnv("ARGOCD_APPLICATIONSET_CONTROLLER_CONCURRENT_RECONCILIATIONS", 10, 1, 100), "Max concurrent reconciliations limit for the controller")
	return &command
}

func startWebhookServer(webhookHandler *webhook.WebhookHandler, webhookAddr string) {
	mux := http.NewServeMux()
	mux.HandleFunc("/api/webhook", webhookHandler.Handler)
	go func() {
		log.Info("Starting webhook server")
		err := http.ListenAndServe(webhookAddr, mux)
		if err != nil {
			log.Error(err, "failed to start webhook server")
			os.Exit(1)
		}
	}()
}<|MERGE_RESOLUTION|>--- conflicted
+++ resolved
@@ -46,28 +46,12 @@
 
 func NewCommand() *cobra.Command {
 	var (
-<<<<<<< HEAD
-		clientConfig             clientcmd.ClientConfig
-		metricsAddr              string
-		probeBindAddr            string
-		webhookAddr              string
-		enableLeaderElection     bool
-		applicationSetNamespaces *[]string
-		argocdRepoServer         string
-		policy                   string
-		debugLog                 bool
-		dryRun                   bool
-		enableProgressiveSyncs   bool
-		repoServerPlaintext      bool
-		repoServerStrictTLS      bool
-		repoServerTimeoutSeconds int
-=======
 		clientConfig                 clientcmd.ClientConfig
 		metricsAddr                  string
 		probeBindAddr                string
 		webhookAddr                  string
 		enableLeaderElection         bool
-		namespace                    string
+		applicationSetNamespaces     *[]string
 		argocdRepoServer             string
 		policy                       string
 		debugLog                     bool
@@ -77,7 +61,6 @@
 		repoServerStrictTLS          bool
 		repoServerTimeoutSeconds     int
 		maxConcurrentReconciliations int
->>>>>>> 4484ce85
 	)
 	scheme := runtime.NewScheme()
 	_ = clientgoscheme.AddToScheme(scheme)
@@ -209,7 +192,6 @@
 			}
 
 			if err = (&controllers.ApplicationSetReconciler{
-<<<<<<< HEAD
 				Generators:               topLevelGenerators,
 				Client:                   mgr.GetClient(),
 				Scheme:                   mgr.GetScheme(),
@@ -222,20 +204,7 @@
 				ArgoCDNamespace:          namespace,
 				ApplicationSetNamespaces: *applicationSetNamespaces,
 				EnableProgressiveSyncs:   enableProgressiveSyncs,
-			}).SetupWithManager(mgr, enableProgressiveSyncs); err != nil {
-=======
-				Generators:             topLevelGenerators,
-				Client:                 mgr.GetClient(),
-				Scheme:                 mgr.GetScheme(),
-				Recorder:               mgr.GetEventRecorderFor("applicationset-controller"),
-				Renderer:               &utils.Render{},
-				Policy:                 policyObj,
-				ArgoAppClientset:       appSetConfig,
-				KubeClientset:          k8sClient,
-				ArgoDB:                 argoCDDB,
-				EnableProgressiveSyncs: enableProgressiveSyncs,
 			}).SetupWithManager(mgr, enableProgressiveSyncs, maxConcurrentReconciliations); err != nil {
->>>>>>> 4484ce85
 				log.Error(err, "unable to create controller", "controller", "ApplicationSet")
 				os.Exit(1)
 			}
