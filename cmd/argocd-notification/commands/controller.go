package commands

import (
	"fmt"
	"net/http"
	"os"
	"strings"

	"github.com/argoproj/argo-cd/v2/common"
	"github.com/argoproj/argo-cd/v2/reposerver/apiclient"

	"github.com/argoproj/argo-cd/v2/util/env"
	"github.com/argoproj/argo-cd/v2/util/errors"
	service "github.com/argoproj/argo-cd/v2/util/notification/argocd"
	"github.com/argoproj/argo-cd/v2/util/tls"

	notificationscontroller "github.com/argoproj/argo-cd/v2/notification_controller/controller"

	"github.com/argoproj/notifications-engine/pkg/controller"
	"github.com/prometheus/client_golang/prometheus"
	"github.com/prometheus/client_golang/prometheus/promhttp"
	log "github.com/sirupsen/logrus"
	"github.com/spf13/cobra"
	"k8s.io/client-go/dynamic"
	"k8s.io/client-go/kubernetes"
	_ "k8s.io/client-go/plugin/pkg/client/auth/gcp"
	"k8s.io/client-go/tools/clientcmd"
)

const (
	defaultMetricsPort = 9001
)

func addK8SFlagsToCmd(cmd *cobra.Command) clientcmd.ClientConfig {
	loadingRules := clientcmd.NewDefaultClientConfigLoadingRules()
	loadingRules.DefaultClientConfig = &clientcmd.DefaultClientConfig
	overrides := clientcmd.ConfigOverrides{}
	kflags := clientcmd.RecommendedConfigOverrideFlags("")
	cmd.PersistentFlags().StringVar(&loadingRules.ExplicitPath, "kubeconfig", "", "Path to a kube config. Only required if out-of-cluster")
	clientcmd.BindOverrideFlags(&overrides, cmd.PersistentFlags(), kflags)
	return clientcmd.NewInteractiveDeferredLoadingClientConfig(loadingRules, &overrides, os.Stdin)
}

func NewCommand() *cobra.Command {
	var (
<<<<<<< HEAD
		clientConfig              clientcmd.ClientConfig
		processorsCount           int
		namespace                 string
		appLabelSelector          string
		logLevel                  string
		logFormat                 string
		metricsPort               int
		argocdRepoServer          string
		argocdRepoServerPlaintext bool
		argocdRepoServerStrictTLS bool
		configMapName             string
		secretName                string
		applicationNamespaces     []string
=======
		clientConfig                   clientcmd.ClientConfig
		processorsCount                int
		namespace                      string
		appLabelSelector               string
		logLevel                       string
		logFormat                      string
		metricsPort                    int
		argocdRepoServer               string
		argocdRepoServerPlaintext      bool
		argocdRepoServerStrictTLS      bool
		configMapName                  string
		secretName                     string
		applicationNamespaces          []string
		selfServiceNotificationEnabled bool
>>>>>>> f5d63a5c
	)
	var command = cobra.Command{
		Use:   "controller",
		Short: "Starts Argo CD Notifications controller",
		RunE: func(c *cobra.Command, args []string) error {
			ctx := c.Context()

			vers := common.GetVersion()
			namespace, _, err := clientConfig.Namespace()
			errors.CheckError(err)
			vers.LogStartupInfo(
				"ArgoCD Notifications Controller",
				map[string]any{
					"namespace": namespace,
				},
			)

			restConfig, err := clientConfig.ClientConfig()
			if err != nil {
				return fmt.Errorf("failed to create REST client config: %w", err)
			}
			restConfig.UserAgent = fmt.Sprintf("argocd-notifications-controller/%s (%s)", vers.Version, vers.Platform)
			dynamicClient, err := dynamic.NewForConfig(restConfig)
			if err != nil {
				return fmt.Errorf("failed to create dynamic client: %w", err)
			}
			k8sClient, err := kubernetes.NewForConfig(restConfig)
			if err != nil {
				return fmt.Errorf("failed to create Kubernetes client: %w", err)
			}
			if namespace == "" {
				namespace, _, err = clientConfig.Namespace()
				if err != nil {
					return fmt.Errorf("failed to determine controller's host namespace: %w", err)
				}
			}
			level, err := log.ParseLevel(logLevel)
			if err != nil {
				return fmt.Errorf("failed to parse log level: %w", err)
			}
			log.SetLevel(level)

			switch strings.ToLower(logFormat) {
			case "json":
				log.SetFormatter(&log.JSONFormatter{})
			case "text":
				if os.Getenv("FORCE_LOG_COLORS") == "1" {
					log.SetFormatter(&log.TextFormatter{ForceColors: true})
				}
			default:
				return fmt.Errorf("unknown log format '%s'", logFormat)
			}

			tlsConfig := apiclient.TLSConfiguration{
				DisableTLS:       argocdRepoServerPlaintext,
				StrictValidation: argocdRepoServerStrictTLS,
			}
			if !tlsConfig.DisableTLS && tlsConfig.StrictValidation {
				pool, err := tls.LoadX509CertPool(
					fmt.Sprintf("%s/reposerver/tls/tls.crt", env.StringFromEnv(common.EnvAppConfigPath, common.DefaultAppConfigPath)),
					fmt.Sprintf("%s/reposerver/tls/ca.crt", env.StringFromEnv(common.EnvAppConfigPath, common.DefaultAppConfigPath)),
				)
				if err != nil {
					return fmt.Errorf("failed to load repo-server certificate pool: %w", err)
				}
				tlsConfig.Certificates = pool
			}
			repoClientset := apiclient.NewRepoServerClientset(argocdRepoServer, 5, tlsConfig)
			argocdService, err := service.NewArgoCDService(k8sClient, namespace, repoClientset)
			if err != nil {
				return fmt.Errorf("failed to initialize Argo CD service: %w", err)
			}
			defer argocdService.Close()

			registry := controller.NewMetricsRegistry("argocd")
			http.Handle("/metrics", promhttp.HandlerFor(prometheus.Gatherers{registry, prometheus.DefaultGatherer}, promhttp.HandlerOpts{}))

			go func() {
				log.Fatal(http.ListenAndServe(fmt.Sprintf("0.0.0.0:%d", metricsPort), http.DefaultServeMux))
			}()
			log.Infof("serving metrics on port %d", metricsPort)
			log.Infof("loading configuration %d", metricsPort)

<<<<<<< HEAD
			ctrl := notificationscontroller.NewController(k8sClient, dynamicClient, argocdService, namespace, applicationNamespaces, appLabelSelector, registry, secretName, configMapName)
=======
			ctrl := notificationscontroller.NewController(k8sClient, dynamicClient, argocdService, namespace, applicationNamespaces, appLabelSelector, registry, secretName, configMapName, selfServiceNotificationEnabled)
>>>>>>> f5d63a5c
			err = ctrl.Init(ctx)
			if err != nil {
				return fmt.Errorf("failed to initialize controller: %w", err)
			}

			go ctrl.Run(ctx, processorsCount)
			<-ctx.Done()
			return nil
		},
	}
	clientConfig = addK8SFlagsToCmd(&command)
	command.Flags().IntVar(&processorsCount, "processors-count", 1, "Processors count.")
	command.Flags().StringVar(&appLabelSelector, "app-label-selector", "", "App label selector.")
	command.Flags().StringVar(&namespace, "namespace", "", "Namespace which controller handles. Current namespace if empty.")
	command.Flags().StringVar(&logLevel, "loglevel", env.StringFromEnv("ARGOCD_NOTIFICATIONS_CONTROLLER_LOGLEVEL", "info"), "Set the logging level. One of: debug|info|warn|error")
	command.Flags().StringVar(&logFormat, "logformat", env.StringFromEnv("ARGOCD_NOTIFICATIONS_CONTROLLER_LOGFORMAT", "text"), "Set the logging format. One of: text|json")
	command.Flags().IntVar(&metricsPort, "metrics-port", defaultMetricsPort, "Metrics port")
	command.Flags().StringVar(&argocdRepoServer, "argocd-repo-server", common.DefaultRepoServerAddr, "Argo CD repo server address")
	command.Flags().BoolVar(&argocdRepoServerPlaintext, "argocd-repo-server-plaintext", false, "Use a plaintext client (non-TLS) to connect to repository server")
	command.Flags().BoolVar(&argocdRepoServerStrictTLS, "argocd-repo-server-strict-tls", false, "Perform strict validation of TLS certificates when connecting to repo server")
	command.Flags().StringVar(&configMapName, "config-map-name", "argocd-notifications-cm", "Set notifications ConfigMap name")
	command.Flags().StringVar(&secretName, "secret-name", "argocd-notifications-secret", "Set notifications Secret name")
	command.Flags().StringSliceVar(&applicationNamespaces, "application-namespaces", env.StringsFromEnv("ARGOCD_APPLICATION_NAMESPACES", []string{}, ","), "List of additional namespaces that this controller should send notifications for")
<<<<<<< HEAD
=======
	command.Flags().BoolVar(&selfServiceNotificationEnabled, "self-service-notification-enabled", env.ParseBoolFromEnv("ARGOCD_NOTIFICATION_CONTROLLER_SELF_SERVICE_NOTIFICATION_ENABLED", false), "Allows the Argo CD notification controller to pull notification config from the namespace that the resource is in. This is useful for self-service notification.")
>>>>>>> f5d63a5c
	return &command
}<|MERGE_RESOLUTION|>--- conflicted
+++ resolved
@@ -43,21 +43,6 @@
 
 func NewCommand() *cobra.Command {
 	var (
-<<<<<<< HEAD
-		clientConfig              clientcmd.ClientConfig
-		processorsCount           int
-		namespace                 string
-		appLabelSelector          string
-		logLevel                  string
-		logFormat                 string
-		metricsPort               int
-		argocdRepoServer          string
-		argocdRepoServerPlaintext bool
-		argocdRepoServerStrictTLS bool
-		configMapName             string
-		secretName                string
-		applicationNamespaces     []string
-=======
 		clientConfig                   clientcmd.ClientConfig
 		processorsCount                int
 		namespace                      string
@@ -72,7 +57,6 @@
 		secretName                     string
 		applicationNamespaces          []string
 		selfServiceNotificationEnabled bool
->>>>>>> f5d63a5c
 	)
 	var command = cobra.Command{
 		Use:   "controller",
@@ -156,11 +140,7 @@
 			log.Infof("serving metrics on port %d", metricsPort)
 			log.Infof("loading configuration %d", metricsPort)
 
-<<<<<<< HEAD
-			ctrl := notificationscontroller.NewController(k8sClient, dynamicClient, argocdService, namespace, applicationNamespaces, appLabelSelector, registry, secretName, configMapName)
-=======
 			ctrl := notificationscontroller.NewController(k8sClient, dynamicClient, argocdService, namespace, applicationNamespaces, appLabelSelector, registry, secretName, configMapName, selfServiceNotificationEnabled)
->>>>>>> f5d63a5c
 			err = ctrl.Init(ctx)
 			if err != nil {
 				return fmt.Errorf("failed to initialize controller: %w", err)
@@ -184,9 +164,6 @@
 	command.Flags().StringVar(&configMapName, "config-map-name", "argocd-notifications-cm", "Set notifications ConfigMap name")
 	command.Flags().StringVar(&secretName, "secret-name", "argocd-notifications-secret", "Set notifications Secret name")
 	command.Flags().StringSliceVar(&applicationNamespaces, "application-namespaces", env.StringsFromEnv("ARGOCD_APPLICATION_NAMESPACES", []string{}, ","), "List of additional namespaces that this controller should send notifications for")
-<<<<<<< HEAD
-=======
 	command.Flags().BoolVar(&selfServiceNotificationEnabled, "self-service-notification-enabled", env.ParseBoolFromEnv("ARGOCD_NOTIFICATION_CONTROLLER_SELF_SERVICE_NOTIFICATION_ENABLED", false), "Allows the Argo CD notification controller to pull notification config from the namespace that the resource is in. This is useful for self-service notification.")
->>>>>>> f5d63a5c
 	return &command
 }