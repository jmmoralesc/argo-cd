package plugin

import (
	"bytes"
	"context"
	"fmt"
	"io"
	"os"
	"path"
	"path/filepath"
	"testing"
	"time"

	"github.com/stretchr/testify/assert"
	"github.com/stretchr/testify/require"
	"gopkg.in/yaml.v2"
	metav1 "k8s.io/apimachinery/pkg/apis/meta/v1"

	"github.com/argoproj/argo-cd/v2/cmpserver/apiclient"
<<<<<<< HEAD
	repoclient "github.com/argoproj/argo-cd/v2/reposerver/apiclient"
=======
>>>>>>> 61c09dd7
	"github.com/argoproj/argo-cd/v2/test"
	"github.com/argoproj/argo-cd/v2/util/cmp"
)

func newService(configFilePath string) (*Service, error) {
	config, err := ReadPluginConfig(configFilePath)
	if err != nil {
		return nil, err
	}

	initConstants := CMPServerInitConstants{
		PluginConfig: *config,
	}

	service := &Service{
		initConstants: initConstants,
	}
	return service, nil
}

func (s *Service) WithGenerateCommand(command Command) *Service {
	s.initConstants.PluginConfig.Spec.Generate = command
	return s
}

type pluginOpt func(*CMPServerInitConstants)

func withDiscover(d Discover) pluginOpt {
	return func(cic *CMPServerInitConstants) {
		cic.PluginConfig.Spec.Discover = d
	}
}

func buildPluginConfig(opts ...pluginOpt) *CMPServerInitConstants {
	cic := &CMPServerInitConstants{
		PluginConfig: PluginConfig{
			TypeMeta: metav1.TypeMeta{
				Kind:       "ConfigManagementPlugin",
				APIVersion: "argoproj.io/v1alpha1",
			},
			Metadata: metav1.ObjectMeta{
				Name: "some-plugin",
			},
			Spec: PluginConfigSpec{
				Version: "v1.0",
			},
		},
	}
	for _, opt := range opts {
		opt(cic)
	}
	return cic
}

func TestMatchRepository(t *testing.T) {
	type fixture struct {
		service *Service
		path    string
		env     []*apiclient.EnvEntry
	}
	setup := func(t *testing.T, opts ...pluginOpt) *fixture {
		t.Helper()
		cic := buildPluginConfig(opts...)
		path := filepath.Join(test.GetTestDir(t), "testdata", "kustomize")
		s := NewService(*cic)
		return &fixture{
			service: s,
			path:    path,
			env:     []*apiclient.EnvEntry{{Name: "ENV_VAR", Value: "1"}},
		}
	}
	t.Run("will match plugin by filename", func(t *testing.T) {
		// given
		d := Discover{
			FileName: "kustomization.yaml",
		}
		f := setup(t, withDiscover(d))

		// when
		match, err := f.service.matchRepository(context.Background(), f.path, f.env)

		// then
		assert.NoError(t, err)
		assert.True(t, match)
	})
	t.Run("will not match plugin by filename if file not found", func(t *testing.T) {
		// given
		d := Discover{
			FileName: "not_found.yaml",
		}
		f := setup(t, withDiscover(d))

		// when
		match, err := f.service.matchRepository(context.Background(), f.path, f.env)

		// then
		assert.NoError(t, err)
		assert.False(t, match)
	})
	t.Run("will not match a pattern with a syntax error", func(t *testing.T) {
		// given
		d := Discover{
			FileName: "[",
		}
		f := setup(t, withDiscover(d))

		// when
		_, err := f.service.matchRepository(context.Background(), f.path)

		// then
		assert.ErrorContains(t, err, "syntax error")
	})
	t.Run("will match plugin by glob", func(t *testing.T) {
		// given
		d := Discover{
			Find: Find{
				Glob: "**/*/plugin.yaml",
			},
		}
		f := setup(t, withDiscover(d))

		// when
		match, err := f.service.matchRepository(context.Background(), f.path, f.env)

		// then
		assert.NoError(t, err)
		assert.True(t, match)
	})
	t.Run("will not match plugin by glob if not found", func(t *testing.T) {
		// given
		d := Discover{
			Find: Find{
				Glob: "**/*/not_found.yaml",
			},
		}
		f := setup(t, withDiscover(d))

		// when
		match, err := f.service.matchRepository(context.Background(), f.path, f.env)

		// then
		assert.NoError(t, err)
		assert.False(t, match)
	})
	t.Run("will throw an error for a bad pattern", func(t *testing.T) {
		// given
		d := Discover{
			Find: Find{
				Glob: "does-not-exist",
			},
		}
		f := setup(t, withDiscover(d))

		// when
		_, err := f.service.matchRepository(context.Background(), f.path)

		// then
		assert.ErrorContains(t, err, "error finding glob match for pattern")
	})
	t.Run("will match plugin by command when returns any output", func(t *testing.T) {
		// given
		d := Discover{
			Find: Find{
				Command: Command{
					Command: []string{"echo", "test"},
				},
			},
		}
		f := setup(t, withDiscover(d))

		// when
		match, err := f.service.matchRepository(context.Background(), f.path, f.env)

		// then
		assert.NoError(t, err)
		assert.True(t, match)
	})
	t.Run("will not match plugin by command when returns no output", func(t *testing.T) {
		// given
		d := Discover{
			Find: Find{
				Command: Command{
					Command: []string{"echo"},
				},
			},
		}
		f := setup(t, withDiscover(d))

		// when
		match, err := f.service.matchRepository(context.Background(), f.path, f.env)

		// then
		assert.NoError(t, err)
		assert.False(t, match)
	})
	t.Run("will match plugin because env var defined", func(t *testing.T) {
		// given
		d := Discover{
			Find: Find{
				Command: Command{
					Command: []string{"sh", "-c", "echo -n $ENV_VAR"},
				},
			},
		}
		f := setup(t, withDiscover(d))

		// when
		match, err := f.service.matchRepository(context.Background(), f.path, f.env)

		// then
		assert.NoError(t, err)
		assert.True(t, match)
	})
	t.Run("will not match plugin because no env var defined", func(t *testing.T) {
		// given
		d := Discover{
			Find: Find{
				Command: Command{
					// Use printf instead of echo since OSX prints the "-n" when there's no additional arg.
					Command: []string{"sh", "-c", `printf "%s" "$ENV_NO_VAR"`},
				},
			},
		}
		f := setup(t, withDiscover(d))

		// when
		match, err := f.service.matchRepository(context.Background(), f.path, f.env)

		// then
		assert.NoError(t, err)
		assert.False(t, match)
	})
	t.Run("will not match plugin by command when command fails", func(t *testing.T) {
		// given
		d := Discover{
			Find: Find{
				Command: Command{
					Command: []string{"cat", "nil"},
				},
			},
		}
		f := setup(t, withDiscover(d))

		// when
		match, err := f.service.matchRepository(context.Background(), f.path, f.env)

		// then
		assert.Error(t, err)
		assert.False(t, match)
	})
}

func Test_Negative_ConfigFile_DoesnotExist(t *testing.T) {
	configFilePath := "./testdata/kustomize-neg/config"
	service, err := newService(configFilePath)
	require.Error(t, err)
	require.Nil(t, service)
}

func TestGenerateManifest(t *testing.T) {
	configFilePath := "./testdata/kustomize/config"

	t.Run("successful generate", func(t *testing.T) {
		service, err := newService(configFilePath)
		require.NoError(t, err)

		res1, err := service.generateManifest(context.Background(), "testdata/kustomize", nil)
		require.NoError(t, err)
		require.NotNil(t, res1)

		expectedOutput := "{\"apiVersion\":\"v1\",\"data\":{\"foo\":\"bar\"},\"kind\":\"ConfigMap\",\"metadata\":{\"name\":\"my-map\"}}"
		if res1 != nil {
			require.Equal(t, expectedOutput, res1.Manifests[0])
		}
	})
	t.Run("bad generate command", func(t *testing.T) {
		service, err := newService(configFilePath)
		require.NoError(t, err)
		service.WithGenerateCommand(Command{Command: []string{"bad-command"}})

		res, err := service.generateManifest(context.Background(), "testdata/kustomize", nil)
		assert.ErrorContains(t, err, "executable file not found")
		assert.Nil(t, res.Manifests)
	})
	t.Run("bad yaml output", func(t *testing.T) {
		service, err := newService(configFilePath)
		require.NoError(t, err)
		service.WithGenerateCommand(Command{Command: []string{"echo", "invalid yaml: }"}})

		res, err := service.generateManifest(context.Background(), "testdata/kustomize", nil)
		assert.ErrorContains(t, err, "failed to unmarshal manifest")
		assert.Nil(t, res.Manifests)
	})
}

func TestGenerateManifest_deadline_exceeded(t *testing.T) {
	configFilePath := "./testdata/kustomize/config"
	service, err := newService(configFilePath)
	require.NoError(t, err)

	expiredCtx, cancel := context.WithTimeout(context.Background(), time.Second * 0)
	defer cancel()
	_, err = service.generateManifest(expiredCtx, "", nil)
	assert.ErrorContains(t, err, "context deadline exceeded")
}

// TestRunCommandContextTimeout makes sure the command dies at timeout rather than sleeping past the timeout.
func TestRunCommandContextTimeout(t *testing.T) {
	ctx, cancel := context.WithTimeout(context.Background(), 990*time.Millisecond)
	defer cancel()
	// Use a subshell so there's a child command.
	command := Command{
		Command: []string{"sh", "-c"},
		Args:    []string{"sleep 5"},
	}
	before := time.Now()
	_, err := runCommand(ctx, command, "", []string{})
	after := time.Now()
	assert.Error(t, err) // The command should time out, causing an error.
	assert.Less(t, after.Sub(before), 1*time.Second)
}

func TestRunCommandEmptyCommand(t *testing.T) {
	_, err := runCommand(context.Background(), Command{}, "", nil)
	assert.ErrorContains(t, err, "Command is empty")
}

func Test_getParametersAnnouncement_empty_command(t *testing.T) {
	staticYAML := `
- name: static-a
- name: static-b
`
	static := &[]*repoclient.ParameterAnnouncement{}
	err := yaml.Unmarshal([]byte(staticYAML), static)
	require.NoError(t, err)
	command := Command{
		Command: []string{"echo"},
		Args:    []string{`[]`},
	}
	res, err := getParametersAnnouncement(context.Background(), "", *static, command)
	require.NoError(t, err)
	assert.Equal(t, []*repoclient.ParameterAnnouncement{{Name: "static-a"}, {Name: "static-b"}}, res.ParameterAnnouncements)
}

func Test_getParametersAnnouncement_no_command(t *testing.T) {
	staticYAML := `
- name: static-a
- name: static-b
`
	static := &[]*repoclient.ParameterAnnouncement{}
	err := yaml.Unmarshal([]byte(staticYAML), static)
	require.NoError(t, err)
	command := Command{}
	res, err := getParametersAnnouncement(context.Background(), "", *static, command)
	require.NoError(t, err)
	assert.Equal(t, []*repoclient.ParameterAnnouncement{{Name: "static-a"}, {Name: "static-b"}}, res.ParameterAnnouncements)
}

func Test_getParametersAnnouncement_static_and_dynamic(t *testing.T) {
	staticYAML := `
- name: static-a
- name: static-b
`
	static := &[]*repoclient.ParameterAnnouncement{}
	err := yaml.Unmarshal([]byte(staticYAML), static)
	require.NoError(t, err)
	command := Command{
		Command: []string{"echo"},
		Args:    []string{`[{"name": "dynamic-a"}, {"name": "dynamic-b"}]`},
	}
	res, err := getParametersAnnouncement(context.Background(), "", *static, command)
	require.NoError(t, err)
	expected := []*repoclient.ParameterAnnouncement{
		{Name: "dynamic-a"},
		{Name: "dynamic-b"},
		{Name: "static-a"},
		{Name: "static-b"},
	}
	assert.Equal(t, expected, res.ParameterAnnouncements)
}

func Test_getParametersAnnouncement_invalid_json(t *testing.T) {
	command := Command{
		Command: []string{"echo"},
		Args:    []string{`[`},
	}
	_, err := getParametersAnnouncement(context.Background(), "", []*repoclient.ParameterAnnouncement{}, command)
	assert.Error(t, err)
	assert.Contains(t, err.Error(), "unexpected end of JSON input")
}

func Test_getParametersAnnouncement_bad_command(t *testing.T) {
	command := Command{
		Command: []string{"exit"},
		Args:    []string{"1"},
	}
	_, err := getParametersAnnouncement(context.Background(), "", []*repoclient.ParameterAnnouncement{}, command)
	assert.Error(t, err)
	assert.Contains(t, err.Error(), "error executing dynamic parameter output command")
}

func Test_getTempDirMustCleanup(t *testing.T) {
	tempDir := t.TempDir()

	// Induce a directory create error to verify error handling.
	err := os.Chmod(tempDir, 0000)
	require.NoError(t, err)
	_, _, err = getTempDirMustCleanup(path.Join(tempDir, "test"))
	assert.ErrorContains(t, err, "error creating temp dir")

	err = os.Chmod(tempDir, 0700)
	require.NoError(t, err)
	workDir, cleanup, err := getTempDirMustCleanup(tempDir)
	require.NoError(t, err)
	require.DirExists(t, workDir)

	// Induce a cleanup error to verify panic behavior.
	err = os.Chmod(tempDir, 0000)
	require.NoError(t, err)
	assert.Panics(t, func() {
		cleanup()
	}, "cleanup must panic to protect from directory traversal vulnerabilities")

	err = os.Chmod(tempDir, 0700)
	require.NoError(t, err)
	cleanup()
	assert.NoDirExists(t, workDir)
}

func TestService_Init(t *testing.T) {
	// Set up a base directory containing a test directory and a test file.
	tempDir := t.TempDir()
	workDir := path.Join(tempDir, "workDir")
	err := os.MkdirAll(workDir, 0700)
	require.NoError(t, err)
	testfile := path.Join(workDir, "testfile")
	file, err := os.Create(testfile)
	require.NoError(t, err)
	err = file.Close()
	require.NoError(t, err)

	// Make the base directory read-only so Init's cleanup fails.
	err = os.Chmod(tempDir, 0000)
	require.NoError(t, err)
	s := NewService(CMPServerInitConstants{PluginConfig: PluginConfig{}})
	err = s.Init(workDir)
	assert.ErrorContains(t, err, "error removing workdir", "Init must throw an error if it can't remove the work directory")

	// Make the base directory writable so Init's cleanup succeeds.
	err = os.Chmod(tempDir, 0700)
	require.NoError(t, err)
	err = s.Init(workDir)
	assert.NoError(t, err)
	assert.DirExists(t, workDir)
	assert.NoFileExists(t, testfile)
}

func TestEnviron(t *testing.T) {
	t.Run("empty environ", func(t *testing.T) {
		env := environ([]*apiclient.EnvEntry{})
		assert.Nil(t, env)
	})
	t.Run("env vars with empty names or values", func(t *testing.T) {
		env := environ([]*apiclient.EnvEntry{
			{Value: "test"},
			{Name: "test"},
		})
		assert.Nil(t, env)
	})
	t.Run("proper env vars", func(t *testing.T) {
		env := environ([]*apiclient.EnvEntry{
			{Name: "name1", Value: "value1"},
			{Name: "name2", Value: "value2"},
		})
		assert.Equal(t, []string{"name1=value1", "name2=value2"}, env)
	})
}

type MockGenerateManifestStream struct {
	metadataSent bool
	fileSent bool
	metadataRequest *apiclient.AppStreamRequest
	fileRequest *apiclient.AppStreamRequest
	response *apiclient.ManifestResponse
}

func NewMockGenerateManifestStream(repoPath, appPath string, env []string) (*MockGenerateManifestStream, error) {
	tgz, mr, err := cmp.GetCompressedRepoAndMetadata(repoPath, appPath, env, nil)
	if err != nil {
		return nil, err
	}
	defer cmp.CloseAndDelete(tgz)

	tgzBuffer := bytes.NewBuffer(nil)
	_, err = io.Copy(tgzBuffer, tgz)
	if err != nil {
		return nil, fmt.Errorf("failed to copy manifest targz to a byte buffer: %w", err)
	}

	return &MockGenerateManifestStream{
		metadataRequest: mr,
		fileRequest: cmp.AppFileRequest(tgzBuffer.Bytes()),
	}, nil
}

func (m *MockGenerateManifestStream) SendAndClose(response *apiclient.ManifestResponse) error {
	m.response = response
	return nil
}

func (m *MockGenerateManifestStream) Recv() (*apiclient.AppStreamRequest, error) {
	if !m.metadataSent {
		m.metadataSent = true
		return m.metadataRequest, nil
	}

	if !m.fileSent {
		m.fileSent = true
		return m.fileRequest, nil
	}
	return nil, io.EOF
}

func (m *MockGenerateManifestStream) Context() context.Context {
	return context.Background()
}

func TestService_GenerateManifest(t *testing.T) {
	configFilePath := "./testdata/kustomize/config"
	service, err := newService(configFilePath)
	require.NoError(t, err)

	t.Run("successful generate", func(t *testing.T) {
		s, err := NewMockGenerateManifestStream("./testdata/kustomize", "./testdata/kustomize", nil)
		require.NoError(t, err)
		err = service.generateManifestGeneric(s)
		require.NoError(t, err)
		require.NotNil(t, s.response)
		assert.Equal(t, []string{"{\"apiVersion\":\"v1\",\"data\":{\"foo\":\"bar\"},\"kind\":\"ConfigMap\",\"metadata\":{\"name\":\"my-map\"}}"}, s.response.Manifests)
	})

	t.Run("out-of-bounds app path", func(t *testing.T) {
		s, err := NewMockGenerateManifestStream("./testdata/kustomize", "./testdata/kustomize", nil)
		require.NoError(t, err)
		// set a malicious app path on the metadata
		s.metadataRequest.Request.(*apiclient.AppStreamRequest_Metadata).Metadata.AppRelPath = "../out-of-bounds"
		err = service.generateManifestGeneric(s)
		require.ErrorContains(t, err, "illegal appPath")
		assert.Nil(t, s.response)
	})
}

type MockMatchRepositoryStream struct {
	metadataSent bool
	fileSent bool
	metadataRequest *apiclient.AppStreamRequest
	fileRequest *apiclient.AppStreamRequest
	response *apiclient.RepositoryResponse
}

func NewMockMatchRepositoryStream(repoPath, appPath string, env []string) (*MockMatchRepositoryStream, error) {
	tgz, mr, err := cmp.GetCompressedRepoAndMetadata(repoPath, appPath, env, nil)
	if err != nil {
		return nil, err
	}
	defer cmp.CloseAndDelete(tgz)

	tgzBuffer := bytes.NewBuffer(nil)
	_, err = io.Copy(tgzBuffer, tgz)
	if err != nil {
		return nil, fmt.Errorf("failed to copy manifest targz to a byte buffer: %w", err)
	}

	return &MockMatchRepositoryStream{
		metadataRequest: mr,
		fileRequest: cmp.AppFileRequest(tgzBuffer.Bytes()),
	}, nil
}

func (m *MockMatchRepositoryStream) SendAndClose(response *apiclient.RepositoryResponse) error {
	m.response = response
	return nil
}

func (m *MockMatchRepositoryStream) Recv() (*apiclient.AppStreamRequest, error) {
	if !m.metadataSent {
		m.metadataSent = true
		return m.metadataRequest, nil
	}

	if !m.fileSent {
		m.fileSent = true
		return m.fileRequest, nil
	}
	return nil, io.EOF
}

func (m *MockMatchRepositoryStream) Context() context.Context {
	return context.Background()
}

func TestService_MatchRepository(t *testing.T) {
	configFilePath := "./testdata/kustomize/config"
	service, err := newService(configFilePath)
	require.NoError(t, err)

	t.Run("supported app", func(t *testing.T) {
		s, err := NewMockMatchRepositoryStream("./testdata/kustomize", "./testdata/kustomize", nil)
		require.NoError(t, err)
		err = service.matchRepositoryGeneric(s)
		require.NoError(t, err)
		require.NotNil(t, s.response)
		assert.True(t, s.response.IsSupported)
	})

	t.Run("unsupported app", func(t *testing.T) {
		s, err := NewMockMatchRepositoryStream("./testdata/ksonnet", "./testdata/ksonnet", nil)
		require.NoError(t, err)
		err = service.matchRepositoryGeneric(s)
		require.NoError(t, err)
		require.NotNil(t, s.response)
		assert.False(t, s.response.IsSupported)
	})
}

type MockParametersAnnouncementStream struct {
	metadataSent bool
	fileSent bool
	metadataRequest *apiclient.AppStreamRequest
	fileRequest *apiclient.AppStreamRequest
	response *apiclient.ParametersAnnouncementResponse
}

func NewMockParametersAnnouncementStream(repoPath, appPath string, env []string) (*MockParametersAnnouncementStream, error) {
	tgz, mr, err := cmp.GetCompressedRepoAndMetadata(repoPath, appPath, env, nil)
	if err != nil {
		return nil, err
	}
	defer cmp.CloseAndDelete(tgz)

	tgzBuffer := bytes.NewBuffer(nil)
	_, err = io.Copy(tgzBuffer, tgz)
	if err != nil {
		return nil, fmt.Errorf("failed to copy manifest targz to a byte buffer: %w", err)
	}

	return &MockParametersAnnouncementStream{
		metadataRequest: mr,
		fileRequest: cmp.AppFileRequest(tgzBuffer.Bytes()),
	}, nil
}

func (m *MockParametersAnnouncementStream) SendAndClose(response *apiclient.ParametersAnnouncementResponse) error {
	m.response = response
	return nil
}

func (m *MockParametersAnnouncementStream) Recv() (*apiclient.AppStreamRequest, error) {
	if !m.metadataSent {
		m.metadataSent = true
		return m.metadataRequest, nil
	}

	if !m.fileSent {
		m.fileSent = true
		return m.fileRequest, nil
	}
	return nil, io.EOF
}

func (m *MockParametersAnnouncementStream) Context() context.Context {
	return context.Background()
}

func TestService_GetParametersAnnouncement(t *testing.T) {
	configFilePath := "./testdata/kustomize/config"
	service, err := newService(configFilePath)
	require.NoError(t, err)

	t.Run("successful response", func(t *testing.T) {
		s, err := NewMockParametersAnnouncementStream("./testdata/kustomize", "./testdata/kustomize", nil)
		require.NoError(t, err)
		err = service.getParametersAnnouncementGeneric(s)
		require.NoError(t, err)
		require.NotNil(t, s.response)
		require.Len(t, s.response.ParameterAnnouncements, 1)
		assert.Equal(t, repoclient.ParameterAnnouncement{Name: "test-param", String_: "test-value"}, *s.response.ParameterAnnouncements[0])
	})
	t.Run("out of bounds app", func(t *testing.T) {
		s, err := NewMockParametersAnnouncementStream("./testdata/kustomize", "./testdata/kustomize", nil)
		require.NoError(t, err)
		// set a malicious app path on the metadata
		s.metadataRequest.Request.(*apiclient.AppStreamRequest_Metadata).Metadata.AppRelPath = "../out-of-bounds"
		err = service.getParametersAnnouncementGeneric(s)
		require.ErrorContains(t, err, "illegal appPath")
		require.Nil(t, s.response)
	})
}<|MERGE_RESOLUTION|>--- conflicted
+++ resolved
@@ -17,10 +17,7 @@
 	metav1 "k8s.io/apimachinery/pkg/apis/meta/v1"
 
 	"github.com/argoproj/argo-cd/v2/cmpserver/apiclient"
-<<<<<<< HEAD
 	repoclient "github.com/argoproj/argo-cd/v2/reposerver/apiclient"
-=======
->>>>>>> 61c09dd7
 	"github.com/argoproj/argo-cd/v2/test"
 	"github.com/argoproj/argo-cd/v2/util/cmp"
 )
@@ -128,7 +125,7 @@
 		f := setup(t, withDiscover(d))
 
 		// when
-		_, err := f.service.matchRepository(context.Background(), f.path)
+		_, err := f.service.matchRepository(context.Background(), f.path, f.env)
 
 		// then
 		assert.ErrorContains(t, err, "syntax error")
@@ -175,7 +172,7 @@
 		f := setup(t, withDiscover(d))
 
 		// when
-		_, err := f.service.matchRepository(context.Background(), f.path)
+		_, err := f.service.matchRepository(context.Background(), f.path, f.env)
 
 		// then
 		assert.ErrorContains(t, err, "error finding glob match for pattern")
@@ -508,7 +505,7 @@
 }
 
 func NewMockGenerateManifestStream(repoPath, appPath string, env []string) (*MockGenerateManifestStream, error) {
-	tgz, mr, err := cmp.GetCompressedRepoAndMetadata(repoPath, appPath, env, nil)
+	tgz, mr, err := cmp.GetCompressedRepoAndMetadata(repoPath, appPath, env, nil, nil)
 	if err != nil {
 		return nil, err
 	}
@@ -582,7 +579,7 @@
 }
 
 func NewMockMatchRepositoryStream(repoPath, appPath string, env []string) (*MockMatchRepositoryStream, error) {
-	tgz, mr, err := cmp.GetCompressedRepoAndMetadata(repoPath, appPath, env, nil)
+	tgz, mr, err := cmp.GetCompressedRepoAndMetadata(repoPath, appPath, env, nil, nil)
 	if err != nil {
 		return nil, err
 	}
@@ -655,7 +652,7 @@
 }
 
 func NewMockParametersAnnouncementStream(repoPath, appPath string, env []string) (*MockParametersAnnouncementStream, error) {
-	tgz, mr, err := cmp.GetCompressedRepoAndMetadata(repoPath, appPath, env, nil)
+	tgz, mr, err := cmp.GetCompressedRepoAndMetadata(repoPath, appPath, env, nil, nil)
 	if err != nil {
 		return nil, err
 	}
