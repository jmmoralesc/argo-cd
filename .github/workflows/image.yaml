name: Image

on:
  push:
    branches:
      - master
  pull_request:
    branches:
      - master
    types: [ labeled, unlabeled, opened, synchronize, reopened ]

env:
  GOLANG_VERSION: '1.18'

concurrency:
  group: ${{ github.workflow }}-${{ github.ref }}
  cancel-in-progress: true

jobs:
  publish:
    if: github.repository == 'argoproj/argo-cd'
    runs-on: ubuntu-22.04
    env:
      GOPATH: /home/runner/work/argo-cd/argo-cd
    steps:
      - uses: actions/setup-go@v1
        with:
          go-version: ${{ env.GOLANG_VERSION }}
      - uses: actions/checkout@master
        with:
          path: src/github.com/argoproj/argo-cd

      # get image tag
      - run: echo ::set-output name=tag::$(cat ./VERSION)-${GITHUB_SHA::8}
        working-directory: ./src/github.com/argoproj/argo-cd
        id: image

      # login
      - run: |
          docker login ghcr.io --username $USERNAME --password $PASSWORD
          docker login quay.io --username "${DOCKER_USERNAME}" --password "${DOCKER_TOKEN}"
        if: github.event_name == 'push'
        env:
          USERNAME: ${{ secrets.USERNAME }}
          PASSWORD: ${{ secrets.TOKEN }}
          DOCKER_USERNAME: ${{ secrets.RELEASE_QUAY_USERNAME }}
          DOCKER_TOKEN: ${{ secrets.RELEASE_QUAY_TOKEN }}

      # build
      - uses: docker/setup-qemu-action@v1
      - uses: docker/setup-buildx-action@v1

      - name: Run non-container Snyk scans
        if: github.event_name == 'push'
        working-directory: ./src/github.com/argoproj/argo-cd
        env:
          SNYK_TOKEN: ${{ secrets.SNYK_TOKEN }}
        run: |
          npm install -g snyk

          ./hack/snyk-non-container-tests.sh
<<<<<<< HEAD
      - uses: github/codeql-action/upload-sarif@v2
=======

          jq '.runs[].automationDetails.id |= "iac-install"' /tmp/argocd-iac-test-install.sarif > /tmp/argocd-iac-test-install-categorized.sarif
          jq '.runs[].automationDetails.id |= "iac-namespace-install"' /tmp/argocd-iac-test-namespace-install.sarif > /tmp/argocd-iac-test-namespace-install-categorized.sarif
      - uses: github/codeql-action/upload-sarif@v1
>>>>>>> 94e12e69
        if: github.event_name == 'push'
        with:
          category: code
          sarif_file: /tmp/argocd-test.sarif
      - uses: github/codeql-action/upload-sarif@v2
        if: github.event_name == 'push'
        with:
<<<<<<< HEAD
          category: iac-install
          sarif_file: /tmp/argocd-iac-test-install.sarif
      - uses: github/codeql-action/upload-sarif@v2
=======
          sarif_file: /tmp/argocd-iac-test-install-categorized.sarif
      - uses: github/codeql-action/upload-sarif@v1
>>>>>>> 94e12e69
        if: github.event_name == 'push'
        with:
          sarif_file: /tmp/argocd-iac-test-namespace-install-categorized.sarif
      - run: |
          IMAGE_PLATFORMS=linux/amd64
          if [[ "${{ github.event_name }}" == "push" || "${{ contains(github.event.pull_request.labels.*.name, 'test-arm-image') }}" == "true" ]]
          then
            IMAGE_PLATFORMS=linux/amd64,linux/arm64,linux/s390x,linux/ppc64le
          fi
          echo "Building image for platforms: $IMAGE_PLATFORMS"
          docker buildx build --platform $IMAGE_PLATFORMS --push="${{ github.event_name == 'push' }}" \
            -t ghcr.io/argoproj/argocd:${{ steps.image.outputs.tag }} \
            -t quay.io/argoproj/argocd:latest .
        working-directory: ./src/github.com/argoproj/argo-cd

      - name: Run container Snyk scans
        if: github.event_name == 'push'
        working-directory: ./src/github.com/argoproj/argo-cd
        env:
          SNYK_TOKEN: ${{ secrets.SNYK_TOKEN }}
        run: |
          make snyk-container-tests
      - uses: github/codeql-action/upload-sarif@v2
        if: github.event_name == 'push'
        with:
          category: image
          sarif_file: /tmp/argocd-image.sarif

      # deploy
      - run: git clone "https://$TOKEN@github.com/argoproj/argoproj-deployments"
        if: github.event_name == 'push'
        env:
          TOKEN: ${{ secrets.TOKEN }}
      - run: |
          docker run -u $(id -u):$(id -g) -v $(pwd):/src -w /src --rm -t ghcr.io/argoproj/argocd:${{ steps.image.outputs.tag }} kustomize edit set image quay.io/argoproj/argocd=ghcr.io/argoproj/argocd:${{ steps.image.outputs.tag }}
          git config --global user.email 'ci@argoproj.com'
          git config --global user.name 'CI'
          git diff --exit-code && echo 'Already deployed' || (git commit -am 'Upgrade argocd to ${{ steps.image.outputs.tag }}' && git push)
        if: github.event_name == 'push'
        working-directory: argoproj-deployments/argocd
      # TODO: clean up old images once github supports it: https://github.community/t5/How-to-use-Git-and-GitHub/Deleting-images-from-GitHub-Package-Registry/m-p/41202/thread-id/9811<|MERGE_RESOLUTION|>--- conflicted
+++ resolved
@@ -59,14 +59,9 @@
           npm install -g snyk
 
           ./hack/snyk-non-container-tests.sh
-<<<<<<< HEAD
-      - uses: github/codeql-action/upload-sarif@v2
-=======
-
           jq '.runs[].automationDetails.id |= "iac-install"' /tmp/argocd-iac-test-install.sarif > /tmp/argocd-iac-test-install-categorized.sarif
           jq '.runs[].automationDetails.id |= "iac-namespace-install"' /tmp/argocd-iac-test-namespace-install.sarif > /tmp/argocd-iac-test-namespace-install-categorized.sarif
-      - uses: github/codeql-action/upload-sarif@v1
->>>>>>> 94e12e69
+      - uses: github/codeql-action/upload-sarif@v2
         if: github.event_name == 'push'
         with:
           category: code
@@ -74,14 +69,8 @@
       - uses: github/codeql-action/upload-sarif@v2
         if: github.event_name == 'push'
         with:
-<<<<<<< HEAD
-          category: iac-install
-          sarif_file: /tmp/argocd-iac-test-install.sarif
+          sarif_file: /tmp/argocd-iac-test-install-categorized.sarif
       - uses: github/codeql-action/upload-sarif@v2
-=======
-          sarif_file: /tmp/argocd-iac-test-install-categorized.sarif
-      - uses: github/codeql-action/upload-sarif@v1
->>>>>>> 94e12e69
         if: github.event_name == 'push'
         with:
           sarif_file: /tmp/argocd-iac-test-namespace-install-categorized.sarif
