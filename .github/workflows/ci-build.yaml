--- conflicted
+++ resolved
@@ -51,11 +51,7 @@
         with:
           go-version: ${{ env.GOLANG_VERSION }}
       - name: Restore go build cache
-<<<<<<< HEAD
-        uses: actions/cache@d9747005de0f7240e5d35a68dca96b3f41b8b340 # v1.2.0
-=======
-        uses: actions/cache@v3
->>>>>>> bd6bb093
+        uses: actions/cache@9b0c1fce7a93df8e3bb8926b0d6e9d89e92f20a7 # v3.0.11
         with:
           path: ~/.cache/go-build
           key: ${{ runner.os }}-go-build-v1-${{ github.run_id }}
@@ -120,11 +116,7 @@
         run: |
           echo "/usr/local/bin" >> $GITHUB_PATH
       - name: Restore go build cache
-<<<<<<< HEAD
-        uses: actions/cache@d9747005de0f7240e5d35a68dca96b3f41b8b340 # v1.2.0
-=======
-        uses: actions/cache@v3
->>>>>>> bd6bb093
+        uses: actions/cache@9b0c1fce7a93df8e3bb8926b0d6e9d89e92f20a7 # v3.0.11
         with:
           path: ~/.cache/go-build
           key: ${{ runner.os }}-go-build-v1-${{ github.run_id }}
@@ -141,20 +133,12 @@
       - name: Run all unit tests
         run: make test-local
       - name: Generate code coverage artifacts
-<<<<<<< HEAD
-        uses: actions/upload-artifact@82c141cc518b40d92cc801eee768e7aafc9c2fa2 # v2.3.1
-=======
-        uses: actions/upload-artifact@v3
->>>>>>> bd6bb093
+        uses: actions/upload-artifact@83fd05a356d7e2593de66fc9913b3002723633cb # v3.1.1
         with:
           name: code-coverage
           path: coverage.out
       - name: Generate test results artifacts
-<<<<<<< HEAD
-        uses: actions/upload-artifact@82c141cc518b40d92cc801eee768e7aafc9c2fa2 # v2.3.1
-=======
-        uses: actions/upload-artifact@v3
->>>>>>> bd6bb093
+        uses: actions/upload-artifact@83fd05a356d7e2593de66fc9913b3002723633cb # v3.1.1
         with:
           name: test-results
           path: test-results/
@@ -195,11 +179,7 @@
         run: |
           echo "/usr/local/bin" >> $GITHUB_PATH
       - name: Restore go build cache
-<<<<<<< HEAD
-        uses: actions/cache@d9747005de0f7240e5d35a68dca96b3f41b8b340 # v1.2.0
-=======
-        uses: actions/cache@v3
->>>>>>> bd6bb093
+        uses: actions/cache@9b0c1fce7a93df8e3bb8926b0d6e9d89e92f20a7 # v3.0.11
         with:
           path: ~/.cache/go-build
           key: ${{ runner.os }}-go-build-v1-${{ github.run_id }}
@@ -216,11 +196,7 @@
       - name: Run all unit tests
         run: make test-race-local
       - name: Generate test results artifacts
-<<<<<<< HEAD
-        uses: actions/upload-artifact@82c141cc518b40d92cc801eee768e7aafc9c2fa2 # v2.3.1
-=======
-        uses: actions/upload-artifact@v3
->>>>>>> bd6bb093
+        uses: actions/upload-artifact@83fd05a356d7e2593de66fc9913b3002723633cb # v3.1.1
         with:
           name: race-results
           path: test-results/
@@ -276,20 +252,12 @@
       - name: Checkout code
         uses: actions/checkout@93ea575cb5d8a053eaa0ac8fa3b40d7e05a33cc8 # v3.1.0
       - name: Setup NodeJS
-<<<<<<< HEAD
-        uses: actions/setup-node@f1f314fca9dfce2769ece7d933488f076716723e # v1.4.6
-=======
-        uses: actions/setup-node@v3
->>>>>>> bd6bb093
+        uses: actions/setup-node@8c91899e586c5b171469028077307d293428b516 # v3.5.1
         with:
           node-version: '12.18.4'
       - name: Restore node dependency cache
         id: cache-dependencies
-<<<<<<< HEAD
-        uses: actions/cache@d9747005de0f7240e5d35a68dca96b3f41b8b340 # v1.2.0
-=======
-        uses: actions/cache@v3
->>>>>>> bd6bb093
+        uses: actions/cache@9b0c1fce7a93df8e3bb8926b0d6e9d89e92f20a7 # v3.0.11
         with:
           path: ui/node_modules
           key: ${{ runner.os }}-node-dep-v2-${{ hashFiles('**/yarn.lock') }}
@@ -324,11 +292,7 @@
           fetch-depth: 0
       - name: Restore node dependency cache
         id: cache-dependencies
-<<<<<<< HEAD
-        uses: actions/cache@d9747005de0f7240e5d35a68dca96b3f41b8b340 # v1.2.0
-=======
-        uses: actions/cache@v3
->>>>>>> bd6bb093
+        uses: actions/cache@9b0c1fce7a93df8e3bb8926b0d6e9d89e92f20a7 # v3.0.11
         with:
           path: ui/node_modules
           key: ${{ runner.os }}-node-dep-v2-${{ hashFiles('**/yarn.lock') }}
@@ -339,28 +303,16 @@
         run: |
           mkdir -p test-results
       - name: Get code coverage artifiact
-<<<<<<< HEAD
-        uses: actions/download-artifact@f023be2c48cc18debc3bacd34cb396e0295e2869 # v2.1.0
+        uses: actions/download-artifact@9782bd6a9848b53b110e712e20e42d89988822b7 # v3.0.1
         with:
           name: code-coverage
       - name: Get test result artifact
-        uses: actions/download-artifact@f023be2c48cc18debc3bacd34cb396e0295e2869 # v2.1.0
-=======
-        uses: actions/download-artifact@v3
-        with:
-          name: code-coverage
-      - name: Get test result artifact
-        uses: actions/download-artifact@v3
->>>>>>> bd6bb093
+        uses: actions/download-artifact@9782bd6a9848b53b110e712e20e42d89988822b7 # v3.0.1
         with:
           name: test-results
           path: test-results
       - name: Upload code coverage information to codecov.io
-<<<<<<< HEAD
-        uses: codecov/codecov-action@29386c70ef20e286228c72b668a06fd0e8399192 # v1.5.2
-=======
-        uses: codecov/codecov-action@v3
->>>>>>> bd6bb093
+        uses: codecov/codecov-action@d9f34f8cd5cb3b3eb79b3e4b5dae3a16df499a70 # v3.1.1
         with:
           file: coverage.out
       - name: Perform static code analysis using SonarCloud
@@ -434,11 +386,7 @@
           sudo chown runner $HOME/.kube/config
           kubectl version
       - name: Restore go build cache
-<<<<<<< HEAD
-        uses: actions/cache@d9747005de0f7240e5d35a68dca96b3f41b8b340 # v1.2.0
-=======
-        uses: actions/cache@v3
->>>>>>> bd6bb093
+        uses: actions/cache@9b0c1fce7a93df8e3bb8926b0d6e9d89e92f20a7 # v3.0.11
         with:
           path: ~/.cache/go-build
           key: ${{ runner.os }}-go-build-v1-${{ github.run_id }}
@@ -494,11 +442,7 @@
           set -x
           make test-e2e-local
       - name: Upload e2e-server logs
-<<<<<<< HEAD
-        uses: actions/upload-artifact@82c141cc518b40d92cc801eee768e7aafc9c2fa2 # v2.3.1
-=======
-        uses: actions/upload-artifact@v3
->>>>>>> bd6bb093
+        uses: actions/upload-artifact@83fd05a356d7e2593de66fc9913b3002723633cb # v3.1.1
         with:
           name: e2e-server-k8s${{ matrix.k3s-version }}.log
           path: /tmp/e2e-server.log
