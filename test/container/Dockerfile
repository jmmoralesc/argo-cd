<<<<<<< HEAD
FROM docker.io/library/redis:7.0.5@sha256:dfeb5451fce377ab47c5bb6b6826592eea534279354bbfc3890c0b5e9b57c763 as redis
=======
FROM docker.io/library/redis:7.0.8-alpine as redis
>>>>>>> 69719665

# There are libraries we will want to copy from here in the final stage of the
# build, but the COPY directive does not have a way to determine system
# architecture, so we create a symlink here to facilitate copying.
RUN ln -s /usr/lib/$(uname -m)-linux-gnu /usr/lib/linux-gnu 

FROM docker.io/library/node:12.18.4-buster@sha256:7f4090a3fea631e703f4afe5cc5504143970d669a2c13b4e5edf3f830c9b4c96 as node

FROM docker.io/library/golang:1.19.6@sha256:7ce31d15a3a4dbf20446cccffa4020d3a2974ad2287d96123f55caf22c7adb71 as golang

FROM docker.io/library/registry:2.8@sha256:3f71055ad7c41728e381190fee5c4cf9b8f7725839dcf5c0fe3e5e20dc5db1fa as registry

FROM docker.io/bitnami/kubectl:1.26@sha256:625467eb8c3a3d60232923404941c32e787eb9003e644d0fa8258b0efa7f6a7f as kubectl

FROM ubuntu:22.04@sha256:9a0bdde4188b896a372804be2384015e90e3f84906b750c1a53539b585fbbe7f

ENV DEBIAN_FRONTEND=noninteractive
RUN  apt-get update && apt-get install --fix-missing -y \
    ca-certificates \
    curl \
    openssh-server \
    nginx \
    fcgiwrap \
    git \
    git-lfs \
    gpg \
    jq \
    make \
    wget \
    gcc \
    g++ \
    sudo \
    tini \
    zip && \
    apt-get clean && \
    rm -rf /var/lib/apt/lists/* /tmp/* /var/tmp/*

COPY --from=golang /usr/local/go /usr/local/go

COPY --from=kubectl /opt/bitnami/kubectl/bin/kubectl /usr/local/bin/kubectl

ENV PATH /dist:/go/bin:/usr/local/go/bin:/go/src/github.com/argoproj/argo-cd/dist:$PATH
ENV GOROOT /usr/local/go
ENV GOPATH /go

# Install build and test dependencies
COPY hack/install.sh hack/tool-versions.sh go.* ./
COPY hack/installers installers

RUN ./install.sh helm-linux && \
    ./install.sh kustomize && \
    ./install.sh codegen-tools && \
    ./install.sh codegen-go-tools && \
    ./install.sh lint-tools && \
    go install github.com/mattn/goreman@latest && \
    go install github.com/kisielk/godepgraph@latest && \
    go install github.com/jstemmer/go-junit-report@latest && \
    rm -rf /tmp/dl && \
    rm -rf /tmp/helm && \
    rm -rf /tmp/ks_*

# These are required for running end-to-end tests
COPY ./test/fixture/testrepos/id_rsa.pub /root/.ssh/authorized_keys
COPY ./test/fixture/testrepos/nginx.conf /etc/nginx/nginx.conf
COPY ./test/fixture/testrepos/sudoers.conf /etc/sudoers
COPY ./test/fixture/testrepos/ssh_host_*_key* /etc/ssh/

# Copy redis binaries to the image
COPY --from=redis /usr/local/bin/* /usr/local/bin/

# Copy redis dependencies/shared libraries
# Ubuntu 22.04+ has moved to OpenSSL3 and no longer provides these libraries
COPY --from=redis /usr/lib/linux-gnu/libssl.so.1.1 /usr/lib/linux-gnu/
COPY --from=redis /usr/lib/linux-gnu/libcrypto.so.1.1 /usr/lib/linux-gnu/
RUN mv /usr/lib/linux-gnu/libssl.so.1.1 /usr/lib/$(uname -m)-linux-gnu/ && \
    mv /usr/lib/linux-gnu/libcrypto.so.1.1 /usr/lib/$(uname -m)-linux-gnu/ && \
    rm -rf /usr/lib/linux-gnu/

# Copy registry binaries to the image
COPY --from=registry /bin/registry /usr/local/bin/
COPY --from=registry /etc/docker/registry/config.yml /etc/docker/registry/config.yml

# Copy node binaries
COPY --from=node /usr/local/lib/node_modules /usr/local/lib/node_modules
COPY --from=node /usr/local/bin/node /usr/local/bin
COPY --from=node /opt/yarn-v1.22.4 /opt/yarn-v1.22.4

# Entrypoint is required for container's user management
COPY ./test/container/entrypoint.sh /usr/local/bin

ARG UID

# Prepare user configuration & build environments
RUN useradd -l -u ${UID} -d /home/user -s /bin/bash user && \
    echo "user ALL=(ALL) NOPASSWD:ALL" > /etc/sudoers.d/user && \
    mkdir -p /home/user/.kube && \
    mkdir -p /home/user/.cache && \
    chown -R user /home/user && \
    chgrp -R user /home/user && \
    HOME=/home/user git config --global user.name "ArgoCD Test User" && \
    HOME=/home/user git config --global user.email "noreply@example.com" && \
    mkdir -p /go/pkg && \
    mkdir -p /var/run/sshd && \
    mkdir -p /root/.ssh && \
    mkdir -p /go && \
    chown root /etc/ssh/ssh_host_*_key* && \
    chmod 0600 /etc/ssh/ssh_host_*_key && \
    mkdir -p /tmp/go-build-cache && \
    ln -s /usr/local/bin/node /usr/local/bin/nodejs && \
    ln -s /usr/local/lib/node_modules/npm/bin/npm-cli.js /usr/local/bin/npm && \
    ln -s /usr/local/lib/node_modules/npm/bin/npx-cli.js /usr/local/bin/npx && \
    ln -s /opt/yarn-v1.22.4/bin/yarn /usr/local/bin/yarn && \
    ln -s /opt/yarn-v1.22.4/bin/yarnpkg /usr/local/bin/yarnpkg && \
    mkdir -p /var/lib/registry

ENTRYPOINT ["/usr/local/bin/entrypoint.sh"]<|MERGE_RESOLUTION|>--- conflicted
+++ resolved
@@ -1,8 +1,4 @@
-<<<<<<< HEAD
-FROM docker.io/library/redis:7.0.5@sha256:dfeb5451fce377ab47c5bb6b6826592eea534279354bbfc3890c0b5e9b57c763 as redis
-=======
-FROM docker.io/library/redis:7.0.8-alpine as redis
->>>>>>> 69719665
+FROM docker.io/library/redis:7.0.8@sha256:6a59f1cbb8d28ac484176d52c473494859a512ddba3ea62a547258cf16c9b3ae as redis
 
 # There are libraries we will want to copy from here in the final stage of the
 # build, but the COPY directive does not have a way to determine system
