package fixture

import (
	"context"
	"fmt"
	"io/ioutil"
	"os"
	"path"
	"path/filepath"
	"strings"
	"testing"
	"time"

	"github.com/argoproj/pkg/errors"
	jsonpatch "github.com/evanphx/json-patch"
	"github.com/ghodss/yaml"
	log "github.com/sirupsen/logrus"
	corev1 "k8s.io/api/core/v1"
	v1 "k8s.io/apimachinery/pkg/apis/meta/v1"
	"k8s.io/client-go/kubernetes"
	"k8s.io/client-go/rest"
	"k8s.io/client-go/tools/clientcmd"

	"github.com/argoproj/argo-cd/common"
	. "github.com/argoproj/argo-cd/errors"
	argocdclient "github.com/argoproj/argo-cd/pkg/apiclient"
	sessionpkg "github.com/argoproj/argo-cd/pkg/apiclient/session"
	"github.com/argoproj/argo-cd/pkg/apis/application/v1alpha1"
	appclientset "github.com/argoproj/argo-cd/pkg/client/clientset/versioned"
	"github.com/argoproj/argo-cd/test/fixture/testrepos"
	"github.com/argoproj/argo-cd/util"
	grpcutil "github.com/argoproj/argo-cd/util/grpc"
	"github.com/argoproj/argo-cd/util/rand"
	"github.com/argoproj/argo-cd/util/settings"
)

const (
	defaultApiServer = "localhost:8080"
	adminPassword    = "password"
	testingLabel     = "e2e.argoproj.io"
	ArgoCDNamespace  = "argocd-e2e"

	// ensure all repos are in one directory tree, so we can easily clean them up
	tmpDir  = "/tmp/argo-e2e"
	repoDir = "testdata.git"

	GuestbookPath = "guestbook"
)

var (
	id               string
	name             string
	KubeClientset    kubernetes.Interface
	AppClientset     appclientset.Interface
	ArgoCDClientset  argocdclient.Client
	settingsManager  *settings.SettingsManager
	apiServerAddress string
	token            string
	plainText        bool
)

type RepoURLType string

const (
<<<<<<< HEAD
	RepoURLTypeFile  = "file"
	RepoURLTypeHTTPS = "https"
	RepoURLTypeSSH   = "ssh"
	RepoURLTypeHelm  = "helm"
	GitUsername      = "admin"
	GitPassword      = "password"
=======
	RepoURLTypeFile            = "file"
	RepoURLTypeHTTPS           = "https"
	RepoURLTypeHTTPSClientCert = "https-cc"
	RepoURLTypeSSH             = "ssh"
	GitUsername                = "admin"
	GitPassword                = "password"
>>>>>>> 2742ead0
)

// getKubeConfig creates new kubernetes client config using specified config path and config overrides variables
func getKubeConfig(configPath string, overrides clientcmd.ConfigOverrides) *rest.Config {
	loadingRules := clientcmd.NewDefaultClientConfigLoadingRules()
	loadingRules.ExplicitPath = configPath
	clientConfig := clientcmd.NewInteractiveDeferredLoadingClientConfig(loadingRules, &overrides, os.Stdin)

	restConfig, err := clientConfig.ClientConfig()
	CheckError(err)
	return restConfig
}

// creates e2e tests fixture: ensures that Application CRD is installed, creates temporal namespace, starts repo and api server,
// configure currently available cluster.
func init() {
	// ensure we log all shell execs
	log.SetLevel(log.DebugLevel)
	// set-up variables
	config := getKubeConfig("", clientcmd.ConfigOverrides{})
	AppClientset = appclientset.NewForConfigOrDie(config)
	KubeClientset = kubernetes.NewForConfigOrDie(config)
	apiServerAddress = os.Getenv(argocdclient.EnvArgoCDServer)
	if apiServerAddress == "" {
		apiServerAddress = defaultApiServer
	}

	tlsTestResult, err := grpcutil.TestTLS(apiServerAddress)
	CheckError(err)

	ArgoCDClientset, err = argocdclient.NewClient(&argocdclient.ClientOptions{Insecure: true, ServerAddr: apiServerAddress, PlainText: !tlsTestResult.TLS})
	CheckError(err)

	closer, client, err := ArgoCDClientset.NewSessionClient()
	CheckError(err)
	defer util.Close(closer)

	sessionResponse, err := client.Create(context.Background(), &sessionpkg.SessionCreateRequest{Username: "admin", Password: adminPassword})
	CheckError(err)

	ArgoCDClientset, err = argocdclient.NewClient(&argocdclient.ClientOptions{
		Insecure:   true,
		ServerAddr: apiServerAddress,
		AuthToken:  sessionResponse.Token,
		PlainText:  !tlsTestResult.TLS,
	})
	CheckError(err)

	settingsManager = settings.NewSettingsManager(context.Background(), KubeClientset, "argocd-e2e")
	token = sessionResponse.Token
	plainText = !tlsTestResult.TLS

	log.WithFields(log.Fields{"apiServerAddress": apiServerAddress}).Info("initialized")
}

func Name() string {
	return name
}

func repoDirectory() string {
	return path.Join(tmpDir, repoDir)
}

func RepoURL(urlType RepoURLType) string {
	switch urlType {
	// Git server via SSH
	case RepoURLTypeSSH:
		return "ssh://root@localhost:2222/tmp/argo-e2e/testdata.git"
	// Git server via HTTPS
	case RepoURLTypeHTTPS:
		return "https://localhost:9443/argo-e2e/testdata.git"
<<<<<<< HEAD
	case RepoURLTypeHelm:
		return testrepos.HelmTestRepo
=======
	// Git server via HTTPS - Client Cert protected
	case RepoURLTypeHTTPSClientCert:
		return "https://localhost:9444/argo-e2e/testdata.git"
	// Default - file based Git repository
>>>>>>> 2742ead0
	default:
		return fmt.Sprintf("file://%s", repoDirectory())
	}
}

func DeploymentNamespace() string {
	return dnsFriendly(fmt.Sprintf("argocd-e2e-%s", id))
}

// creates a secret for the current test, this currently can only create a single secret
func CreateSecret(username, password string) string {
	secretName := fmt.Sprintf("argocd-e2e-%s", name)
	FailOnErr(Run("", "kubectl", "create", "secret", "generic", secretName,
		"--from-literal=username="+username,
		"--from-literal=password="+password,
		"-n", ArgoCDNamespace))
	FailOnErr(Run("", "kubectl", "label", "secret", secretName, testingLabel+"=true", "-n", ArgoCDNamespace))
	return secretName
}

func Settings(consumer func(s *settings.ArgoCDSettings)) {
	s, err := settingsManager.GetSettings()
	CheckError(err)
	consumer(s)
	CheckError(settingsManager.SaveSettings(s))
}

func updateSettingConfigMap(updater func(cm *corev1.ConfigMap) error) {
	cm, err := KubeClientset.CoreV1().ConfigMaps(ArgoCDNamespace).Get(common.ArgoCDConfigMapName, v1.GetOptions{})
	errors.CheckError(err)
	if cm.Data == nil {
		cm.Data = make(map[string]string)
	}
	errors.CheckError(updater(cm))
	_, err = KubeClientset.CoreV1().ConfigMaps(ArgoCDNamespace).Update(cm)
	errors.CheckError(err)
}

func updateTLSCertsConfigMap(updater func(cm *corev1.ConfigMap) error) {
	cm, err := KubeClientset.CoreV1().ConfigMaps(ArgoCDNamespace).Get(common.ArgoCDTLSCertsConfigMapName, v1.GetOptions{})
	errors.CheckError(err)
	if cm.Data == nil {
		cm.Data = make(map[string]string)
	}
	errors.CheckError(updater(cm))
	_, err = KubeClientset.CoreV1().ConfigMaps(ArgoCDNamespace).Update(cm)
	errors.CheckError(err)
}

func updateSSHKnownHostsConfigMap(updater func(cm *corev1.ConfigMap) error) {
	cm, err := KubeClientset.CoreV1().ConfigMaps(ArgoCDNamespace).Get(common.ArgoCDKnownHostsConfigMapName, v1.GetOptions{})
	errors.CheckError(err)
	if cm.Data == nil {
		cm.Data = make(map[string]string)
	}
	errors.CheckError(updater(cm))
	_, err = KubeClientset.CoreV1().ConfigMaps(ArgoCDNamespace).Update(cm)
	errors.CheckError(err)
}

func SetResourceOverrides(overrides map[string]v1alpha1.ResourceOverride) {
	updateSettingConfigMap(func(cm *corev1.ConfigMap) error {
		if len(overrides) > 0 {
			yamlBytes, err := yaml.Marshal(overrides)
			if err != nil {
				return err
			}
			cm.Data["resource.customizations"] = string(yamlBytes)
		} else {
			delete(cm.Data, "resource.customizations")
		}
		return nil
	})
}

func SetConfigManagementPlugins(plugin ...v1alpha1.ConfigManagementPlugin) {
	updateSettingConfigMap(func(cm *corev1.ConfigMap) error {
		yamlBytes, err := yaml.Marshal(plugin)
		if err != nil {
			return err
		}
		cm.Data["configManagementPlugins"] = string(yamlBytes)
		return nil
	})
}

func SetResourceFilter(filters settings.ResourcesFilter) {
	updateSettingConfigMap(func(cm *corev1.ConfigMap) error {
		exclusions, err := yaml.Marshal(filters.ResourceExclusions)
		if err != nil {
			return err
		}
		inclusions, err := yaml.Marshal(filters.ResourceInclusions)
		if err != nil {
			return err
		}
		cm.Data["resource.exclusions"] = string(exclusions)
		cm.Data["resource.inclusions"] = string(inclusions)
		return nil
	})
}

func SetRepos(repos ...settings.RepoCredentials) {
	updateSettingConfigMap(func(cm *corev1.ConfigMap) error {
		yamlBytes, err := yaml.Marshal(repos)
		if err != nil {
			return err
		}
		cm.Data["repositories"] = string(yamlBytes)
		return nil
	})
}

func SetRepoCredentials(repos ...settings.RepoCredentials) {
	updateSettingConfigMap(func(cm *corev1.ConfigMap) error {
		yamlBytes, err := yaml.Marshal(repos)
		if err != nil {
			return err
		}
		cm.Data["repository.credentials"] = string(yamlBytes)
		return nil
	})
}

<<<<<<< HEAD
=======
func SetTLSCerts() {
	updateTLSCertsConfigMap(func(cm *corev1.ConfigMap) error {
		cm.Data = map[string]string{}
		return nil
	})
}

func SetSSHKnownHosts() {
	updateSSHKnownHostsConfigMap(func(cm *corev1.ConfigMap) error {
		cm.Data = map[string]string{}
		return nil
	})
}

func SetHelmRepoCredential(creds settings.HelmRepoCredentials) {
	updateSettingConfigMap(func(cm *corev1.ConfigMap) error {
		yamlBytes, err := yaml.Marshal(creds)
		if err != nil {
			return err
		}
		cm.Data["helm.repositories"] = string(yamlBytes)
		return nil
	})
}

>>>>>>> 2742ead0
func EnsureCleanState(t *testing.T) {

	start := time.Now()

	policy := v1.DeletePropagationBackground
	// delete resources
	// kubectl delete apps --all
	CheckError(AppClientset.ArgoprojV1alpha1().Applications(ArgoCDNamespace).DeleteCollection(&v1.DeleteOptions{PropagationPolicy: &policy}, v1.ListOptions{}))
	// kubectl delete appprojects --field-selector metadata.name!=default
	CheckError(AppClientset.ArgoprojV1alpha1().AppProjects(ArgoCDNamespace).DeleteCollection(
		&v1.DeleteOptions{PropagationPolicy: &policy}, v1.ListOptions{FieldSelector: "metadata.name!=default"}))
	// kubectl delete secrets -l e2e.argoproj.io=true
	CheckError(KubeClientset.CoreV1().Secrets(ArgoCDNamespace).DeleteCollection(
		&v1.DeleteOptions{PropagationPolicy: &policy}, v1.ListOptions{LabelSelector: testingLabel + "=true"}))

	FailOnErr(Run("", "kubectl", "delete", "ns", "-l", testingLabel+"=true", "--field-selector", "status.phase=Active", "--wait=false"))

	// reset settings
	s, err := settingsManager.GetSettings()
	CheckError(err)
	CheckError(settingsManager.SaveSettings(&settings.ArgoCDSettings{
		// changing theses causes a restart
		AdminPasswordHash:            s.AdminPasswordHash,
		AdminPasswordMtime:           s.AdminPasswordMtime,
		ServerSignature:              s.ServerSignature,
		Certificate:                  s.Certificate,
		DexConfig:                    s.DexConfig,
		OIDCConfigRAW:                s.OIDCConfigRAW,
		URL:                          s.URL,
		WebhookGitHubSecret:          s.WebhookGitHubSecret,
		WebhookGitLabSecret:          s.WebhookGitLabSecret,
		WebhookBitbucketUUID:         s.WebhookBitbucketUUID,
		WebhookBitbucketServerSecret: s.WebhookBitbucketServerSecret,
		WebhookGogsSecret:            s.WebhookGogsSecret,
		Secrets:                      s.Secrets,
	}))
	SetResourceOverrides(make(map[string]v1alpha1.ResourceOverride))
	SetConfigManagementPlugins()
	SetRepoCredentials()
	SetRepos()
	SetResourceFilter(settings.ResourcesFilter{})
	SetTLSCerts()

	// remove tmp dir
	CheckError(os.RemoveAll(tmpDir))

	// name based on test name
	name = dnsFriendly(t.Name())
	// random id - unique across test runs
	id = name + "-" + strings.ToLower(rand.RandString(5))

	// create tmp dir
	FailOnErr(Run("", "mkdir", "-p", tmpDir))

	// create TLS and SSH certificate directories
	FailOnErr(Run("", "mkdir", "-p", tmpDir+"/app/config/tls"))
	FailOnErr(Run("", "mkdir", "-p", tmpDir+"/app/config/ssh"))

	// set-up tmp repo, must have unique name
	FailOnErr(Run("", "cp", "-Rf", "testdata", repoDirectory()))
	FailOnErr(Run(repoDirectory(), "chmod", "777", "."))
	FailOnErr(Run(repoDirectory(), "git", "init"))
	FailOnErr(Run(repoDirectory(), "git", "add", "."))
	FailOnErr(Run(repoDirectory(), "git", "commit", "-q", "-m", "initial commit"))

	// create namespace
	FailOnErr(Run("", "kubectl", "create", "ns", DeploymentNamespace()))
	FailOnErr(Run("", "kubectl", "label", "ns", DeploymentNamespace(), testingLabel+"=true"))

	log.WithFields(log.Fields{"duration": time.Since(start), "name": name, "id": id}).Info("clean state")
}

func RunCli(args ...string) (string, error) {
	if plainText {
		args = append(args, "--plaintext")
	}

	args = append(args, "--server", apiServerAddress, "--auth-token", token, "--insecure")

	return Run("", "../../dist/argocd", args...)
}

func Patch(path string, jsonPatch string) {

	log.WithFields(log.Fields{"path": path, "jsonPatch": jsonPatch}).Info("patching")

	filename := filepath.Join(repoDirectory(), path)
	bytes, err := ioutil.ReadFile(filename)
	CheckError(err)

	patch, err := jsonpatch.DecodePatch([]byte(jsonPatch))
	CheckError(err)

	isYaml := strings.HasSuffix(filename, ".yaml")
	if isYaml {
		log.Info("converting YAML to JSON")
		bytes, err = yaml.YAMLToJSON(bytes)
		CheckError(err)
	}

	log.WithFields(log.Fields{"bytes": string(bytes)}).Info("JSON")

	bytes, err = patch.Apply(bytes)
	CheckError(err)

	if isYaml {
		log.Info("converting JSON back to YAML")
		bytes, err = yaml.JSONToYAML(bytes)
		CheckError(err)
	}

	CheckError(ioutil.WriteFile(filename, bytes, 0644))
	FailOnErr(Run(repoDirectory(), "git", "diff"))
	FailOnErr(Run(repoDirectory(), "git", "commit", "-am", "patch"))
}

func Delete(path string) {

	log.WithFields(log.Fields{"path": path}).Info("deleting")

	CheckError(os.Remove(filepath.Join(repoDirectory(), path)))

	FailOnErr(Run(repoDirectory(), "git", "diff"))
	FailOnErr(Run(repoDirectory(), "git", "commit", "-am", "delete"))
}

func AddFile(path, contents string) {

	log.WithFields(log.Fields{"path": path}).Info("adding")

	CheckError(ioutil.WriteFile(filepath.Join(repoDirectory(), path), []byte(contents), 0644))

	FailOnErr(Run(repoDirectory(), "git", "diff"))
	FailOnErr(Run(repoDirectory(), "git", "add", "."))
	FailOnErr(Run(repoDirectory(), "git", "commit", "-am", "add file"))
}

// create the resource by creating using "kubectl apply", with bonus templating
func Declarative(filename string, values interface{}) (string, error) {

	bytes, err := ioutil.ReadFile(path.Join("testdata", filename))
	CheckError(err)

	tmpFile, err := ioutil.TempFile("", "")
	CheckError(err)
	_, err = tmpFile.WriteString(Tmpl(string(bytes), values))
	CheckError(err)

	return Run("", "kubectl", "-n", ArgoCDNamespace, "apply", "-f", tmpFile.Name())
}<|MERGE_RESOLUTION|>--- conflicted
+++ resolved
@@ -62,21 +62,13 @@
 type RepoURLType string
 
 const (
-<<<<<<< HEAD
-	RepoURLTypeFile  = "file"
-	RepoURLTypeHTTPS = "https"
-	RepoURLTypeSSH   = "ssh"
-	RepoURLTypeHelm  = "helm"
-	GitUsername      = "admin"
-	GitPassword      = "password"
-=======
 	RepoURLTypeFile            = "file"
 	RepoURLTypeHTTPS           = "https"
 	RepoURLTypeHTTPSClientCert = "https-cc"
 	RepoURLTypeSSH             = "ssh"
+	RepoURLTypeHelm            = "helm"
 	GitUsername                = "admin"
 	GitPassword                = "password"
->>>>>>> 2742ead0
 )
 
 // getKubeConfig creates new kubernetes client config using specified config path and config overrides variables
@@ -148,15 +140,12 @@
 	// Git server via HTTPS
 	case RepoURLTypeHTTPS:
 		return "https://localhost:9443/argo-e2e/testdata.git"
-<<<<<<< HEAD
-	case RepoURLTypeHelm:
-		return testrepos.HelmTestRepo
-=======
 	// Git server via HTTPS - Client Cert protected
 	case RepoURLTypeHTTPSClientCert:
 		return "https://localhost:9444/argo-e2e/testdata.git"
 	// Default - file based Git repository
->>>>>>> 2742ead0
+	case RepoURLTypeHelm:
+		return testrepos.HelmTestRepo
 	default:
 		return fmt.Sprintf("file://%s", repoDirectory())
 	}
@@ -281,8 +270,6 @@
 	})
 }
 
-<<<<<<< HEAD
-=======
 func SetTLSCerts() {
 	updateTLSCertsConfigMap(func(cm *corev1.ConfigMap) error {
 		cm.Data = map[string]string{}
@@ -297,18 +284,6 @@
 	})
 }
 
-func SetHelmRepoCredential(creds settings.HelmRepoCredentials) {
-	updateSettingConfigMap(func(cm *corev1.ConfigMap) error {
-		yamlBytes, err := yaml.Marshal(creds)
-		if err != nil {
-			return err
-		}
-		cm.Data["helm.repositories"] = string(yamlBytes)
-		return nil
-	})
-}
-
->>>>>>> 2742ead0
 func EnsureCleanState(t *testing.T) {
 
 	start := time.Now()
