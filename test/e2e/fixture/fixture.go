package fixture

import (
	"context"
	"fmt"
	"io/ioutil"
	"os"
	"path"
	"path/filepath"
	"strings"
	"testing"
	"time"

	"github.com/argoproj/pkg/errors"
	jsonpatch "github.com/evanphx/json-patch"
	"github.com/ghodss/yaml"
	log "github.com/sirupsen/logrus"
	corev1 "k8s.io/api/core/v1"
	v1 "k8s.io/apimachinery/pkg/apis/meta/v1"
	"k8s.io/client-go/kubernetes"
	"k8s.io/client-go/rest"
	"k8s.io/client-go/tools/clientcmd"

	"github.com/argoproj/argo-cd/common"
	. "github.com/argoproj/argo-cd/errors"
	argocdclient "github.com/argoproj/argo-cd/pkg/apiclient"
	sessionpkg "github.com/argoproj/argo-cd/pkg/apiclient/session"
	"github.com/argoproj/argo-cd/pkg/apis/application/v1alpha1"
	appclientset "github.com/argoproj/argo-cd/pkg/client/clientset/versioned"
	"github.com/argoproj/argo-cd/util"
	grpcutil "github.com/argoproj/argo-cd/util/grpc"
	"github.com/argoproj/argo-cd/util/rand"
	"github.com/argoproj/argo-cd/util/settings"
)

const (
	defaultApiServer = "localhost:8080"
	adminPassword    = "password"
	testingLabel     = "e2e.argoproj.io"
	ArgoCDNamespace  = "argocd-e2e"

	// ensure all repos are in one directory tree, so we can easily clean them up
	TmpDir  = "/tmp/argo-e2e"
	repoDir = "testdata.git"

	GuestbookPath = "guestbook"
)

var (
	id                  string
	deploymentNamespace string
	name                string
	KubeClientset       kubernetes.Interface
	AppClientset        appclientset.Interface
	ArgoCDClientset     argocdclient.Client
	settingsManager     *settings.SettingsManager
	apiServerAddress    string
	token               string
	plainText           bool
)

type RepoURLType string

const (
	RepoURLTypeFile            = "file"
	RepoURLTypeHTTPS           = "https"
	RepoURLTypeHTTPSClientCert = "https-cc"
	RepoURLTypeSSH             = "ssh"
	RepoURLTypeHelm            = "helm"
	GitUsername                = "admin"
	GitPassword                = "password"
)

// getKubeConfig creates new kubernetes client config using specified config path and config overrides variables
func getKubeConfig(configPath string, overrides clientcmd.ConfigOverrides) *rest.Config {
	loadingRules := clientcmd.NewDefaultClientConfigLoadingRules()
	loadingRules.ExplicitPath = configPath
	clientConfig := clientcmd.NewInteractiveDeferredLoadingClientConfig(loadingRules, &overrides, os.Stdin)

	restConfig, err := clientConfig.ClientConfig()
	CheckError(err)
	return restConfig
}

// creates e2e tests fixture: ensures that Application CRD is installed, creates temporal namespace, starts repo and api server,
// configure currently available cluster.
func init() {
	// ensure we log all shell execs
	log.SetLevel(log.DebugLevel)
	// set-up variables
	config := getKubeConfig("", clientcmd.ConfigOverrides{})
	AppClientset = appclientset.NewForConfigOrDie(config)
	KubeClientset = kubernetes.NewForConfigOrDie(config)
	apiServerAddress = os.Getenv(argocdclient.EnvArgoCDServer)
	if apiServerAddress == "" {
		apiServerAddress = defaultApiServer
	}

	tlsTestResult, err := grpcutil.TestTLS(apiServerAddress)
	CheckError(err)

	ArgoCDClientset, err = argocdclient.NewClient(&argocdclient.ClientOptions{Insecure: true, ServerAddr: apiServerAddress, PlainText: !tlsTestResult.TLS})
	CheckError(err)

	closer, client, err := ArgoCDClientset.NewSessionClient()
	CheckError(err)
	defer util.Close(closer)

	sessionResponse, err := client.Create(context.Background(), &sessionpkg.SessionCreateRequest{Username: "admin", Password: adminPassword})
	CheckError(err)

	ArgoCDClientset, err = argocdclient.NewClient(&argocdclient.ClientOptions{
		Insecure:   true,
		ServerAddr: apiServerAddress,
		AuthToken:  sessionResponse.Token,
		PlainText:  !tlsTestResult.TLS,
	})
	CheckError(err)

	settingsManager = settings.NewSettingsManager(context.Background(), KubeClientset, "argocd-e2e")
	token = sessionResponse.Token
	plainText = !tlsTestResult.TLS

	log.WithFields(log.Fields{"apiServerAddress": apiServerAddress}).Info("initialized")
}

func Name() string {
	return name
}

func repoDirectory() string {
	return path.Join(TmpDir, repoDir)
}

func RepoURL(urlType RepoURLType) string {
	switch urlType {
	// Git server via SSH
	case RepoURLTypeSSH:
		return "ssh://root@localhost:2222/tmp/argo-e2e/testdata.git"
	// Git server via HTTPS
	case RepoURLTypeHTTPS:
		return "https://localhost:9443/argo-e2e/testdata.git"
	// Git server via HTTPS - Client Cert protected
	case RepoURLTypeHTTPSClientCert:
		return "https://localhost:9444/argo-e2e/testdata.git"
	// Default - file based Git repository
	case RepoURLTypeHelm:
		return "https://localhost:9444/argo-e2e/testdata.git/helm-repo"
	default:
		return fmt.Sprintf("file://%s", repoDirectory())
	}
}

func RepoBaseURL(urlType RepoURLType) string {
	return path.Base(RepoURL(urlType))
}

func DeploymentNamespace() string {
	return deploymentNamespace
}

// creates a secret for the current test, this currently can only create a single secret
func CreateSecret(username, password string) string {
	secretName := fmt.Sprintf("argocd-e2e-%s", name)
	FailOnErr(Run("", "kubectl", "create", "secret", "generic", secretName,
		"--from-literal=username="+username,
		"--from-literal=password="+password,
		"-n", ArgoCDNamespace))
	FailOnErr(Run("", "kubectl", "label", "secret", secretName, testingLabel+"=true", "-n", ArgoCDNamespace))
	return secretName
}

func Settings(consumer func(s *settings.ArgoCDSettings)) {
	s, err := settingsManager.GetSettings()
	CheckError(err)
	consumer(s)
	CheckError(settingsManager.SaveSettings(s))
}

func updateSettingConfigMap(updater func(cm *corev1.ConfigMap) error) {
	cm, err := KubeClientset.CoreV1().ConfigMaps(ArgoCDNamespace).Get(common.ArgoCDConfigMapName, v1.GetOptions{})
	errors.CheckError(err)
	if cm.Data == nil {
		cm.Data = make(map[string]string)
	}
	errors.CheckError(updater(cm))
	_, err = KubeClientset.CoreV1().ConfigMaps(ArgoCDNamespace).Update(cm)
	errors.CheckError(err)
}

func updateTLSCertsConfigMap(updater func(cm *corev1.ConfigMap) error) {
	cm, err := KubeClientset.CoreV1().ConfigMaps(ArgoCDNamespace).Get(common.ArgoCDTLSCertsConfigMapName, v1.GetOptions{})
	errors.CheckError(err)
	if cm.Data == nil {
		cm.Data = make(map[string]string)
	}
	errors.CheckError(updater(cm))
	_, err = KubeClientset.CoreV1().ConfigMaps(ArgoCDNamespace).Update(cm)
	errors.CheckError(err)
}

func updateSSHKnownHostsConfigMap(updater func(cm *corev1.ConfigMap) error) {
	cm, err := KubeClientset.CoreV1().ConfigMaps(ArgoCDNamespace).Get(common.ArgoCDKnownHostsConfigMapName, v1.GetOptions{})
	errors.CheckError(err)
	if cm.Data == nil {
		cm.Data = make(map[string]string)
	}
	errors.CheckError(updater(cm))
	_, err = KubeClientset.CoreV1().ConfigMaps(ArgoCDNamespace).Update(cm)
	errors.CheckError(err)
}

func SetResourceOverrides(overrides map[string]v1alpha1.ResourceOverride) {
	updateSettingConfigMap(func(cm *corev1.ConfigMap) error {
		if len(overrides) > 0 {
			yamlBytes, err := yaml.Marshal(overrides)
			if err != nil {
				return err
			}
			cm.Data["resource.customizations"] = string(yamlBytes)
		} else {
			delete(cm.Data, "resource.customizations")
		}
		return nil
	})
}

func SetConfigManagementPlugins(plugin ...v1alpha1.ConfigManagementPlugin) {
	updateSettingConfigMap(func(cm *corev1.ConfigMap) error {
		yamlBytes, err := yaml.Marshal(plugin)
		if err != nil {
			return err
		}
		cm.Data["configManagementPlugins"] = string(yamlBytes)
		return nil
	})
}

func SetResourceFilter(filters settings.ResourcesFilter) {
	updateSettingConfigMap(func(cm *corev1.ConfigMap) error {
		exclusions, err := yaml.Marshal(filters.ResourceExclusions)
		if err != nil {
			return err
		}
		inclusions, err := yaml.Marshal(filters.ResourceInclusions)
		if err != nil {
			return err
		}
		cm.Data["resource.exclusions"] = string(exclusions)
		cm.Data["resource.inclusions"] = string(inclusions)
		return nil
	})
}

func SetRepos(repos ...settings.Repository) {
	updateSettingConfigMap(func(cm *corev1.ConfigMap) error {
		yamlBytes, err := yaml.Marshal(repos)
		if err != nil {
			return err
		}
		cm.Data["repositories"] = string(yamlBytes)
		return nil
	})
}

<<<<<<< HEAD
func SetRepoCredentials(repos ...settings.RepositoryCredentials) {
=======
func SetHelmRepos(repos ...settings.HelmRepoCredentials) {
	updateSettingConfigMap(func(cm *corev1.ConfigMap) error {
		yamlBytes, err := yaml.Marshal(repos)
		if err != nil {
			return err
		}
		cm.Data["helm.repositories"] = string(yamlBytes)
		return nil
	})
}

func SetRepoCredentials(repos ...settings.RepoCredentials) {
>>>>>>> dd21ab92
	updateSettingConfigMap(func(cm *corev1.ConfigMap) error {
		yamlBytes, err := yaml.Marshal(repos)
		if err != nil {
			return err
		}
		cm.Data["repository.credentials"] = string(yamlBytes)
		return nil
	})
}

func SetTLSCerts() {
	updateTLSCertsConfigMap(func(cm *corev1.ConfigMap) error {
		cm.Data = map[string]string{}
		return nil
	})
}

func SetSSHKnownHosts() {
	updateSSHKnownHostsConfigMap(func(cm *corev1.ConfigMap) error {
		cm.Data = map[string]string{}
		return nil
	})
}

func SetProjectSpec(project string, spec v1alpha1.AppProjectSpec) {
	proj, err := AppClientset.ArgoprojV1alpha1().AppProjects(ArgoCDNamespace).Get(project, v1.GetOptions{})
	errors.CheckError(err)
	proj.Spec = spec
	_, err = AppClientset.ArgoprojV1alpha1().AppProjects(ArgoCDNamespace).Update(proj)
	errors.CheckError(err)
}

func EnsureCleanState(t *testing.T) {

	start := time.Now()

	policy := v1.DeletePropagationBackground
	// delete resources
	// kubectl delete apps --all
	CheckError(AppClientset.ArgoprojV1alpha1().Applications(ArgoCDNamespace).DeleteCollection(&v1.DeleteOptions{PropagationPolicy: &policy}, v1.ListOptions{}))
	// kubectl delete appprojects --field-selector metadata.name!=default
	CheckError(AppClientset.ArgoprojV1alpha1().AppProjects(ArgoCDNamespace).DeleteCollection(
		&v1.DeleteOptions{PropagationPolicy: &policy}, v1.ListOptions{FieldSelector: "metadata.name!=default"}))
	// kubectl delete secrets -l e2e.argoproj.io=true
	CheckError(KubeClientset.CoreV1().Secrets(ArgoCDNamespace).DeleteCollection(
		&v1.DeleteOptions{PropagationPolicy: &policy}, v1.ListOptions{LabelSelector: testingLabel + "=true"}))

	FailOnErr(Run("", "kubectl", "delete", "ns", "-l", testingLabel+"=true", "--field-selector", "status.phase=Active", "--wait=false"))

	// reset settings
	s, err := settingsManager.GetSettings()
	CheckError(err)
	CheckError(settingsManager.SaveSettings(&settings.ArgoCDSettings{
		// changing theses causes a restart
		AdminPasswordHash:            s.AdminPasswordHash,
		AdminPasswordMtime:           s.AdminPasswordMtime,
		ServerSignature:              s.ServerSignature,
		Certificate:                  s.Certificate,
		DexConfig:                    s.DexConfig,
		OIDCConfigRAW:                s.OIDCConfigRAW,
		URL:                          s.URL,
		WebhookGitHubSecret:          s.WebhookGitHubSecret,
		WebhookGitLabSecret:          s.WebhookGitLabSecret,
		WebhookBitbucketUUID:         s.WebhookBitbucketUUID,
		WebhookBitbucketServerSecret: s.WebhookBitbucketServerSecret,
		WebhookGogsSecret:            s.WebhookGogsSecret,
		KustomizeBuildOptions:        s.KustomizeBuildOptions,
		Secrets:                      s.Secrets,
	}))
	SetResourceOverrides(make(map[string]v1alpha1.ResourceOverride))
	SetConfigManagementPlugins()
	SetRepoCredentials()
	SetRepos()
	SetHelmRepos()
	SetResourceFilter(settings.ResourcesFilter{})
	SetProjectSpec("default", v1alpha1.AppProjectSpec{
		OrphanedResources:        nil,
		SourceRepos:              []string{"*"},
		Destinations:             []v1alpha1.ApplicationDestination{{Namespace: "*", Server: "*"}},
		ClusterResourceWhitelist: []v1.GroupKind{{Group: "*", Kind: "*"}},
	})
	SetTLSCerts()

	// remove tmp dir
	CheckError(os.RemoveAll(TmpDir))

	// random id - unique across test runs
	postFix := "-" + strings.ToLower(rand.RandString(5))
	id = t.Name() + postFix
	name = dnsFriendly(t.Name(), "")
	deploymentNamespace = dnsFriendly(fmt.Sprintf("argocd-e2e-%s", t.Name()), postFix)

	// create tmp dir
	FailOnErr(Run("", "mkdir", "-p", TmpDir))

	// create TLS and SSH certificate directories
	FailOnErr(Run("", "mkdir", "-p", TmpDir+"/app/config/tls"))
	FailOnErr(Run("", "mkdir", "-p", TmpDir+"/app/config/ssh"))

	// set-up tmp repo, must have unique name
	FailOnErr(Run("", "cp", "-Rf", "testdata", repoDirectory()))
	FailOnErr(Run(repoDirectory(), "chmod", "777", "."))
	FailOnErr(Run(repoDirectory(), "git", "init"))
	FailOnErr(Run(repoDirectory(), "git", "add", "."))
	FailOnErr(Run(repoDirectory(), "git", "commit", "-q", "-m", "initial commit"))

	// create namespace
	FailOnErr(Run("", "kubectl", "create", "ns", DeploymentNamespace()))
	FailOnErr(Run("", "kubectl", "label", "ns", DeploymentNamespace(), testingLabel+"=true"))

	log.WithFields(log.Fields{"duration": time.Since(start), "name": t.Name(), "id": id, "username": "admin", "password": "password"}).Info("clean state")
}

func RunCli(args ...string) (string, error) {
	return RunCliWithStdin("", args...)
}

func RunCliWithStdin(stdin string, args ...string) (string, error) {
	if plainText {
		args = append(args, "--plaintext")
	}

	args = append(args, "--server", apiServerAddress, "--auth-token", token, "--insecure")

	return RunWithStdin(stdin, "", "../../dist/argocd", args...)
}

func Patch(path string, jsonPatch string) {

	log.WithFields(log.Fields{"path": path, "jsonPatch": jsonPatch}).Info("patching")

	filename := filepath.Join(repoDirectory(), path)
	bytes, err := ioutil.ReadFile(filename)
	CheckError(err)

	patch, err := jsonpatch.DecodePatch([]byte(jsonPatch))
	CheckError(err)

	isYaml := strings.HasSuffix(filename, ".yaml")
	if isYaml {
		log.Info("converting YAML to JSON")
		bytes, err = yaml.YAMLToJSON(bytes)
		CheckError(err)
	}

	log.WithFields(log.Fields{"bytes": string(bytes)}).Info("JSON")

	bytes, err = patch.Apply(bytes)
	CheckError(err)

	if isYaml {
		log.Info("converting JSON back to YAML")
		bytes, err = yaml.JSONToYAML(bytes)
		CheckError(err)
	}

	CheckError(ioutil.WriteFile(filename, bytes, 0644))
	FailOnErr(Run(repoDirectory(), "git", "diff"))
	FailOnErr(Run(repoDirectory(), "git", "commit", "-am", "patch"))
}

func Delete(path string) {

	log.WithFields(log.Fields{"path": path}).Info("deleting")

	CheckError(os.Remove(filepath.Join(repoDirectory(), path)))

	FailOnErr(Run(repoDirectory(), "git", "diff"))
	FailOnErr(Run(repoDirectory(), "git", "commit", "-am", "delete"))
}

func AddFile(path, contents string) {

	log.WithFields(log.Fields{"path": path}).Info("adding")

	CheckError(ioutil.WriteFile(filepath.Join(repoDirectory(), path), []byte(contents), 0644))

	FailOnErr(Run(repoDirectory(), "git", "diff"))
	FailOnErr(Run(repoDirectory(), "git", "add", "."))
	FailOnErr(Run(repoDirectory(), "git", "commit", "-am", "add file"))
}

// create the resource by creating using "kubectl apply", with bonus templating
func Declarative(filename string, values interface{}) (string, error) {

	bytes, err := ioutil.ReadFile(path.Join("testdata", filename))
	CheckError(err)

	tmpFile, err := ioutil.TempFile("", "")
	CheckError(err)
	_, err = tmpFile.WriteString(Tmpl(string(bytes), values))
	CheckError(err)

	return Run("", "kubectl", "-n", ArgoCDNamespace, "apply", "-f", tmpFile.Name())
}<|MERGE_RESOLUTION|>--- conflicted
+++ resolved
@@ -263,22 +263,18 @@
 	})
 }
 
-<<<<<<< HEAD
+func SetHelmRepos(repos ...settings.HelmRepoCredentials) {
+	updateSettingConfigMap(func(cm *corev1.ConfigMap) error {
+		yamlBytes, err := yaml.Marshal(repos)
+		if err != nil {
+			return err
+		}
+		cm.Data["helm.repositories"] = string(yamlBytes)
+		return nil
+	})
+}
+
 func SetRepoCredentials(repos ...settings.RepositoryCredentials) {
-=======
-func SetHelmRepos(repos ...settings.HelmRepoCredentials) {
-	updateSettingConfigMap(func(cm *corev1.ConfigMap) error {
-		yamlBytes, err := yaml.Marshal(repos)
-		if err != nil {
-			return err
-		}
-		cm.Data["helm.repositories"] = string(yamlBytes)
-		return nil
-	})
-}
-
-func SetRepoCredentials(repos ...settings.RepoCredentials) {
->>>>>>> dd21ab92
 	updateSettingConfigMap(func(cm *corev1.ConfigMap) error {
 		yamlBytes, err := yaml.Marshal(repos)
 		if err != nil {
