--- conflicted
+++ resolved
@@ -284,19 +284,6 @@
 	})
 }
 
-<<<<<<< HEAD
-=======
-func SetHelmRepoCredential(creds settings.HelmRepoCredentials) {
-	updateSettingConfigMap(func(cm *corev1.ConfigMap) error {
-		yamlBytes, err := yaml.Marshal(creds)
-		if err != nil {
-			return err
-		}
-		cm.Data["helm.repositories"] = string(yamlBytes)
-		return nil
-	})
-}
-
 func SetProjectSpec(project string, spec v1alpha1.AppProjectSpec) {
 	proj, err := AppClientset.ArgoprojV1alpha1().AppProjects(ArgoCDNamespace).Get(project, v1.GetOptions{})
 	errors.CheckError(err)
@@ -305,7 +292,6 @@
 	errors.CheckError(err)
 }
 
->>>>>>> cdeff93e
 func EnsureCleanState(t *testing.T) {
 
 	start := time.Now()
