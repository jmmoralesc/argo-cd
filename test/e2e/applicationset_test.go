--- conflicted
+++ resolved
@@ -994,11 +994,7 @@
 		},
 		Spec: argov1alpha1.ApplicationSpec{
 			Project: "default",
-<<<<<<< HEAD
-			Source: argov1alpha1.ApplicationSource{
-=======
 			Source: &argov1alpha1.ApplicationSource{
->>>>>>> acc554f3
 				RepoURL:        "git@github.com:argoproj/argo-cd.git",
 				TargetRevision: "master",
 				Path:           "guestbook",
@@ -1071,11 +1067,7 @@
 		},
 		Spec: argov1alpha1.ApplicationSpec{
 			Project: "default",
-<<<<<<< HEAD
-			Source: argov1alpha1.ApplicationSource{
-=======
 			Source: &argov1alpha1.ApplicationSource{
->>>>>>> acc554f3
 				RepoURL:        "git@github.com:argoproj/argo-cd.git",
 				TargetRevision: "master",
 				Path:           "guestbook",
