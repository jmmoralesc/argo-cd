--- conflicted
+++ resolved
@@ -8,10 +8,7 @@
     command: [sh, -c, 'kustomize build']
   discover:
     find:
-<<<<<<< HEAD
       glob: "**/kustomization.yaml"
-  allowConcurrency: true
-  lockRepo: false
   parameters:
     static:
       - name: string-param
@@ -25,7 +22,4 @@
         collectionType: map
         map:
           key: value
-          key2: value2
-=======
-      glob: "**/kustomization.yaml"
->>>>>>> 752bc5f8
+          key2: value2