package discovery

import (
	"context"
	"fmt"
	"os"
	"path/filepath"
	"strings"

	grpc_retry "github.com/grpc-ecosystem/go-grpc-middleware/retry"
	log "github.com/sirupsen/logrus"

	pluginclient "github.com/argoproj/argo-cd/v2/cmpserver/apiclient"
	"github.com/argoproj/argo-cd/v2/common"
	"github.com/argoproj/argo-cd/v2/pkg/apis/application/v1alpha1"
	"github.com/argoproj/argo-cd/v2/util/cmp"
	"github.com/argoproj/argo-cd/v2/util/io"
	"github.com/argoproj/argo-cd/v2/util/kustomize"
)

func IsManifestGenerationEnabled(sourceType v1alpha1.ApplicationSourceType, enableGenerateManifests map[string]bool) bool {
	if enableGenerateManifests == nil {
		return true
	}
	enabled, ok := enableGenerateManifests[string(sourceType)]
	if !ok {
		return true
	}
	return enabled
}

<<<<<<< HEAD
func Discover(ctx context.Context, root string, enableGenerateManifests map[string]bool) (map[string]string, error) {
=======
func Discover(ctx context.Context, repoPath string, enableGenerateManifests map[string]bool, tarExcludedGlobs []string) (map[string]string, error) {
>>>>>>> c8a1a865
	apps := make(map[string]string)

	// Check if it is CMP
	conn, _, err := DetectConfigManagementPlugin(ctx, repoPath, []string{}, tarExcludedGlobs)
	if err == nil {
		// Found CMP
		io.Close(conn)

		apps["."] = string(v1alpha1.ApplicationSourceTypePlugin)
		return apps, nil
	}

	err = filepath.Walk(repoPath, func(path string, info os.FileInfo, err error) error {
		if err != nil {
			return err
		}
		if info.IsDir() {
			return nil
		}
		dir, err := filepath.Rel(repoPath, filepath.Dir(path))
		if err != nil {
			return err
		}
		base := filepath.Base(path)
<<<<<<< HEAD
		if base == "params.libsonnet" && strings.HasSuffix(dir, "components") && IsManifestGenerationEnabled(v1alpha1.ApplicationSourceTypeKsonnet, enableGenerateManifests) {
			apps[filepath.Dir(dir)] = string(v1alpha1.ApplicationSourceTypeKsonnet)
		}
=======
>>>>>>> c8a1a865
		if strings.HasSuffix(base, "Chart.yaml") && IsManifestGenerationEnabled(v1alpha1.ApplicationSourceTypeHelm, enableGenerateManifests) {
			apps[dir] = string(v1alpha1.ApplicationSourceTypeHelm)
		}
		if kustomize.IsKustomization(base) && IsManifestGenerationEnabled(v1alpha1.ApplicationSourceTypeKustomize, enableGenerateManifests) {
			apps[dir] = string(v1alpha1.ApplicationSourceTypeKustomize)
		}
		return nil
	})
	return apps, err
}

<<<<<<< HEAD
func AppType(ctx context.Context, path string, enableGenerateManifests map[string]bool) (string, error) {
	apps, err := Discover(ctx, path, enableGenerateManifests)
=======
func AppType(ctx context.Context, path string, enableGenerateManifests map[string]bool, tarExcludedGlobs []string) (string, error) {
	apps, err := Discover(ctx, path, enableGenerateManifests, tarExcludedGlobs)
>>>>>>> c8a1a865
	if err != nil {
		return "", err
	}
	appType, ok := apps["."]
	if ok {
		return appType, nil
	}
	return "Directory", nil
}

// 1. list all plugins in /plugins folder
// 2. foreach plugin setup connection with respective cmp-server
// 3. check isSupported(path)?
// 4.a if no then close connection
// 4.b if yes then return conn for detected plugin
func DetectConfigManagementPlugin(ctx context.Context, repoPath string, env []string, tarExcludedGlobs []string) (io.Closer, pluginclient.ConfigManagementPluginServiceClient, error) {
	var conn io.Closer
	var cmpClient pluginclient.ConfigManagementPluginServiceClient

	pluginSockFilePath := common.GetPluginSockFilePath()
	log.Debugf("pluginSockFilePath is: %s", pluginSockFilePath)

	files, err := os.ReadDir(pluginSockFilePath)
	if err != nil {
		return nil, nil, err
	}

	var connFound bool
	for _, file := range files {
		if file.Type() == os.ModeSocket {
			address := fmt.Sprintf("%s/%s", strings.TrimRight(pluginSockFilePath, "/"), file.Name())
			cmpclientset := pluginclient.NewConfigManagementPluginClientSet(address)

			conn, cmpClient, err = cmpclientset.NewConfigManagementPluginClient()
			if err != nil {
				log.Errorf("error dialing to cmp-server for plugin %s, %v", file.Name(), err)
				continue
			}

			isSupported, err := matchRepositoryCMP(ctx, repoPath, cmpClient, env, tarExcludedGlobs)
			if err != nil {
				log.Errorf("repository %s is not the match because %v", repoPath, err)
				continue
			}

			if !isSupported {
				log.Debugf("Reponse from socket file %s is not supported", file.Name())
				io.Close(conn)
			} else {
				connFound = true
				break
			}
		}
	}

	if !connFound {
		return nil, nil, fmt.Errorf("Couldn't find cmp-server plugin supporting repository %s", repoPath)
	}
	return conn, cmpClient, err
}

// matchRepositoryCMP will send the repoPath to the cmp-server. The cmp-server will
// inspect the files and return true if the repo is supported for manifest generation.
// Will return false otherwise.
func matchRepositoryCMP(ctx context.Context, repoPath string, client pluginclient.ConfigManagementPluginServiceClient, env []string, tarExcludedGlobs []string) (bool, error) {
	matchRepoStream, err := client.MatchRepository(ctx, grpc_retry.Disable())
	if err != nil {
		return false, fmt.Errorf("error getting stream client: %s", err)
	}

	err = cmp.SendRepoStream(ctx, repoPath, repoPath, matchRepoStream, env, tarExcludedGlobs)
	if err != nil {
		return false, fmt.Errorf("error sending stream: %s", err)
	}
	resp, err := matchRepoStream.CloseAndRecv()
	if err != nil {
		return false, fmt.Errorf("error receiving stream response: %s", err)
	}
	return resp.GetIsSupported(), nil
}<|MERGE_RESOLUTION|>--- conflicted
+++ resolved
@@ -29,11 +29,7 @@
 	return enabled
 }
 
-<<<<<<< HEAD
-func Discover(ctx context.Context, root string, enableGenerateManifests map[string]bool) (map[string]string, error) {
-=======
 func Discover(ctx context.Context, repoPath string, enableGenerateManifests map[string]bool, tarExcludedGlobs []string) (map[string]string, error) {
->>>>>>> c8a1a865
 	apps := make(map[string]string)
 
 	// Check if it is CMP
@@ -58,12 +54,6 @@
 			return err
 		}
 		base := filepath.Base(path)
-<<<<<<< HEAD
-		if base == "params.libsonnet" && strings.HasSuffix(dir, "components") && IsManifestGenerationEnabled(v1alpha1.ApplicationSourceTypeKsonnet, enableGenerateManifests) {
-			apps[filepath.Dir(dir)] = string(v1alpha1.ApplicationSourceTypeKsonnet)
-		}
-=======
->>>>>>> c8a1a865
 		if strings.HasSuffix(base, "Chart.yaml") && IsManifestGenerationEnabled(v1alpha1.ApplicationSourceTypeHelm, enableGenerateManifests) {
 			apps[dir] = string(v1alpha1.ApplicationSourceTypeHelm)
 		}
@@ -75,13 +65,8 @@
 	return apps, err
 }
 
-<<<<<<< HEAD
-func AppType(ctx context.Context, path string, enableGenerateManifests map[string]bool) (string, error) {
-	apps, err := Discover(ctx, path, enableGenerateManifests)
-=======
 func AppType(ctx context.Context, path string, enableGenerateManifests map[string]bool, tarExcludedGlobs []string) (string, error) {
 	apps, err := Discover(ctx, path, enableGenerateManifests, tarExcludedGlobs)
->>>>>>> c8a1a865
 	if err != nil {
 		return "", err
 	}
