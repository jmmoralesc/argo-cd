--- conflicted
+++ resolved
@@ -98,7 +98,10 @@
 	Insecure bool `json:"insecure,omitempty"`
 	// Whether the repo is git-lfs enabled
 	EnableLFS bool `json:"enableLfs,omitempty"`
-<<<<<<< HEAD
+	// Name of the secret storing the TLS client cert data
+	TLSClientCertDataSecret *apiv1.SecretKeySelector `json:"tlsClientCertDataSecret,omitempty"`
+	// Name of the secret storing the TLS client cert's key data
+	TLSClientCertKeySecret *apiv1.SecretKeySelector `json:"tlsClientCertKeySecret,omitempty"`
 	// the type of the repo, "git" or "helm", assumed to be "git" if empty or absent
 	Type string `json:"type,omitempty"`
 	// helm only
@@ -109,22 +112,6 @@
 	CertSecret *apiv1.SecretKeySelector `json:"certSecret,omitempty"`
 	// helm only
 	KeySecret *apiv1.SecretKeySelector `json:"keySecret,omitempty"`
-=======
-	// Name of the secret storing the TLS client cert data
-	TLSClientCertDataSecret *apiv1.SecretKeySelector `json:"tlsClientCertDataSecret,omitempty"`
-	// Name of the secret storing the TLS client cert's key data
-	TLSClientCertKeySecret *apiv1.SecretKeySelector `json:"tlsClientCertKeySecret,omitempty"`
-}
-
-type HelmRepoCredentials struct {
-	URL            string                   `json:"url,omitempty"`
-	Name           string                   `json:"name,omitempty"`
-	UsernameSecret *apiv1.SecretKeySelector `json:"usernameSecret,omitempty"`
-	PasswordSecret *apiv1.SecretKeySelector `json:"passwordSecret,omitempty"`
-	CASecret       *apiv1.SecretKeySelector `json:"caSecret,omitempty"`
-	CertSecret     *apiv1.SecretKeySelector `json:"certSecret,omitempty"`
-	KeySecret      *apiv1.SecretKeySelector `json:"keySecret,omitempty"`
->>>>>>> 2742ead0
 }
 
 const (
