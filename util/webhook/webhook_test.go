package webhook

import (
	"bytes"
	"io/ioutil"
	"net/http"
	"net/http/httptest"
	"testing"
	"time"

	"github.com/sirupsen/logrus/hooks/test"
	"github.com/stretchr/testify/assert"
	metav1 "k8s.io/apimachinery/pkg/apis/meta/v1"

	"github.com/argoproj/argo-cd/common"
	"github.com/argoproj/argo-cd/pkg/apis/application/v1alpha1"
	appclientset "github.com/argoproj/argo-cd/pkg/client/clientset/versioned/fake"
	"github.com/argoproj/argo-cd/reposerver/cache"
	cacheutil "github.com/argoproj/argo-cd/util/cache"
	"github.com/argoproj/argo-cd/util/settings"
)

type fakeSettingsSrc struct {
}

func (f fakeSettingsSrc) GetAppInstanceLabelKey() (string, error) {
	return "mycompany.com/appname", nil
}

func NewMockHandler() *ArgoCDWebhookHandler {
	appClientset := appclientset.NewSimpleClientset()
	return NewHandler("", appClientset, &settings.ArgoCDSettings{}, &fakeSettingsSrc{}, cache.NewCache(
		cacheutil.NewCache(cacheutil.NewInMemoryCache(1*time.Hour)),
		1*time.Minute,
	))
}

func TestGitHubCommitEvent(t *testing.T) {
	hook := test.NewGlobal()
	h := NewMockHandler()
	req := httptest.NewRequest("POST", "/api/webhook", nil)
	req.Header.Set("X-GitHub-Event", "push")
	eventJSON, err := ioutil.ReadFile("github-commit-event.json")
	assert.NoError(t, err)
	req.Body = ioutil.NopCloser(bytes.NewReader(eventJSON))
	w := httptest.NewRecorder()
	h.Handler(w, req)
	assert.Equal(t, w.Code, http.StatusOK)
	expectedLogResult := "Received push event repo: https://github.com/jessesuen/test-repo, revision: master, touchedHead: true"
	assert.Equal(t, expectedLogResult, hook.LastEntry().Message)
	hook.Reset()
}

func TestGitHubTagEvent(t *testing.T) {
	hook := test.NewGlobal()
	h := NewMockHandler()
	req := httptest.NewRequest("POST", "/api/webhook", nil)
	req.Header.Set("X-GitHub-Event", "push")
	eventJSON, err := ioutil.ReadFile("github-tag-event.json")
	assert.NoError(t, err)
	req.Body = ioutil.NopCloser(bytes.NewReader(eventJSON))
	w := httptest.NewRecorder()
	h.Handler(w, req)
	assert.Equal(t, w.Code, http.StatusOK)
	expectedLogResult := "Received push event repo: https://github.com/jessesuen/test-repo, revision: v1.0, touchedHead: false"
	assert.Equal(t, expectedLogResult, hook.LastEntry().Message)
	hook.Reset()
}

func TestBitbucketServerRepositoryReferenceChangedEvent(t *testing.T) {
	hook := test.NewGlobal()
	h := NewMockHandler()
	req := httptest.NewRequest("POST", "/api/webhook", nil)
	req.Header.Set("X-Event-Key", "repo:refs_changed")
	eventJSON, err := ioutil.ReadFile("bitbucket-server-event.json")
	assert.NoError(t, err)
	req.Body = ioutil.NopCloser(bytes.NewReader(eventJSON))
	w := httptest.NewRecorder()
	h.Handler(w, req)
	assert.Equal(t, w.Code, http.StatusOK)
	expectedLogResultSsh := "Received push event repo: ssh://git@bitbucketserver:7999/myproject/test-repo.git, revision: master, touchedHead: true"
	assert.Equal(t, expectedLogResultSsh, hook.AllEntries()[len(hook.AllEntries())-2].Message)
	expectedLogResultHttps := "Received push event repo: https://bitbucketserver/scm/myproject/test-repo.git, revision: master, touchedHead: true"
	assert.Equal(t, expectedLogResultHttps, hook.LastEntry().Message)
	hook.Reset()
}

func TestGogsPushEvent(t *testing.T) {
	hook := test.NewGlobal()
	h := NewMockHandler()
	req := httptest.NewRequest("POST", "/api/webhook", nil)
	req.Header.Set("X-Gogs-Event", "push")
	eventJSON, err := ioutil.ReadFile("gogs-event.json")
	assert.NoError(t, err)
	req.Body = ioutil.NopCloser(bytes.NewReader(eventJSON))
	w := httptest.NewRecorder()
	h.Handler(w, req)
	assert.Equal(t, w.Code, http.StatusOK)
	expectedLogResult := "Received push event repo: http://gogs-server/john/repo-test, revision: master, touchedHead: true"
	assert.Equal(t, expectedLogResult, hook.LastEntry().Message)
	hook.Reset()
}

func TestGitLabPushEvent(t *testing.T) {
	hook := test.NewGlobal()
	h := NewMockHandler()
	req := httptest.NewRequest("POST", "/api/webhook", nil)
	req.Header.Set("X-Gitlab-Event", "Push Hook")
	eventJSON, err := ioutil.ReadFile("gitlab-event.json")
	assert.NoError(t, err)
	req.Body = ioutil.NopCloser(bytes.NewReader(eventJSON))
	w := httptest.NewRecorder()
	h.Handler(w, req)
	assert.Equal(t, w.Code, http.StatusOK)
	expectedLogResult := "Received push event repo: https://gitlab/group/name, revision: master, touchedHead: true"
	assert.Equal(t, expectedLogResult, hook.LastEntry().Message)
	hook.Reset()
}

func getApp(annotation string, sourcePath string) *v1alpha1.Application {
	return &v1alpha1.Application{
		ObjectMeta: metav1.ObjectMeta{
			Annotations: map[string]string{
				common.AnnotationKeyManifestGeneratePaths: annotation,
			},
		},
		Spec: v1alpha1.ApplicationSpec{
			Source: v1alpha1.ApplicationSource{
				Path: sourcePath,
			},
		},
	}
}

func Test_getAppRefreshPrefix(t *testing.T) {
	tests := []struct {
		name  string
		app   *v1alpha1.Application
		files []string
		want  bool
	}{
		{"default no path", &v1alpha1.Application{}, []string{"README.md"}, true},
		{"relative path - matching", getApp(".", "source/path"), []string{"source/path/my-deployment.yaml"}, true},
		{"relative path - not matching", getApp(".", "source/path"), []string{"README.md"}, false},
		{"absolute path - matching", getApp("/source/path", "source/path"), []string{"source/path/my-deployment.yaml"}, true},
		{"absolute path - not matching", getApp("/source/path1", "source/path"), []string{"source/path/my-deployment.yaml"}, false},
		{"two relative paths - matching", getApp(".;../shared", "my-app"), []string{"shared/my-deployment.yaml"}, true},
		{"two relative paths - not matching", getApp(".;../shared", "my-app"), []string{"README.md"}, false},
	}
	for _, tt := range tests {
		t.Run(tt.name, func(t *testing.T) {
			if got := appFilesHaveChanged(tt.app, tt.files); got != tt.want {
				t.Errorf("getAppRefreshPrefix() = %v, want %v", got, tt.want)
			}
		})
	}
<<<<<<< HEAD
=======
}

func TestAppRevisionHasChanged(t *testing.T) {
	assert.True(t, appRevisionHasChanged(&v1alpha1.Application{Spec: v1alpha1.ApplicationSpec{
		Source: v1alpha1.ApplicationSource{},
	}}, "master", true))

	assert.False(t, appRevisionHasChanged(&v1alpha1.Application{Spec: v1alpha1.ApplicationSpec{
		Source: v1alpha1.ApplicationSource{},
	}}, "master", false))

	assert.False(t, appRevisionHasChanged(&v1alpha1.Application{Spec: v1alpha1.ApplicationSpec{
		Source: v1alpha1.ApplicationSource{
			TargetRevision: "dev",
		},
	}}, "master", true))

	assert.True(t, appRevisionHasChanged(&v1alpha1.Application{Spec: v1alpha1.ApplicationSpec{
		Source: v1alpha1.ApplicationSource{
			TargetRevision: "dev",
		},
	}}, "dev", false))
>>>>>>> dea75eb4
}<|MERGE_RESOLUTION|>--- conflicted
+++ resolved
@@ -154,8 +154,6 @@
 			}
 		})
 	}
-<<<<<<< HEAD
-=======
 }
 
 func TestAppRevisionHasChanged(t *testing.T) {
@@ -178,5 +176,4 @@
 			TargetRevision: "dev",
 		},
 	}}, "dev", false))
->>>>>>> dea75eb4
 }