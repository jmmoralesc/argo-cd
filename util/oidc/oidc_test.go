--- conflicted
+++ resolved
@@ -5,17 +5,10 @@
 	"encoding/hex"
 	"encoding/json"
 	"fmt"
-<<<<<<< HEAD
-	"io/ioutil"
-	"net/http"
-	"net/http/httptest"
-	"net/url"
-=======
 	"net/http"
 	"net/http/httptest"
 	"net/url"
 	"os"
->>>>>>> fc3eaec6
 	"strings"
 	"testing"
 
@@ -133,11 +126,7 @@
 clientSecret: yyy
 requestedScopes: ["oidc"]`, oidcTestServer.URL),
 		}
-<<<<<<< HEAD
-		app, err := NewClientApp(cdSettings, dexTestServer.URL, "https://argocd.example.com")
-=======
 		app, err := NewClientApp(cdSettings, dexTestServer.URL, nil, "https://argocd.example.com")
->>>>>>> fc3eaec6
 		require.NoError(t, err)
 
 		req := httptest.NewRequest("GET", "https://argocd.example.com/auth/login", nil)
@@ -152,11 +141,7 @@
 
 		cdSettings.OIDCTLSInsecureSkipVerify = true
 
-<<<<<<< HEAD
-		app, err = NewClientApp(cdSettings, dexTestServer.URL, "https://argocd.example.com")
-=======
 		app, err = NewClientApp(cdSettings, dexTestServer.URL, nil, "https://argocd.example.com")
->>>>>>> fc3eaec6
 		require.NoError(t, err)
 
 		w = httptest.NewRecorder()
@@ -181,11 +166,7 @@
 		require.NoError(t, err)
 		cdSettings.Certificate = &cert
 
-<<<<<<< HEAD
-		app, err := NewClientApp(cdSettings, dexTestServer.URL, "https://argocd.example.com")
-=======
 		app, err := NewClientApp(cdSettings, dexTestServer.URL, nil, "https://argocd.example.com")
->>>>>>> fc3eaec6
 		require.NoError(t, err)
 
 		req := httptest.NewRequest("GET", "https://argocd.example.com/auth/login", nil)
@@ -198,13 +179,7 @@
 			t.Fatal("did not receive expected certificate verification failure error")
 		}
 
-<<<<<<< HEAD
-		cdSettings.OIDCTLSInsecureSkipVerify = true
-
-		app, err = NewClientApp(cdSettings, dexTestServer.URL, "https://argocd.example.com")
-=======
 		app, err = NewClientApp(cdSettings, dexTestServer.URL, &dex.DexTLSConfig{StrictValidation: false}, "https://argocd.example.com")
->>>>>>> fc3eaec6
 		require.NoError(t, err)
 
 		w = httptest.NewRecorder()
@@ -236,11 +211,7 @@
 
 	// The base href (the last argument for NewClientApp) is what HandleLogin will fall back to when no explicit
 	// redirect URL is given.
-<<<<<<< HEAD
-	app, err := NewClientApp(cdSettings, "", "/")
-=======
 	app, err := NewClientApp(cdSettings, "", nil, "/")
->>>>>>> fc3eaec6
 	require.NoError(t, err)
 
 	w := httptest.NewRecorder()
@@ -283,11 +254,7 @@
 clientSecret: yyy
 requestedScopes: ["oidc"]`, oidcTestServer.URL),
 		}
-<<<<<<< HEAD
-		app, err := NewClientApp(cdSettings, dexTestServer.URL, "https://argocd.example.com")
-=======
 		app, err := NewClientApp(cdSettings, dexTestServer.URL, nil, "https://argocd.example.com")
->>>>>>> fc3eaec6
 		require.NoError(t, err)
 
 		req := httptest.NewRequest("GET", "https://argocd.example.com/auth/callback", nil)
@@ -302,11 +269,7 @@
 
 		cdSettings.OIDCTLSInsecureSkipVerify = true
 
-<<<<<<< HEAD
-		app, err = NewClientApp(cdSettings, dexTestServer.URL, "https://argocd.example.com")
-=======
 		app, err = NewClientApp(cdSettings, dexTestServer.URL, nil, "https://argocd.example.com")
->>>>>>> fc3eaec6
 		require.NoError(t, err)
 
 		w = httptest.NewRecorder()
@@ -331,11 +294,7 @@
 		require.NoError(t, err)
 		cdSettings.Certificate = &cert
 
-<<<<<<< HEAD
-		app, err := NewClientApp(cdSettings, dexTestServer.URL, "https://argocd.example.com")
-=======
 		app, err := NewClientApp(cdSettings, dexTestServer.URL, nil, "https://argocd.example.com")
->>>>>>> fc3eaec6
 		require.NoError(t, err)
 
 		req := httptest.NewRequest("GET", "https://argocd.example.com/auth/callback", nil)
@@ -348,13 +307,7 @@
 			t.Fatal("did not receive expected certificate verification failure error")
 		}
 
-<<<<<<< HEAD
-		cdSettings.OIDCTLSInsecureSkipVerify = true
-
-		app, err = NewClientApp(cdSettings, dexTestServer.URL, "https://argocd.example.com")
-=======
 		app, err = NewClientApp(cdSettings, dexTestServer.URL, &dex.DexTLSConfig{StrictValidation: false}, "https://argocd.example.com")
->>>>>>> fc3eaec6
 		require.NoError(t, err)
 
 		w = httptest.NewRecorder()
@@ -453,11 +406,7 @@
 	signature, err := util.MakeSignature(32)
 	require.NoError(t, err)
 	expectedReturnURL := "http://argocd.example.com/"
-<<<<<<< HEAD
-	app, err := NewClientApp(&settings.ArgoCDSettings{ServerSignature: signature, URL: expectedReturnURL}, "", "")
-=======
 	app, err := NewClientApp(&settings.ArgoCDSettings{ServerSignature: signature, URL: expectedReturnURL}, "", nil, "")
->>>>>>> fc3eaec6
 	require.NoError(t, err)
 	generateResponse := httptest.NewRecorder()
 	state, err := app.generateAppState(expectedReturnURL, generateResponse)
@@ -494,11 +443,7 @@
 			URL:             "https://argocd.example.com",
 			ServerSignature: signature,
 		},
-<<<<<<< HEAD
-		"", "",
-=======
 		"", nil, "",
->>>>>>> fc3eaec6
 	)
 	require.NoError(t, err)
 
