--- conflicted
+++ resolved
@@ -393,11 +393,8 @@
 		Type:                       string(secret.Data["type"]),
 		GithubAppPrivateKey:        string(secret.Data["githubAppPrivateKey"]),
 		GitHubAppEnterpriseBaseURL: string(secret.Data["githubAppEnterpriseBaseUrl"]),
-<<<<<<< HEAD
 		GCPServiceAccountKey:       string(secret.Data["gcpServiceAccountKey"]),
-=======
 		Proxy:                      string(secret.Data["proxy"]),
->>>>>>> 4462debe
 	}
 
 	enableOCI, err := boolOrFalse(secret, "enableOCI")
@@ -438,11 +435,8 @@
 	updateSecretInt(secret, "githubAppID", repoCreds.GithubAppId)
 	updateSecretInt(secret, "githubAppInstallationID", repoCreds.GithubAppInstallationId)
 	updateSecretString(secret, "githubAppEnterpriseBaseUrl", repoCreds.GitHubAppEnterpriseBaseURL)
-<<<<<<< HEAD
 	updateSecretString(secret, "gcpServiceAccountKey", repoCreds.GCPServiceAccountKey)
-=======
 	updateSecretString(secret, "proxy", repoCreds.Proxy)
->>>>>>> 4462debe
 	addSecretMetadata(secret, common.LabelValueSecretTypeRepoCreds)
 }
 
