package db

import (
	"encoding/json"
	"fmt"
	"strconv"
	"strings"
	"sync"
	"time"

	log "github.com/sirupsen/logrus"
	"golang.org/x/net/context"
	"google.golang.org/grpc/codes"
	"google.golang.org/grpc/status"
	apiv1 "k8s.io/api/core/v1"
	apierr "k8s.io/apimachinery/pkg/api/errors"
	metav1 "k8s.io/apimachinery/pkg/apis/meta/v1"
	"k8s.io/apimachinery/pkg/watch"
	"k8s.io/utils/pointer"

	"github.com/argoproj/argo-cd/v2/common"
	appv1 "github.com/argoproj/argo-cd/v2/pkg/apis/application/v1alpha1"
)

var (
	localCluster = appv1.Cluster{
		Name:            "in-cluster",
		Server:          appv1.KubernetesInternalAPIServerAddr,
		ConnectionState: appv1.ConnectionState{Status: appv1.ConnectionStatusSuccessful},
	}
	initLocalCluster sync.Once
)

func (db *db) getLocalCluster() *appv1.Cluster {
	initLocalCluster.Do(func() {
		info, err := db.kubeclientset.Discovery().ServerVersion()
		if err == nil {
			localCluster.ServerVersion = fmt.Sprintf("%s.%s", info.Major, info.Minor)
			localCluster.ConnectionState = appv1.ConnectionState{Status: appv1.ConnectionStatusSuccessful}
		} else {
			localCluster.ConnectionState = appv1.ConnectionState{
				Status:  appv1.ConnectionStatusFailed,
				Message: err.Error(),
			}
		}
	})
	cluster := localCluster.DeepCopy()
	now := metav1.Now()
	cluster.ConnectionState.ModifiedAt = &now
	return cluster
}

// ListClusters returns list of clusters
func (db *db) ListClusters(ctx context.Context) (*appv1.ClusterList, error) {
	clusterSecrets, err := db.listSecretsByType(common.LabelValueSecretTypeCluster)
	if err != nil {
		return nil, err
	}
	clusterList := appv1.ClusterList{
		Items: make([]appv1.Cluster, 0),
	}
	hasInClusterCredentials := false
	for _, clusterSecret := range clusterSecrets {
		cluster, err := secretToCluster(clusterSecret)
		if err != nil {
			log.Errorf("could not unmarshal cluster secret %s", clusterSecret.Name)
			continue
		}
		clusterList.Items = append(clusterList.Items, *cluster)
		if cluster.Server == appv1.KubernetesInternalAPIServerAddr {
			hasInClusterCredentials = true
		}
	}
	if !hasInClusterCredentials {
		clusterList.Items = append(clusterList.Items, *db.getLocalCluster())
	}
	return &clusterList, nil
}

// CreateCluster creates a cluster
func (db *db) CreateCluster(ctx context.Context, c *appv1.Cluster) (*appv1.Cluster, error) {
	secName, err := URIToSecretName("cluster", c.Server)
	if err != nil {
		return nil, err
	}

	clusterSecret := &apiv1.Secret{
		ObjectMeta: metav1.ObjectMeta{
			Name: secName,
		},
	}

	if err = clusterToSecret(c, clusterSecret); err != nil {
		return nil, err
	}

	clusterSecret, err = db.createSecret(ctx, common.LabelValueSecretTypeCluster, clusterSecret)
	if err != nil {
		if apierr.IsAlreadyExists(err) {
			return nil, status.Errorf(codes.AlreadyExists, "cluster %q already exists", c.Server)
		}
		return nil, err
	}
<<<<<<< HEAD

	return secretToCluster(clusterSecret), db.settingsMgr.ResyncInformers()
=======
	cluster, err := secretToCluster(clusterSecret)
	if err != nil {
		return nil, status.Errorf(codes.InvalidArgument, "could not unmarshal cluster secret %s", clusterSecret.Name)
	}
	return cluster, db.settingsMgr.ResyncInformers()
>>>>>>> 1f9fc2cc
}

// ClusterEvent contains information about cluster event
type ClusterEvent struct {
	Type    watch.EventType
	Cluster *appv1.Cluster
}

func (db *db) WatchClusters(ctx context.Context,
	handleAddEvent func(cluster *appv1.Cluster),
	handleModEvent func(oldCluster *appv1.Cluster, newCluster *appv1.Cluster),
	handleDeleteEvent func(clusterServer string)) error {
	localCls, err := db.GetCluster(ctx, appv1.KubernetesInternalAPIServerAddr)
	if err != nil {
		return err
	}
	handleAddEvent(localCls)
<<<<<<< HEAD

	db.watchSecrets(
		ctx,
		common.LabelValueSecretTypeCluster,

		func(secret *apiv1.Secret) {
			cluster := secretToCluster(secret)
			if cluster.Server == appv1.KubernetesInternalAPIServerAddr {
				// change local cluster event to modified or deleted, since it cannot be re-added or deleted
				handleModEvent(localCls, cluster)
				localCls = cluster
				return
=======
	clusterSecretListOptions := func(options *metav1.ListOptions) {
		clusterLabelSelector := fields.ParseSelectorOrDie(common.LabelKeySecretType + "=" + common.LabelValueSecretTypeCluster)
		options.LabelSelector = clusterLabelSelector.String()
	}
	clusterEventHandler := cache.ResourceEventHandlerFuncs{
		AddFunc: func(obj interface{}) {
			if secretObj, ok := obj.(*apiv1.Secret); ok {
				cluster, err := secretToCluster(secretObj)
				if err != nil {
					log.Errorf("could not unmarshal cluster secret %s", secretObj.Name)
					return
				}
				if cluster.Server == appv1.KubernetesInternalAPIServerAddr {
					// change local cluster event to modified or deleted, since it cannot be re-added or deleted
					handleModEvent(localCls, cluster)
					localCls = cluster
					return
				}
				handleAddEvent(cluster)
>>>>>>> 1f9fc2cc
			}
			handleAddEvent(cluster)
		},

		func(oldSecret *apiv1.Secret, newSecret *apiv1.Secret) {
			oldCluster := secretToCluster(oldSecret)
			newCluster := secretToCluster(newSecret)
			if newCluster.Server == appv1.KubernetesInternalAPIServerAddr {
				localCls = newCluster
			}
			handleModEvent(oldCluster, newCluster)
		},
<<<<<<< HEAD

		func(secret *apiv1.Secret) {
			if string(secret.Data["server"]) == appv1.KubernetesInternalAPIServerAddr {
				// change local cluster event to modified or deleted, since it cannot be re-added or deleted
				handleModEvent(localCls, db.getLocalCluster())
				localCls = db.getLocalCluster()
			} else {
				handleDeleteEvent(string(secret.Data["server"]))
=======
		UpdateFunc: func(oldObj, newObj interface{}) {
			if oldSecretObj, ok := oldObj.(*apiv1.Secret); ok {
				if newSecretObj, ok := newObj.(*apiv1.Secret); ok {
					oldCluster, err := secretToCluster(oldSecretObj)
					if err != nil {
						log.Errorf("could not unmarshal cluster secret %s", oldSecretObj.Name)
						return
					}
					newCluster, err := secretToCluster(newSecretObj)
					if err != nil {
						log.Errorf("could not unmarshal cluster secret %s", newSecretObj.Name)
						return
					}
					if newCluster.Server == appv1.KubernetesInternalAPIServerAddr {
						localCls = newCluster
					}
					handleModEvent(oldCluster, newCluster)
				}
>>>>>>> 1f9fc2cc
			}
		},
	)

	return err
}

func (db *db) getClusterSecret(server string) (*apiv1.Secret, error) {
	clusterSecrets, err := db.listSecretsByType(common.LabelValueSecretTypeCluster)
	if err != nil {
		return nil, err
	}
	for _, clusterSecret := range clusterSecrets {
		if cluster, err := secretToCluster(clusterSecret); err == nil && cluster.Server == strings.TrimRight(server, "/") {
			return clusterSecret, nil
		}
	}
	return nil, status.Errorf(codes.NotFound, "cluster %q not found", server)
}

// GetCluster returns a cluster from a query
func (db *db) GetCluster(ctx context.Context, server string) (*appv1.Cluster, error) {
	clusterSecret, err := db.getClusterSecret(server)
	if err != nil {
		if errorStatus, ok := status.FromError(err); ok && errorStatus.Code() == codes.NotFound && server == appv1.KubernetesInternalAPIServerAddr {
			return db.getLocalCluster(), nil
		} else {
			return nil, err
		}
	}
	return secretToCluster(clusterSecret)
}

// UpdateCluster updates a cluster
func (db *db) UpdateCluster(ctx context.Context, c *appv1.Cluster) (*appv1.Cluster, error) {
	clusterSecret, err := db.getClusterSecret(c.Server)
	if err != nil {
		if status.Code(err) == codes.NotFound {
			return db.CreateCluster(ctx, c)
		}
		return nil, err
	}
	if err := clusterToSecret(c, clusterSecret); err != nil {
		return nil, err
	}

	clusterSecret, err = db.kubeclientset.CoreV1().Secrets(db.ns).Update(ctx, clusterSecret, metav1.UpdateOptions{})
	if err != nil {
		return nil, err
	}
	cluster, err := secretToCluster(clusterSecret)
	if err != nil {
		log.Errorf("could not unmarshal cluster secret %s", clusterSecret.Name)
		return nil, err
	}
	return cluster, db.settingsMgr.ResyncInformers()
}

// DeleteCluster deletes a cluster by name
func (db *db) DeleteCluster(ctx context.Context, server string) error {
	secret, err := db.getClusterSecret(server)
	if err != nil {
		return err
	}

	err = db.deleteSecret(ctx, secret)
	if err != nil {
		return err
	}

	return db.settingsMgr.ResyncInformers()
}

// clusterToData converts a cluster object to string data for serialization to a secret
func clusterToSecret(c *appv1.Cluster, secret *apiv1.Secret) error {
	data := make(map[string][]byte)
	data["server"] = []byte(strings.TrimRight(c.Server, "/"))
	if c.Name == "" {
		data["name"] = []byte(c.Server)
	} else {
		data["name"] = []byte(c.Name)
	}
	if len(c.Namespaces) != 0 {
		data["namespaces"] = []byte(strings.Join(c.Namespaces, ","))
	}
	configBytes, err := json.Marshal(c.Config)
	if err != nil {
		return err
	}
	data["config"] = configBytes
	if c.Shard != nil {
		data["shard"] = []byte(strconv.Itoa(int(*c.Shard)))
	}
	secret.Data = data

	if secret.Annotations == nil {
		secret.Annotations = make(map[string]string)
	}
	if c.RefreshRequestedAt != nil {
		secret.Annotations[appv1.AnnotationKeyRefresh] = c.RefreshRequestedAt.Format(time.RFC3339)
	} else {
		delete(secret.Annotations, appv1.AnnotationKeyRefresh)
	}
	return nil
}

// secretToCluster converts a secret into a Cluster object
func secretToCluster(s *apiv1.Secret) (*appv1.Cluster, error) {
	var config appv1.ClusterConfig
	if len(s.Data["config"]) > 0 {
		err := json.Unmarshal(s.Data["config"], &config)
		if err != nil {
			return nil, err
		}
	}

	var namespaces []string
	for _, ns := range strings.Split(string(s.Data["namespaces"]), ",") {
		if ns = strings.TrimSpace(ns); ns != "" {
			namespaces = append(namespaces, ns)
		}
	}
	var refreshRequestedAt *metav1.Time
	if v, found := s.Annotations[appv1.AnnotationKeyRefresh]; found {
		requestedAt, err := time.Parse(time.RFC3339, v)
		if err != nil {
			log.Warnf("Error while parsing date in cluster secret '%s': %v", s.Name, err)
		} else {
			refreshRequestedAt = &metav1.Time{Time: requestedAt}
		}
	}
	var shard *int64
	if shardStr := s.Data["shard"]; shardStr != nil {
		if val, err := strconv.Atoi(string(shardStr)); err != nil {
			log.Warnf("Error while parsing shard in cluster secret '%s': %v", s.Name, err)
		} else {
			shard = pointer.Int64Ptr(int64(val))
		}
	}
	cluster := appv1.Cluster{
		ID:                 string(s.UID),
		Server:             strings.TrimRight(string(s.Data["server"]), "/"),
		Name:               string(s.Data["name"]),
		Namespaces:         namespaces,
		Config:             config,
		RefreshRequestedAt: refreshRequestedAt,
		Shard:              shard,
	}
	return &cluster, nil
}<|MERGE_RESOLUTION|>--- conflicted
+++ resolved
@@ -101,16 +101,12 @@
 		}
 		return nil, err
 	}
-<<<<<<< HEAD
-
-	return secretToCluster(clusterSecret), db.settingsMgr.ResyncInformers()
-=======
+
 	cluster, err := secretToCluster(clusterSecret)
 	if err != nil {
 		return nil, status.Errorf(codes.InvalidArgument, "could not unmarshal cluster secret %s", clusterSecret.Name)
 	}
 	return cluster, db.settingsMgr.ResyncInformers()
->>>>>>> 1f9fc2cc
 }
 
 // ClusterEvent contains information about cluster event
@@ -128,53 +124,42 @@
 		return err
 	}
 	handleAddEvent(localCls)
-<<<<<<< HEAD
 
 	db.watchSecrets(
 		ctx,
 		common.LabelValueSecretTypeCluster,
 
 		func(secret *apiv1.Secret) {
-			cluster := secretToCluster(secret)
+			cluster, err := secretToCluster(secret)
+			if err != nil {
+				log.Errorf("could not unmarshal cluster secret %s", secret.Name)
+				return
+			}
 			if cluster.Server == appv1.KubernetesInternalAPIServerAddr {
 				// change local cluster event to modified or deleted, since it cannot be re-added or deleted
 				handleModEvent(localCls, cluster)
 				localCls = cluster
 				return
-=======
-	clusterSecretListOptions := func(options *metav1.ListOptions) {
-		clusterLabelSelector := fields.ParseSelectorOrDie(common.LabelKeySecretType + "=" + common.LabelValueSecretTypeCluster)
-		options.LabelSelector = clusterLabelSelector.String()
-	}
-	clusterEventHandler := cache.ResourceEventHandlerFuncs{
-		AddFunc: func(obj interface{}) {
-			if secretObj, ok := obj.(*apiv1.Secret); ok {
-				cluster, err := secretToCluster(secretObj)
-				if err != nil {
-					log.Errorf("could not unmarshal cluster secret %s", secretObj.Name)
-					return
-				}
-				if cluster.Server == appv1.KubernetesInternalAPIServerAddr {
-					// change local cluster event to modified or deleted, since it cannot be re-added or deleted
-					handleModEvent(localCls, cluster)
-					localCls = cluster
-					return
-				}
-				handleAddEvent(cluster)
->>>>>>> 1f9fc2cc
 			}
 			handleAddEvent(cluster)
 		},
 
 		func(oldSecret *apiv1.Secret, newSecret *apiv1.Secret) {
-			oldCluster := secretToCluster(oldSecret)
-			newCluster := secretToCluster(newSecret)
+			oldCluster, err := secretToCluster(oldSecret)
+			if err != nil {
+				log.Errorf("could not unmarshal cluster secret %s", oldSecret.Name)
+				return
+			}
+			newCluster, err := secretToCluster(newSecret)
+			if err != nil {
+				log.Errorf("could not unmarshal cluster secret %s", newSecret.Name)
+				return
+			}
 			if newCluster.Server == appv1.KubernetesInternalAPIServerAddr {
 				localCls = newCluster
 			}
 			handleModEvent(oldCluster, newCluster)
 		},
-<<<<<<< HEAD
 
 		func(secret *apiv1.Secret) {
 			if string(secret.Data["server"]) == appv1.KubernetesInternalAPIServerAddr {
@@ -183,26 +168,6 @@
 				localCls = db.getLocalCluster()
 			} else {
 				handleDeleteEvent(string(secret.Data["server"]))
-=======
-		UpdateFunc: func(oldObj, newObj interface{}) {
-			if oldSecretObj, ok := oldObj.(*apiv1.Secret); ok {
-				if newSecretObj, ok := newObj.(*apiv1.Secret); ok {
-					oldCluster, err := secretToCluster(oldSecretObj)
-					if err != nil {
-						log.Errorf("could not unmarshal cluster secret %s", oldSecretObj.Name)
-						return
-					}
-					newCluster, err := secretToCluster(newSecretObj)
-					if err != nil {
-						log.Errorf("could not unmarshal cluster secret %s", newSecretObj.Name)
-						return
-					}
-					if newCluster.Server == appv1.KubernetesInternalAPIServerAddr {
-						localCls = newCluster
-					}
-					handleModEvent(oldCluster, newCluster)
-				}
->>>>>>> 1f9fc2cc
 			}
 		},
 	)
