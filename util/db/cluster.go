package db

import (
	"encoding/json"
	"fmt"
	"strconv"
	"strings"
	"sync"
	"time"

	log "github.com/sirupsen/logrus"
	"golang.org/x/net/context"
	"google.golang.org/grpc/codes"
	"google.golang.org/grpc/status"
	apiv1 "k8s.io/api/core/v1"
	apierr "k8s.io/apimachinery/pkg/api/errors"
	metav1 "k8s.io/apimachinery/pkg/apis/meta/v1"
	"k8s.io/apimachinery/pkg/watch"
	"k8s.io/utils/pointer"

	"github.com/argoproj/argo-cd/v2/common"
	appv1 "github.com/argoproj/argo-cd/v2/pkg/apis/application/v1alpha1"
)

var (
	localCluster = appv1.Cluster{
		Name:            "in-cluster",
		Server:          appv1.KubernetesInternalAPIServerAddr,
		ConnectionState: appv1.ConnectionState{Status: appv1.ConnectionStatusSuccessful},
	}
	initLocalCluster sync.Once
)

func (db *db) getLocalCluster() *appv1.Cluster {
	initLocalCluster.Do(func() {
		info, err := db.kubeclientset.Discovery().ServerVersion()
		if err == nil {
			localCluster.ServerVersion = fmt.Sprintf("%s.%s", info.Major, info.Minor)
			localCluster.ConnectionState = appv1.ConnectionState{Status: appv1.ConnectionStatusSuccessful}
		} else {
			localCluster.ConnectionState = appv1.ConnectionState{
				Status:  appv1.ConnectionStatusFailed,
				Message: err.Error(),
			}
		}
	})
	cluster := localCluster.DeepCopy()
	now := metav1.Now()
	cluster.ConnectionState.ModifiedAt = &now
	return cluster
}

// ListClusters returns list of clusters
func (db *db) ListClusters(ctx context.Context) (*appv1.ClusterList, error) {
	clusterSecrets, err := db.listSecretsByType(common.LabelValueSecretTypeCluster)
	if err != nil {
		return nil, err
	}
	clusterList := appv1.ClusterList{
		Items: make([]appv1.Cluster, len(clusterSecrets)),
	}
	hasInClusterCredentials := false
	for i, clusterSecret := range clusterSecrets {
		cluster := *secretToCluster(clusterSecret)
		clusterList.Items[i] = cluster
		if cluster.Server == appv1.KubernetesInternalAPIServerAddr {
			hasInClusterCredentials = true
		}
	}
	if !hasInClusterCredentials {
		clusterList.Items = append(clusterList.Items, *db.getLocalCluster())
	}
	return &clusterList, nil
}

// CreateCluster creates a cluster
func (db *db) CreateCluster(ctx context.Context, c *appv1.Cluster) (*appv1.Cluster, error) {
	secName, err := URIToSecretName("cluster", c.Server)
	if err != nil {
		return nil, err
	}

	clusterSecret := &apiv1.Secret{
		ObjectMeta: metav1.ObjectMeta{
			Name: secName,
		},
	}

	if err = clusterToSecret(c, clusterSecret); err != nil {
		return nil, err
	}

	clusterSecret, err = db.createSecret(ctx, common.LabelValueSecretTypeCluster, clusterSecret)
	if err != nil {
		if apierr.IsAlreadyExists(err) {
			return nil, status.Errorf(codes.AlreadyExists, "cluster %q already exists", c.Server)
		}
		return nil, err
	}

	return secretToCluster(clusterSecret), db.settingsMgr.ResyncInformers()
}

// ClusterEvent contains information about cluster event
type ClusterEvent struct {
	Type    watch.EventType
	Cluster *appv1.Cluster
}

func (db *db) WatchClusters(ctx context.Context,
	handleAddEvent func(cluster *appv1.Cluster),
	handleModEvent func(oldCluster *appv1.Cluster, newCluster *appv1.Cluster),
	handleDeleteEvent func(clusterServer string)) error {
	localCls, err := db.GetCluster(ctx, appv1.KubernetesInternalAPIServerAddr)
	if err != nil {
		return err
	}
	handleAddEvent(localCls)
<<<<<<< HEAD

	db.watchSecrets(
		ctx,
		common.LabelValueSecretTypeCluster,

		func(secret *apiv1.Secret) {
			cluster := secretToCluster(secret)
			if cluster.Server == common.KubernetesInternalAPIServerAddr {
				// change local cluster event to modified or deleted, since it cannot be re-added or deleted
				handleModEvent(localCls, cluster)
				localCls = cluster
				return
=======
	clusterSecretListOptions := func(options *metav1.ListOptions) {
		clusterLabelSelector := fields.ParseSelectorOrDie(common.LabelKeySecretType + "=" + common.LabelValueSecretTypeCluster)
		options.LabelSelector = clusterLabelSelector.String()
	}
	clusterEventHandler := cache.ResourceEventHandlerFuncs{
		AddFunc: func(obj interface{}) {
			if secretObj, ok := obj.(*apiv1.Secret); ok {
				cluster := secretToCluster(secretObj)
				if cluster.Server == appv1.KubernetesInternalAPIServerAddr {
					// change local cluster event to modified or deleted, since it cannot be re-added or deleted
					handleModEvent(localCls, cluster)
					localCls = cluster
					return
				}
				handleAddEvent(cluster)
>>>>>>> e9ce61d6
			}
			handleAddEvent(cluster)
		},
<<<<<<< HEAD

		func(oldSecret *apiv1.Secret, newSecret *apiv1.Secret) {
			oldCluster := secretToCluster(oldSecret)
			newCluster := secretToCluster(newSecret)
			if newCluster.Server == common.KubernetesInternalAPIServerAddr {
				localCls = newCluster
=======
		DeleteFunc: func(obj interface{}) {
			if secretObj, ok := obj.(*apiv1.Secret); ok {
				if string(secretObj.Data["server"]) == appv1.KubernetesInternalAPIServerAddr {
					// change local cluster event to modified or deleted, since it cannot be re-added or deleted
					handleModEvent(localCls, db.getLocalCluster())
					localCls = db.getLocalCluster()
				} else {
					handleDeleteEvent(string(secretObj.Data["server"]))
				}
>>>>>>> e9ce61d6
			}
			handleModEvent(oldCluster, newCluster)
		},
<<<<<<< HEAD

		func(secret *apiv1.Secret) {
			if string(secret.Data["server"]) == common.KubernetesInternalAPIServerAddr {
				// change local cluster event to modified or deleted, since it cannot be re-added or deleted
				handleModEvent(localCls, db.getLocalCluster())
				localCls = db.getLocalCluster()
			} else {
				handleDeleteEvent(string(secret.Data["server"]))
=======
		UpdateFunc: func(oldObj, newObj interface{}) {
			if oldSecretObj, ok := oldObj.(*apiv1.Secret); ok {
				if newSecretObj, ok := newObj.(*apiv1.Secret); ok {
					oldCluster := secretToCluster(oldSecretObj)
					newCluster := secretToCluster(newSecretObj)
					if newCluster.Server == appv1.KubernetesInternalAPIServerAddr {
						localCls = newCluster
					}
					handleModEvent(oldCluster, newCluster)
				}
>>>>>>> e9ce61d6
			}
		},
	)

	return err
}

func (db *db) getClusterSecret(server string) (*apiv1.Secret, error) {
	clusterSecrets, err := db.listSecretsByType(common.LabelValueSecretTypeCluster)
	if err != nil {
		return nil, err
	}
	for _, clusterSecret := range clusterSecrets {
		if secretToCluster(clusterSecret).Server == strings.TrimRight(server, "/") {
			return clusterSecret, nil
		}
	}
	return nil, status.Errorf(codes.NotFound, "cluster %q not found", server)
}

// GetCluster returns a cluster from a query
func (db *db) GetCluster(ctx context.Context, server string) (*appv1.Cluster, error) {
	clusterSecret, err := db.getClusterSecret(server)
	if err != nil {
		if errorStatus, ok := status.FromError(err); ok && errorStatus.Code() == codes.NotFound && server == appv1.KubernetesInternalAPIServerAddr {
			return db.getLocalCluster(), nil
		} else {
			return nil, err
		}
	}
	return secretToCluster(clusterSecret), nil
}

// UpdateCluster updates a cluster
func (db *db) UpdateCluster(ctx context.Context, c *appv1.Cluster) (*appv1.Cluster, error) {
	clusterSecret, err := db.getClusterSecret(c.Server)
	if err != nil {
		if status.Code(err) == codes.NotFound {
			return db.CreateCluster(ctx, c)
		}
		return nil, err
	}
	if err := clusterToSecret(c, clusterSecret); err != nil {
		return nil, err
	}

	clusterSecret, err = db.kubeclientset.CoreV1().Secrets(db.ns).Update(ctx, clusterSecret, metav1.UpdateOptions{})
	if err != nil {
		return nil, err
	}
	return secretToCluster(clusterSecret), db.settingsMgr.ResyncInformers()
}

// DeleteCluster deletes a cluster by name
func (db *db) DeleteCluster(ctx context.Context, server string) error {
	secret, err := db.getClusterSecret(server)
	if err != nil {
		return err
	}

	err = db.deleteSecret(ctx, secret)
	if err != nil {
		return err
	}

	return db.settingsMgr.ResyncInformers()
}

// clusterToData converts a cluster object to string data for serialization to a secret
func clusterToSecret(c *appv1.Cluster, secret *apiv1.Secret) error {
	data := make(map[string][]byte)
	data["server"] = []byte(strings.TrimRight(c.Server, "/"))
	if c.Name == "" {
		data["name"] = []byte(c.Server)
	} else {
		data["name"] = []byte(c.Name)
	}
	if len(c.Namespaces) != 0 {
		data["namespaces"] = []byte(strings.Join(c.Namespaces, ","))
	}
	configBytes, err := json.Marshal(c.Config)
	if err != nil {
		return err
	}
	data["config"] = configBytes
	if c.Shard != nil {
		data["shard"] = []byte(strconv.Itoa(int(*c.Shard)))
	}
	secret.Data = data

	if secret.Annotations == nil {
		secret.Annotations = make(map[string]string)
	}
	if c.RefreshRequestedAt != nil {
		secret.Annotations[appv1.AnnotationKeyRefresh] = c.RefreshRequestedAt.Format(time.RFC3339)
	} else {
		delete(secret.Annotations, appv1.AnnotationKeyRefresh)
	}
	return nil
}

// secretToCluster converts a secret into a Cluster object
func secretToCluster(s *apiv1.Secret) *appv1.Cluster {
	var config appv1.ClusterConfig
	if len(s.Data["config"]) > 0 {
		err := json.Unmarshal(s.Data["config"], &config)
		if err != nil {
			panic(err)
		}
	}

	var namespaces []string
	for _, ns := range strings.Split(string(s.Data["namespaces"]), ",") {
		if ns = strings.TrimSpace(ns); ns != "" {
			namespaces = append(namespaces, ns)
		}
	}
	var refreshRequestedAt *metav1.Time
	if v, found := s.Annotations[appv1.AnnotationKeyRefresh]; found {
		requestedAt, err := time.Parse(time.RFC3339, v)
		if err != nil {
			log.Warnf("Error while parsing date in cluster secret '%s': %v", s.Name, err)
		} else {
			refreshRequestedAt = &metav1.Time{Time: requestedAt}
		}
	}
	var shard *int64
	if shardStr := s.Data["shard"]; shardStr != nil {
		if val, err := strconv.Atoi(string(shardStr)); err != nil {
			log.Warnf("Error while parsing shard in cluster secret '%s': %v", s.Name, err)
		} else {
			shard = pointer.Int64Ptr(int64(val))
		}
	}
	cluster := appv1.Cluster{
		ID:                 string(s.UID),
		Server:             strings.TrimRight(string(s.Data["server"]), "/"),
		Name:               string(s.Data["name"]),
		Namespaces:         namespaces,
		Config:             config,
		RefreshRequestedAt: refreshRequestedAt,
		Shard:              shard,
	}
	return &cluster
}<|MERGE_RESOLUTION|>--- conflicted
+++ resolved
@@ -116,26 +116,12 @@
 		return err
 	}
 	handleAddEvent(localCls)
-<<<<<<< HEAD
 
 	db.watchSecrets(
 		ctx,
 		common.LabelValueSecretTypeCluster,
 
 		func(secret *apiv1.Secret) {
-			cluster := secretToCluster(secret)
-			if cluster.Server == common.KubernetesInternalAPIServerAddr {
-				// change local cluster event to modified or deleted, since it cannot be re-added or deleted
-				handleModEvent(localCls, cluster)
-				localCls = cluster
-				return
-=======
-	clusterSecretListOptions := func(options *metav1.ListOptions) {
-		clusterLabelSelector := fields.ParseSelectorOrDie(common.LabelKeySecretType + "=" + common.LabelValueSecretTypeCluster)
-		options.LabelSelector = clusterLabelSelector.String()
-	}
-	clusterEventHandler := cache.ResourceEventHandlerFuncs{
-		AddFunc: func(obj interface{}) {
 			if secretObj, ok := obj.(*apiv1.Secret); ok {
 				cluster := secretToCluster(secretObj)
 				if cluster.Server == appv1.KubernetesInternalAPIServerAddr {
@@ -145,42 +131,10 @@
 					return
 				}
 				handleAddEvent(cluster)
->>>>>>> e9ce61d6
 			}
-			handleAddEvent(cluster)
 		},
-<<<<<<< HEAD
 
 		func(oldSecret *apiv1.Secret, newSecret *apiv1.Secret) {
-			oldCluster := secretToCluster(oldSecret)
-			newCluster := secretToCluster(newSecret)
-			if newCluster.Server == common.KubernetesInternalAPIServerAddr {
-				localCls = newCluster
-=======
-		DeleteFunc: func(obj interface{}) {
-			if secretObj, ok := obj.(*apiv1.Secret); ok {
-				if string(secretObj.Data["server"]) == appv1.KubernetesInternalAPIServerAddr {
-					// change local cluster event to modified or deleted, since it cannot be re-added or deleted
-					handleModEvent(localCls, db.getLocalCluster())
-					localCls = db.getLocalCluster()
-				} else {
-					handleDeleteEvent(string(secretObj.Data["server"]))
-				}
->>>>>>> e9ce61d6
-			}
-			handleModEvent(oldCluster, newCluster)
-		},
-<<<<<<< HEAD
-
-		func(secret *apiv1.Secret) {
-			if string(secret.Data["server"]) == common.KubernetesInternalAPIServerAddr {
-				// change local cluster event to modified or deleted, since it cannot be re-added or deleted
-				handleModEvent(localCls, db.getLocalCluster())
-				localCls = db.getLocalCluster()
-			} else {
-				handleDeleteEvent(string(secret.Data["server"]))
-=======
-		UpdateFunc: func(oldObj, newObj interface{}) {
 			if oldSecretObj, ok := oldObj.(*apiv1.Secret); ok {
 				if newSecretObj, ok := newObj.(*apiv1.Secret); ok {
 					oldCluster := secretToCluster(oldSecretObj)
@@ -190,7 +144,18 @@
 					}
 					handleModEvent(oldCluster, newCluster)
 				}
->>>>>>> e9ce61d6
+			}
+		},
+
+		func(secret *apiv1.Secret) {
+			if secretObj, ok := secret.(*apiv1.Secret); ok {
+				if string(secretObj.Data["server"]) == appv1.KubernetesInternalAPIServerAddr {
+					// change local cluster event to modified or deleted, since it cannot be re-added or deleted
+					handleModEvent(localCls, db.getLocalCluster())
+					localCls = db.getLocalCluster()
+				} else {
+					handleDeleteEvent(string(secretObj.Data["server"]))
+				}
 			}
 		},
 	)
