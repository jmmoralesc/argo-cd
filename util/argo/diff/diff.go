--- conflicted
+++ resolved
@@ -81,8 +81,6 @@
 	return b
 }
 
-<<<<<<< HEAD
-=======
 // WithStructuredMergeDiff defines if the diff should be calculated using structured
 // merge.
 func (b *DiffConfigBuilder) WithStructuredMergeDiff(smd bool) *DiffConfigBuilder {
@@ -97,7 +95,6 @@
 	return b
 }
 
->>>>>>> fc3eaec6
 // Build will first validate the current state of the diff config and return the
 // DiffConfig implementation if no errors are found. Will return nil and the error
 // details otherwise.
@@ -136,8 +133,6 @@
 	// GVKParser returns a parser able to build a TypedValue used in
 	// structured merge diffs.
 	GVKParser() *k8smanagedfields.GvkParser
-<<<<<<< HEAD
-=======
 	// StructuredMergeDiff defines if the diff should be calculated using
 	// structured merge diffs. Will use standard 3-way merge diffs if
 	// returns false.
@@ -145,7 +140,6 @@
 	// Manager returns the manager that should be used by the diff while
 	// calculating the structured merge diff.
 	Manager() string
->>>>>>> fc3eaec6
 }
 
 // diffConfig defines the configurations used while applying diffs.
@@ -160,11 +154,8 @@
 	ignoreAggregatedRoles bool
 	logger                *logr.Logger
 	gvkParser             *k8smanagedfields.GvkParser
-<<<<<<< HEAD
-=======
 	structuredMergeDiff   bool
 	manager               string
->>>>>>> fc3eaec6
 }
 
 func (c *diffConfig) Ignores() []v1alpha1.ResourceIgnoreDifferences {
@@ -197,15 +188,12 @@
 func (c *diffConfig) GVKParser() *k8smanagedfields.GvkParser {
 	return c.gvkParser
 }
-<<<<<<< HEAD
-=======
 func (c *diffConfig) StructuredMergeDiff() bool {
 	return c.structuredMergeDiff
 }
 func (c *diffConfig) Manager() string {
 	return c.manager
 }
->>>>>>> fc3eaec6
 
 // Validate will check the current state of this diffConfig and return
 // error if it finds any required configuration missing.
@@ -369,11 +357,7 @@
 			idc := NewIgnoreDiffConfig(diffConfig.Ignores(), diffConfig.Overrides())
 			ok, ignoreDiff := idc.HasIgnoreDifference(gvk.Group, gvk.Kind, target.GetName(), target.GetNamespace())
 			if ok && len(ignoreDiff.ManagedFieldsManagers) > 0 {
-<<<<<<< HEAD
-				pt := managedfields.ResolveParseableType(gvk, diffConfig.GVKParser())
-=======
 				pt := scheme.ResolveParseableType(gvk, diffConfig.GVKParser())
->>>>>>> fc3eaec6
 				var err error
 				live, target, err = managedfields.Normalize(live, target, ignoreDiff.ManagedFieldsManagers, pt)
 				if err != nil {
