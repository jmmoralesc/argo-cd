package argo

import (
	"fmt"
	"strings"

	"k8s.io/apimachinery/pkg/apis/meta/v1/unstructured"

	"k8s.io/client-go/tools/cache"

	"github.com/argoproj/argo-cd/v2/util/settings"

	"github.com/argoproj/argo-cd/v2/pkg/apis/application/v1alpha1"

	argokube "github.com/argoproj/argo-cd/v2/util/kube"
)

const (
	TrackingMethodAnnotation         v1alpha1.TrackingMethod = "annotation"
	TrackingMethodLabel              v1alpha1.TrackingMethod = "label"
	TrackingMethodAnnotationAndLabel v1alpha1.TrackingMethod = "annotation+label"
)

var WrongResourceTrackingFormat = fmt.Errorf("wrong resource tracking format, should be <application-name>;<group>/<kind>/<namespace>/<name>")

// ResourceTracking defines methods which allow setup and retrieve tracking information to resource
type ResourceTracking interface {
	GetAppName(un *unstructured.Unstructured, key string, trackingMethod v1alpha1.TrackingMethod) string
	SetAppInstance(un *unstructured.Unstructured, key, val, namespace string, trackingMethod v1alpha1.TrackingMethod) error
	BuildAppInstanceValue(value AppInstanceValue) string
	ParseAppInstanceValue(value string) (*AppInstanceValue, error)
<<<<<<< HEAD
	GetApplicationNameIfResourceBelongApp(un *unstructured.Unstructured, key string, appInformer cache.SharedIndexInformer, tm v1alpha1.TrackingMethod) string
=======
>>>>>>> 94372adc
}

//AppInstanceValue store information about resource tracking info
type AppInstanceValue struct {
	ApplicationName string
	Group           string
	Kind            string
	Namespace       string
	Name            string
}

type resourceTracking struct {
}

func NewResourceTracking() ResourceTracking {
	return &resourceTracking{}
}

// GetTrackingMethodFromSettings retrieve tracking method from argo-cm configmap
func GetTrackingMethodFromSettings(settingsMgr *settings.SettingsManager) v1alpha1.TrackingMethod {
	tm, err := settingsMgr.GetTrackingMethod()
	if err != nil {
		return TrackingMethodAnnotationAndLabel
	}
	return v1alpha1.TrackingMethod(tm)
}

// GetTrackingMethodFromApplicationInformer retrieve tracking method from application
func GetTrackingMethodFromApplicationInformer(appInformer cache.SharedIndexInformer, namespace, appName string) (string, error) {
	obj, exists, err := appInformer.GetIndexer().GetByKey(namespace + "/" + appName)
	app, ok := obj.(*v1alpha1.Application)
	if !exists || err != nil || !ok {
		return "", fmt.Errorf("application not found")
	}
	return string(app.Spec.TrackingMethod), nil
}

// GetTrackingMethod retrieve tracking method from application and if it is not exist take it from settings
func GetTrackingMethod(settingsMgr *settings.SettingsManager, application *v1alpha1.Application) v1alpha1.TrackingMethod {
	if application.Spec.TrackingMethod != "" {
		return application.Spec.TrackingMethod
	}
	return GetTrackingMethodFromSettings(settingsMgr)
}

// GetApplicationNameIfResourceBelongApp get app name if tracking method that defined inside application same as tm
func (rt *resourceTracking) GetApplicationNameIfResourceBelongApp(un *unstructured.Unstructured, key string, appInformer cache.SharedIndexInformer, tm v1alpha1.TrackingMethod) string {
	appName := rt.GetAppName(un, key, tm)
	if appName != "" {
		trackingMethod, err := GetTrackingMethodFromApplicationInformer(appInformer, un.GetNamespace(), appName)
		if err == nil && trackingMethod != "" && trackingMethod == string(tm) {
			return appName
		}
	}
	return ""
}

// GetAppName retrieve application name base on tracking method
func (rt *resourceTracking) GetAppName(un *unstructured.Unstructured, key string, trackingMethod v1alpha1.TrackingMethod) string {
	switch trackingMethod {
	case TrackingMethodLabel:
		return argokube.GetAppInstanceLabel(un, key)
	case TrackingMethodAnnotation:
		appInstanceAnnotation := argokube.GetAppInstanceAnnotation(un, key)
		value, err := rt.ParseAppInstanceValue(appInstanceAnnotation)
		if err != nil {
			return ""
		}
		return value.ApplicationName
	default:
		return argokube.GetAppInstanceLabel(un, key)
	}
}

// SetAppInstance set label/annotation base on tracking method
func (rt *resourceTracking) SetAppInstance(un *unstructured.Unstructured, key, val, namespace string, trackingMethod v1alpha1.TrackingMethod) error {
	switch trackingMethod {
	case TrackingMethodLabel:
		return argokube.SetAppInstanceLabel(un, key, val)
	case TrackingMethodAnnotation:
<<<<<<< HEAD
=======
		ns := un.GetNamespace()
		if ns == "" {
			ns = namespace
		}
>>>>>>> 94372adc
		gvk := un.GetObjectKind().GroupVersionKind()
		appInstanceValue := AppInstanceValue{
			ApplicationName: val,
			Group:           gvk.Group,
			Kind:            gvk.Kind,
<<<<<<< HEAD
			Namespace:       namespace,
=======
			Namespace:       ns,
>>>>>>> 94372adc
			Name:            un.GetName(),
		}
		return argokube.SetAppInstanceAnnotation(un, key, rt.BuildAppInstanceValue(appInstanceValue))
	default:
		return argokube.SetAppInstanceLabel(un, key, val)
	}
}

//BuildAppInstanceValue build resource tracking id in format <application-name>;<group>/<kind>/<namespace>/<name>
func (rt *resourceTracking) BuildAppInstanceValue(value AppInstanceValue) string {
	return fmt.Sprintf("%s;%s/%s/%s/%s", value.ApplicationName, value.Group, value.Kind, value.Namespace, value.Name)
}

//ParseAppInstanceValue parse resource tracking id from format <application-name>;<group>/<kind>/<namespace>/<name> to struct
func (rt *resourceTracking) ParseAppInstanceValue(value string) (*AppInstanceValue, error) {
	var appInstanceValue AppInstanceValue
	parts := strings.Split(value, ";")
	appInstanceValue.ApplicationName = parts[0]
	if len(parts) == 1 {
		return nil, WrongResourceTrackingFormat
	}
	newParts := strings.Split(parts[1], "/")
	if len(newParts) != 4 {
		return nil, WrongResourceTrackingFormat
	}
	appInstanceValue.Group = newParts[0]
	appInstanceValue.Kind = newParts[1]
	appInstanceValue.Namespace = newParts[2]
	appInstanceValue.Name = newParts[3]
	return &appInstanceValue, nil
}<|MERGE_RESOLUTION|>--- conflicted
+++ resolved
@@ -29,10 +29,7 @@
 	SetAppInstance(un *unstructured.Unstructured, key, val, namespace string, trackingMethod v1alpha1.TrackingMethod) error
 	BuildAppInstanceValue(value AppInstanceValue) string
 	ParseAppInstanceValue(value string) (*AppInstanceValue, error)
-<<<<<<< HEAD
 	GetApplicationNameIfResourceBelongApp(un *unstructured.Unstructured, key string, appInformer cache.SharedIndexInformer, tm v1alpha1.TrackingMethod) string
-=======
->>>>>>> 94372adc
 }
 
 //AppInstanceValue store information about resource tracking info
@@ -113,23 +110,16 @@
 	case TrackingMethodLabel:
 		return argokube.SetAppInstanceLabel(un, key, val)
 	case TrackingMethodAnnotation:
-<<<<<<< HEAD
-=======
 		ns := un.GetNamespace()
 		if ns == "" {
 			ns = namespace
 		}
->>>>>>> 94372adc
 		gvk := un.GetObjectKind().GroupVersionKind()
 		appInstanceValue := AppInstanceValue{
 			ApplicationName: val,
 			Group:           gvk.Group,
 			Kind:            gvk.Kind,
-<<<<<<< HEAD
-			Namespace:       namespace,
-=======
 			Namespace:       ns,
->>>>>>> 94372adc
 			Name:            un.GetName(),
 		}
 		return argokube.SetAppInstanceAnnotation(un, key, rt.BuildAppInstanceValue(appInstanceValue))
