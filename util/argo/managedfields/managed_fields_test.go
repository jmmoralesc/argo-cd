--- conflicted
+++ resolved
@@ -17,11 +17,7 @@
 
 func TestNormalize(t *testing.T) {
 
-<<<<<<< HEAD
-	parser := managedfields.StaticParser()
-=======
 	parser := scheme.StaticParser()
->>>>>>> fc3eaec6
 	t.Run("will remove conflicting fields if managed by trusted managers", func(t *testing.T) {
 		// given
 		desiredState := StrToUnstructured(testdata.DesiredDeploymentYaml)
