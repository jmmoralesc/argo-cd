--- conflicted
+++ resolved
@@ -3,11 +3,6 @@
 import (
 	"bytes"
 	"fmt"
-<<<<<<< HEAD
-	"reflect"
-	"sync"
-=======
->>>>>>> fc3eaec6
 
 	v1 "k8s.io/apimachinery/pkg/apis/meta/v1"
 	"k8s.io/apimachinery/pkg/apis/meta/v1/unstructured"
