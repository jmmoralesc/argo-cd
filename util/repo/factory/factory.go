package factory

import (
	"github.com/argoproj/argo-cd/pkg/apis/application/v1alpha1"
	"github.com/argoproj/argo-cd/util/app/discovery"
	"github.com/argoproj/argo-cd/util/creds"
	gitrepo "github.com/argoproj/argo-cd/util/git/repo"
	helmrepo "github.com/argoproj/argo-cd/util/helm/repo"
	"github.com/argoproj/argo-cd/util/repo"
	"github.com/argoproj/argo-cd/util/repo/metrics"
)

type Factory interface {
	NewRepo(r *v1alpha1.Repository, reporter metrics.Reporter) (repo.Repo, error)
}

func NewFactory() Factory {
	return &factory{}
}

type factory struct {
}

func (f *factory) NewRepo(r *v1alpha1.Repository, reporter metrics.Reporter) (repo.Repo, error) {
	switch r.Type {
	case "helm":
		return helmRepo(r)
	default:
<<<<<<< HEAD
		return gitrepo.NewRepo(r.Repo, creds.GetRepoCreds(r), r.IsInsecure(), r.EnableLFS, r.FetchRefspecs, discovery.Discover, reporter)
=======
		return gitRepo(r, reporter)
>>>>>>> 32f825e7
	}
}

func gitRepo(r *v1alpha1.Repository, reporter metrics.Reporter) (repo.Repo, error) {
	return gitrepo.NewRepo(r.Repo, creds.GetRepoCreds(r), r.IsInsecure(), r.EnableLFS, discovery.Discover, reporter)
}

func helmRepo(r *v1alpha1.Repository) (repo.Repo, error) {
	return helmrepo.NewRepo(r.Repo, r.Name, r.Username, r.Password, []byte(r.TLSClientCAData), []byte(r.TLSClientCertData), []byte(r.TLSClientCertKey))
}<|MERGE_RESOLUTION|>--- conflicted
+++ resolved
@@ -26,16 +26,12 @@
 	case "helm":
 		return helmRepo(r)
 	default:
-<<<<<<< HEAD
-		return gitrepo.NewRepo(r.Repo, creds.GetRepoCreds(r), r.IsInsecure(), r.EnableLFS, r.FetchRefspecs, discovery.Discover, reporter)
-=======
 		return gitRepo(r, reporter)
->>>>>>> 32f825e7
 	}
 }
 
 func gitRepo(r *v1alpha1.Repository, reporter metrics.Reporter) (repo.Repo, error) {
-	return gitrepo.NewRepo(r.Repo, creds.GetRepoCreds(r), r.IsInsecure(), r.EnableLFS, discovery.Discover, reporter)
+	return gitrepo.NewRepo(r.Repo, creds.GetRepoCreds(r), r.IsInsecure(), r.EnableLFS, r.FetchRefspecs, discovery.Discover, reporter)
 }
 
 func helmRepo(r *v1alpha1.Repository) (repo.Repo, error) {
