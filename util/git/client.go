package git

import (
	"crypto/tls"
	"fmt"
	"math"
	"net/http"
	"net/url"
	"os"
	"os/exec"
	"path/filepath"
	"regexp"
	"sort"
	"strconv"
	"strings"
	"time"

	"github.com/go-git/go-git/v5"
	"github.com/go-git/go-git/v5/config"
	"github.com/go-git/go-git/v5/plumbing"
	"github.com/go-git/go-git/v5/plumbing/transport"
	githttp "github.com/go-git/go-git/v5/plumbing/transport/http"
	"github.com/go-git/go-git/v5/storage/memory"
	log "github.com/sirupsen/logrus"
	"golang.org/x/crypto/ssh"
	"golang.org/x/crypto/ssh/knownhosts"
	apierrors "k8s.io/apimachinery/pkg/api/errors"
	utilnet "k8s.io/apimachinery/pkg/util/net"

	"github.com/argoproj/argo-cd/v2/common"
	certutil "github.com/argoproj/argo-cd/v2/util/cert"
	"github.com/argoproj/argo-cd/v2/util/env"
	executil "github.com/argoproj/argo-cd/v2/util/exec"
	"github.com/argoproj/argo-cd/v2/util/proxy"
)

type RevisionMetadata struct {
	Author  string
	Date    time.Time
	Tags    []string
	Message string
}

// this should match reposerver/repository/repository.proto/RefsList
type Refs struct {
	Branches []string
	Tags     []string
	// heads and remotes are also refs, but are not needed at this time.
}

type gitRefCache interface {
	SetGitReferences(repo string, references []*plumbing.Reference) error
	GetGitReferences(repo string, references *[]*plumbing.Reference) error
}

// Client is a generic git client interface
type Client interface {
	Root() string
	Init() error
	Fetch(revision string) error
<<<<<<< HEAD
=======
	Submodule() error
>>>>>>> c8a1a865
	Checkout(revision string, submoduleEnabled bool) error
	LsRefs() (*Refs, error)
	LsRemote(revision string) (string, error)
	LsFiles(path string) ([]string, error)
	LsLargeFiles() ([]string, error)
	CommitSHA() (string, error)
	RevisionMetadata(revision string) (*RevisionMetadata, error)
	VerifyCommitSignature(string) (string, error)
}

type EventHandlers struct {
	OnLsRemote func(repo string) func()
	OnFetch    func(repo string) func()
}

// nativeGitClient implements Client interface using git CLI
type nativeGitClient struct {
	EventHandlers

	// URL of the repository
	repoURL string
	// Root path of repository
	root string
	// Authenticator credentials for private repositories
	creds Creds
	// Whether to connect insecurely to repository, e.g. don't verify certificate
	insecure bool
	// Whether the repository is LFS enabled
	enableLfs bool
	// gitRefCache knows how to cache git refs
	gitRefCache gitRefCache
	// indicates if client allowed to load refs from cache
	loadRefFromCache bool
	// HTTP/HTTPS proxy used to access repository
	proxy string
}

var (
	maxAttemptsCount = 1
	maxRetryDuration time.Duration
	retryDuration    time.Duration
	factor           int64
)

func init() {
	if countStr := os.Getenv(common.EnvGitAttemptsCount); countStr != "" {
		if cnt, err := strconv.Atoi(countStr); err != nil {
			panic(fmt.Sprintf("Invalid value in %s env variable: %v", common.EnvGitAttemptsCount, err))
		} else {
			maxAttemptsCount = int(math.Max(float64(cnt), 1))
		}
	}

	maxRetryDuration = env.ParseDurationFromEnv(common.EnvGitRetryMaxDuration, common.DefaultGitRetryMaxDuration, 0, math.MaxInt64)
	retryDuration = env.ParseDurationFromEnv(common.EnvGitRetryDuration, common.DefaultGitRetryDuration, 0, math.MaxInt64)
	factor = env.ParseInt64FromEnv(common.EnvGitRetryFactor, common.DefaultGitRetryFactor, 0, math.MaxInt64)

}

type ClientOpts func(c *nativeGitClient)

// WithCache sets git revisions cacher as well as specifies if client should tries to use cached resolved revision
func WithCache(cache gitRefCache, loadRefFromCache bool) ClientOpts {
	return func(c *nativeGitClient) {
		c.gitRefCache = cache
		c.loadRefFromCache = loadRefFromCache
	}
}

// WithEventHandlers sets the git client event handlers
func WithEventHandlers(handlers EventHandlers) ClientOpts {
	return func(c *nativeGitClient) {
		c.EventHandlers = handlers
	}
}

func NewClient(rawRepoURL string, creds Creds, insecure bool, enableLfs bool, proxy string, opts ...ClientOpts) (Client, error) {
	r := regexp.MustCompile("(/|:)")
	root := filepath.Join(os.TempDir(), r.ReplaceAllString(NormalizeGitURL(rawRepoURL), "_"))
	if root == os.TempDir() {
		return nil, fmt.Errorf("Repository '%s' cannot be initialized, because its root would be system temp at %s", rawRepoURL, root)
	}
	return NewClientExt(rawRepoURL, root, creds, insecure, enableLfs, proxy, opts...)
}

func NewClientExt(rawRepoURL string, root string, creds Creds, insecure bool, enableLfs bool, proxy string, opts ...ClientOpts) (Client, error) {
	client := &nativeGitClient{
		repoURL:   rawRepoURL,
		root:      root,
		creds:     creds,
		insecure:  insecure,
		enableLfs: enableLfs,
		proxy:     proxy,
	}
	for i := range opts {
		opts[i](client)
	}
	return client, nil
}

// Returns a HTTP client object suitable for go-git to use using the following
// pattern:
// - If insecure is true, always returns a client with certificate verification
//   turned off.
// - If one or more custom certificates are stored for the repository, returns
//   a client with those certificates in the list of root CAs used to verify
//   the server's certificate.
// - Otherwise (and on non-fatal errors), a default HTTP client is returned.
func GetRepoHTTPClient(repoURL string, insecure bool, creds Creds, proxyURL string) *http.Client {
	// Default HTTP client
	var customHTTPClient = &http.Client{
		// 15 second timeout
		Timeout: 15 * time.Second,
		// don't follow redirect
		CheckRedirect: func(req *http.Request, via []*http.Request) error {
			return http.ErrUseLastResponse
		},
	}

	proxyFunc := proxy.GetCallback(proxyURL)

	// Callback function to return any configured client certificate
	// We never return err, but an empty cert instead.
	clientCertFunc := func(req *tls.CertificateRequestInfo) (*tls.Certificate, error) {
		var err error
		cert := tls.Certificate{}

		// If we aren't called with GenericHTTPSCreds, then we just return an empty cert
		httpsCreds, ok := creds.(GenericHTTPSCreds)
		if !ok {
			return &cert, nil
		}

		// If the creds contain client certificate data, we return a TLS.Certificate
		// populated with the cert and its key.
		if httpsCreds.HasClientCert() {
			cert, err = tls.X509KeyPair([]byte(httpsCreds.GetClientCertData()), []byte(httpsCreds.GetClientCertKey()))
			if err != nil {
				log.Errorf("Could not load Client Certificate: %v", err)
				return &cert, nil
			}
		}

		return &cert, nil
	}

	if insecure {
		customHTTPClient.Transport = &http.Transport{
			Proxy: proxyFunc,
			TLSClientConfig: &tls.Config{
				InsecureSkipVerify:   true,
				GetClientCertificate: clientCertFunc,
			},
			DisableKeepAlives: true,
		}
	} else {
		parsedURL, err := url.Parse(repoURL)
		if err != nil {
			return customHTTPClient
		}
		serverCertificatePem, err := certutil.GetCertificateForConnect(parsedURL.Host)
		if err != nil {
			return customHTTPClient
		} else if len(serverCertificatePem) > 0 {
			certPool := certutil.GetCertPoolFromPEMData(serverCertificatePem)
			customHTTPClient.Transport = &http.Transport{
				Proxy: proxyFunc,
				TLSClientConfig: &tls.Config{
					RootCAs:              certPool,
					GetClientCertificate: clientCertFunc,
				},
				DisableKeepAlives: true,
			}
		} else {
			// else no custom certificate stored.
			customHTTPClient.Transport = &http.Transport{
				Proxy: proxyFunc,
				TLSClientConfig: &tls.Config{
					GetClientCertificate: clientCertFunc,
				},
				DisableKeepAlives: true,
			}
		}
	}

	return customHTTPClient
}

func newAuth(repoURL string, creds Creds) (transport.AuthMethod, error) {
	switch creds := creds.(type) {
	case SSHCreds:
		var sshUser string
		if isSSH, user := IsSSHURL(repoURL); isSSH {
			sshUser = user
		}
		signer, err := ssh.ParsePrivateKey([]byte(creds.sshPrivateKey))
		if err != nil {
			return nil, err
		}
		auth := &PublicKeysWithOptions{}
		auth.User = sshUser
		auth.Signer = signer
		if creds.insecure {
			auth.HostKeyCallback = ssh.InsecureIgnoreHostKey()
		} else {
			// Set up validation of SSH known hosts for using our ssh_known_hosts
			// file.
			auth.HostKeyCallback, err = knownhosts.New(certutil.GetSSHKnownHostsDataPath())
			if err != nil {
				log.Errorf("Could not set-up SSH known hosts callback: %v", err)
			}
		}
		return auth, nil
	case HTTPSCreds:
		auth := githttp.BasicAuth{Username: creds.username, Password: creds.password}
		if auth.Username == "" {
			auth.Username = "x-access-token"
		}
		return &auth, nil
	case GitHubAppCreds:
		token, err := creds.getAccessToken()
		if err != nil {
			return nil, err
		}
		auth := githttp.BasicAuth{Username: "x-access-token", Password: token}
		return &auth, nil
	}
	return nil, nil
}

func (m *nativeGitClient) Root() string {
	return m.root
}

// Init initializes a local git repository and sets the remote origin
func (m *nativeGitClient) Init() error {
	_, err := git.PlainOpen(m.root)
	if err == nil {
		return nil
	}
	if err != git.ErrRepositoryNotExists {
		return err
	}
	log.Infof("Initializing %s to %s", m.repoURL, m.root)
	_, err = executil.Run(exec.Command("rm", "-rf", m.root))
	if err != nil {
		return fmt.Errorf("unable to clean repo at %s: %v", m.root, err)
	}
	err = os.MkdirAll(m.root, 0755)
	if err != nil {
		return err
	}
	repo, err := git.PlainInit(m.root, false)
	if err != nil {
		return err
	}
	_, err = repo.CreateRemote(&config.RemoteConfig{
		Name: git.DefaultRemoteName,
		URLs: []string{m.repoURL},
	})
	return err
}

// Returns true if the repository is LFS enabled
func (m *nativeGitClient) IsLFSEnabled() bool {
	return m.enableLfs
}

func (m *nativeGitClient) fetch(revision string) error {
	var err error
	if revision != "" {
		err = m.runCredentialedCmd("git", "fetch", "origin", revision, "--tags", "--force")
	} else {
		err = m.runCredentialedCmd("git", "fetch", "origin", "--tags", "--force")
	}
	return err
}

// Fetch fetches latest updates from origin
func (m *nativeGitClient) Fetch(revision string) error {
	if m.OnFetch != nil {
		done := m.OnFetch(m.repoURL)
		defer done()
	}

	var err error

	err = m.fetch(revision)
	if err != nil {
		errMsg := strings.ReplaceAll(err.Error(), "\n", "")
		if strings.Contains(errMsg, "try running 'git remote prune origin'") {
			// Prune any deleted refs, then try fetching again
			if err := m.runCredentialedCmd("git", "remote", "prune", "origin"); err != nil {
				return err
			}
			err = m.fetch(revision)
		}
	}

	// When we have LFS support enabled, check for large files and fetch them too.
	if err == nil && m.IsLFSEnabled() {
		largeFiles, err := m.LsLargeFiles()
		if err == nil && len(largeFiles) > 0 {
			err = m.runCredentialedCmd("git", "lfs", "fetch", "--all")
			if err != nil {
				return err
			}
		}
	}

	return err
}

// LsFiles lists the local working tree, including only files that are under source control
func (m *nativeGitClient) LsFiles(path string) ([]string, error) {
	out, err := m.runCmd("ls-files", "--full-name", "-z", "--", path)
	if err != nil {
		return nil, err
	}
	// remove last element, which is blank regardless of whether we're using nullbyte or newline
	ss := strings.Split(out, "\000")
	return ss[:len(ss)-1], nil
}

// LsLargeFiles lists all files that have references to LFS storage
func (m *nativeGitClient) LsLargeFiles() ([]string, error) {
	out, err := m.runCmd("lfs", "ls-files", "-n")
	if err != nil {
		return nil, err
	}
	ss := strings.Split(out, "\n")
	return ss, nil
}

// Submodule embed other repositories into this repository
func (m *nativeGitClient) Submodule() error {
	if err := m.runCredentialedCmd("git", "submodule", "sync", "--recursive"); err != nil {
		return err
	}
	if err := m.runCredentialedCmd("git", "submodule", "update", "--init", "--recursive"); err != nil {
		return err
	}
	return nil
}

// Checkout checkout specified revision
func (m *nativeGitClient) Checkout(revision string, submoduleEnabled bool) error {
	if revision == "" || revision == "HEAD" {
		revision = "origin/HEAD"
	}
	if _, err := m.runCmd("checkout", "--force", revision); err != nil {
		return err
	}
	// We must populate LFS content by using lfs checkout, if we have at least
	// one LFS reference in the current revision.
	if m.IsLFSEnabled() {
		if largeFiles, err := m.LsLargeFiles(); err == nil {
			if len(largeFiles) > 0 {
				if _, err := m.runCmd("lfs", "checkout"); err != nil {
					return err
				}
			}
		} else {
			return err
		}
	}
	if _, err := os.Stat(m.root + "/.gitmodules"); !os.IsNotExist(err) {
		if submoduleEnabled {
<<<<<<< HEAD
			if err := m.runCredentialedCmd("git", "submodule", "update", "--init", "--recursive"); err != nil {
=======
			if err := m.Submodule(); err != nil {
>>>>>>> c8a1a865
				return err
			}
		}
	}
	if _, err := m.runCmd("clean", "-fdx"); err != nil {
		return err
	}
	return nil
}

func (m *nativeGitClient) getRefs() ([]*plumbing.Reference, error) {
	if m.gitRefCache != nil && m.loadRefFromCache {
		var res []*plumbing.Reference
		if m.gitRefCache.GetGitReferences(m.repoURL, &res) == nil {
			return res, nil
		}
	}

	if m.OnLsRemote != nil {
		done := m.OnLsRemote(m.repoURL)
		defer done()
	}

	repo, err := git.Init(memory.NewStorage(), nil)
	if err != nil {
		return nil, err
	}
	remote, err := repo.CreateRemote(&config.RemoteConfig{
		Name: git.DefaultRemoteName,
		URLs: []string{m.repoURL},
	})
	if err != nil {
		return nil, err
	}
	auth, err := newAuth(m.repoURL, m.creds)
	if err != nil {
		return nil, err
	}
	res, err := listRemote(remote, &git.ListOptions{Auth: auth}, m.insecure, m.creds, m.proxy)
	if err == nil && m.gitRefCache != nil {
		if err := m.gitRefCache.SetGitReferences(m.repoURL, res); err != nil {
			log.Warnf("Failed to store git references to cache: %v", err)
		}
		return res, nil
	}
	return res, err
}

func (m *nativeGitClient) LsRefs() (*Refs, error) {
	refs, err := m.getRefs()

	if err != nil {
		return nil, err
	}

	sortedRefs := &Refs{
		Branches: []string{},
		Tags:     []string{},
	}

	for _, revision := range refs {
		if revision.Name().IsBranch() {
			sortedRefs.Branches = append(sortedRefs.Branches, revision.Name().Short())
		} else if revision.Name().IsTag() {
			sortedRefs.Tags = append(sortedRefs.Tags, revision.Name().Short())
		}
	}

	log.Debugf("LsRefs resolved %d branches and %d tags on repository", len(sortedRefs.Branches), len(sortedRefs.Tags))

	// Would prefer to sort by last modified date but that info does not appear to be available without resolving each ref
	sort.Strings(sortedRefs.Branches)
	sort.Strings(sortedRefs.Tags)

	return sortedRefs, nil
}

// LsRemote resolves the commit SHA of a specific branch, tag, or HEAD. If the supplied revision
// does not resolve, and "looks" like a 7+ hexadecimal commit SHA, it return the revision string.
// Otherwise, it returns an error indicating that the revision could not be resolved. This method
// runs with in-memory storage and is safe to run concurrently, or to be run without a git
// repository locally cloned.
func (m *nativeGitClient) LsRemote(revision string) (res string, err error) {
	for attempt := 0; attempt < maxAttemptsCount; attempt++ {
		res, err = m.lsRemote(revision)
		if err == nil {
			return
		} else if apierrors.IsInternalError(err) || apierrors.IsTimeout(err) || apierrors.IsServerTimeout(err) ||
			apierrors.IsTooManyRequests(err) || utilnet.IsProbableEOF(err) || utilnet.IsConnectionReset(err) {
			// Formula: timeToWait = duration * factor^retry_number
			// Note that timeToWait should equal to duration for the first retry attempt.
			// When timeToWait is more than maxDuration retry should be performed at maxDuration.
			timeToWait := float64(retryDuration) * (math.Pow(float64(factor), float64(attempt)))
			if maxRetryDuration > 0 {
				timeToWait = math.Min(float64(maxRetryDuration), timeToWait)
			}
			time.Sleep(time.Duration(timeToWait))
		}
	}
	return
}

func (m *nativeGitClient) lsRemote(revision string) (string, error) {
	if IsCommitSHA(revision) {
		return revision, nil
	}

	refs, err := m.getRefs()

	if err != nil {
		return "", err
	}
	if revision == "" {
		revision = "HEAD"
	}
	// refToHash keeps a maps of remote refs to their hash
	// (e.g. refs/heads/master -> a67038ae2e9cb9b9b16423702f98b41e36601001)
	refToHash := make(map[string]string)
	// refToResolve remembers ref name of the supplied revision if we determine the revision is a
	// symbolic reference (like HEAD), in which case we will resolve it from the refToHash map
	refToResolve := ""
	for _, ref := range refs {
		refName := ref.Name().String()
		hash := ref.Hash().String()
		if ref.Type() == plumbing.HashReference {
			refToHash[refName] = hash
		}
		//log.Debugf("%s\t%s", hash, refName)
		if ref.Name().Short() == revision || refName == revision {
			if ref.Type() == plumbing.HashReference {
				log.Debugf("revision '%s' resolved to '%s'", revision, hash)
				return hash, nil
			}
			if ref.Type() == plumbing.SymbolicReference {
				refToResolve = ref.Target().String()
			}
		}
	}
	if refToResolve != "" {
		// If refToResolve is non-empty, we are resolving symbolic reference (e.g. HEAD).
		// It should exist in our refToHash map
		if hash, ok := refToHash[refToResolve]; ok {
			log.Debugf("symbolic reference '%s' (%s) resolved to '%s'", revision, refToResolve, hash)
			return hash, nil
		}
	}
	// We support the ability to use a truncated commit-SHA (e.g. first 7 characters of a SHA)
	if IsTruncatedCommitSHA(revision) {
		log.Debugf("revision '%s' assumed to be commit sha", revision)
		return revision, nil
	}
	// If we get here, revision string had non hexadecimal characters (indicating its a branch, tag,
	// or symbolic ref) and we were unable to resolve it to a commit SHA.
	return "", fmt.Errorf("Unable to resolve '%s' to a commit SHA", revision)
}

// CommitSHA returns current commit sha from `git rev-parse HEAD`
func (m *nativeGitClient) CommitSHA() (string, error) {
	out, err := m.runCmd("rev-parse", "HEAD")
	if err != nil {
		return "", err
	}
	return strings.TrimSpace(out), nil
}

// returns the meta-data for the commit
func (m *nativeGitClient) RevisionMetadata(revision string) (*RevisionMetadata, error) {
	out, err := m.runCmd("show", "-s", "--format=%an <%ae>|%at|%B", revision)
	if err != nil {
		return nil, err
	}
	segments := strings.SplitN(out, "|", 3)
	if len(segments) != 3 {
		return nil, fmt.Errorf("expected 3 segments, got %v", segments)
	}
	author := segments[0]
	authorDateUnixTimestamp, _ := strconv.ParseInt(segments[1], 10, 64)
	message := strings.TrimSpace(segments[2])

	out, err = m.runCmd("tag", "--points-at", revision)
	if err != nil {
		return nil, err
	}
	tags := strings.Fields(out)

	return &RevisionMetadata{author, time.Unix(authorDateUnixTimestamp, 0), tags, message}, nil
}

// VerifyCommitSignature Runs verify-commit on a given revision and returns the output
func (m *nativeGitClient) VerifyCommitSignature(revision string) (string, error) {
	out, err := m.runGnuPGWrapper("git-verify-wrapper.sh", revision)
	if err != nil {
		return "", err
	}
	return out, nil
}

// runWrapper runs a custom command with all the semantics of running the Git client
func (m *nativeGitClient) runGnuPGWrapper(wrapper string, args ...string) (string, error) {
	cmd := exec.Command(wrapper, args...)
	cmd.Env = append(cmd.Env, fmt.Sprintf("GNUPGHOME=%s", common.GetGnuPGHomePath()), "LANG=C")
	return m.runCmdOutput(cmd)
}

// runCmd is a convenience function to run a command in a given directory and return its output
func (m *nativeGitClient) runCmd(args ...string) (string, error) {
	cmd := exec.Command("git", args...)
	return m.runCmdOutput(cmd)
}

// runCredentialedCmd is a convenience function to run a git command with username/password credentials
// nolint:unparam
func (m *nativeGitClient) runCredentialedCmd(command string, args ...string) error {
	cmd := exec.Command(command, args...)
	closer, environ, err := m.creds.Environ()
	if err != nil {
		return err
	}
	defer func() { _ = closer.Close() }()
	cmd.Env = append(cmd.Env, environ...)
	_, err = m.runCmdOutput(cmd)
	return err
}

func (m *nativeGitClient) runCmdOutput(cmd *exec.Cmd) (string, error) {
	cmd.Dir = m.root
	cmd.Env = append(os.Environ(), cmd.Env...)
	// Set $HOME to nowhere, so we can be execute Git regardless of any external
	// authentication keys (e.g. in ~/.ssh) -- this is especially important for
	// running tests on local machines and/or CircleCI.
	cmd.Env = append(cmd.Env, "HOME=/dev/null")
	// Skip LFS for most Git operations except when explicitly requested
	cmd.Env = append(cmd.Env, "GIT_LFS_SKIP_SMUDGE=1")

	// For HTTPS repositories, we need to consider insecure repositories as well
	// as custom CA bundles from the cert database.
	if IsHTTPSURL(m.repoURL) {
		if m.insecure {
			cmd.Env = append(cmd.Env, "GIT_SSL_NO_VERIFY=true")
		} else {
			parsedURL, err := url.Parse(m.repoURL)
			// We don't fail if we cannot parse the URL, but log a warning in that
			// case. And we execute the command in a verbatim way.
			if err != nil {
				log.Warnf("runCmdOutput: Could not parse repo URL '%s'", m.repoURL)
			} else {
				caPath, err := certutil.GetCertBundlePathForRepository(parsedURL.Host)
				if err == nil && caPath != "" {
					cmd.Env = append(cmd.Env, fmt.Sprintf("GIT_SSL_CAINFO=%s", caPath))
				}
			}
		}
	}

	cmd.Env = proxy.UpsertEnv(cmd, m.proxy)

	return executil.Run(cmd)
}<|MERGE_RESOLUTION|>--- conflicted
+++ resolved
@@ -58,10 +58,7 @@
 	Root() string
 	Init() error
 	Fetch(revision string) error
-<<<<<<< HEAD
-=======
 	Submodule() error
->>>>>>> c8a1a865
 	Checkout(revision string, submoduleEnabled bool) error
 	LsRefs() (*Refs, error)
 	LsRemote(revision string) (string, error)
@@ -164,12 +161,12 @@
 
 // Returns a HTTP client object suitable for go-git to use using the following
 // pattern:
-// - If insecure is true, always returns a client with certificate verification
-//   turned off.
-// - If one or more custom certificates are stored for the repository, returns
-//   a client with those certificates in the list of root CAs used to verify
-//   the server's certificate.
-// - Otherwise (and on non-fatal errors), a default HTTP client is returned.
+//   - If insecure is true, always returns a client with certificate verification
+//     turned off.
+//   - If one or more custom certificates are stored for the repository, returns
+//     a client with those certificates in the list of root CAs used to verify
+//     the server's certificate.
+//   - Otherwise (and on non-fatal errors), a default HTTP client is returned.
 func GetRepoHTTPClient(repoURL string, insecure bool, creds Creds, proxyURL string) *http.Client {
 	// Default HTTP client
 	var customHTTPClient = &http.Client{
@@ -430,11 +427,7 @@
 	}
 	if _, err := os.Stat(m.root + "/.gitmodules"); !os.IsNotExist(err) {
 		if submoduleEnabled {
-<<<<<<< HEAD
-			if err := m.runCredentialedCmd("git", "submodule", "update", "--init", "--recursive"); err != nil {
-=======
 			if err := m.Submodule(); err != nil {
->>>>>>> c8a1a865
 				return err
 			}
 		}
