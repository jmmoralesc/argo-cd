package git

import (
	"bufio"
	"crypto/tls"
	"fmt"
	"math"
	"net/http"
	"net/url"
	"os"
	"os/exec"
	"path/filepath"
<<<<<<< HEAD
	"regexp"
=======
	"sort"
>>>>>>> 345c77a8
	"strconv"
	"strings"
	"time"

	log "github.com/sirupsen/logrus"
	"golang.org/x/crypto/ssh"
	"golang.org/x/crypto/ssh/knownhosts"
	"gopkg.in/src-d/go-git.v4"
	"gopkg.in/src-d/go-git.v4/config"
	"gopkg.in/src-d/go-git.v4/plumbing"
	"gopkg.in/src-d/go-git.v4/plumbing/transport"
	githttp "gopkg.in/src-d/go-git.v4/plumbing/transport/http"
	ssh2 "gopkg.in/src-d/go-git.v4/plumbing/transport/ssh"
	"gopkg.in/src-d/go-git.v4/storage/memory"

	"github.com/argoproj/argo-cd/common"
	certutil "github.com/argoproj/argo-cd/util/cert"
	executil "github.com/argoproj/argo-cd/util/exec"
)

type RevisionMetadata struct {
	Author  string
	Date    time.Time
	Tags    []string
	Message string
}

// this should match reposerver/repository/repository.proto/RefsList
type Refs struct {
	Branches []string
	Tags     []string
	// heads and remotes are also refs, but are not needed at this time.
}

// Client is a generic git client interface
type Client interface {
	Root() string
	Init() error
	Fetch() error
	Checkout(revision string) error
	LsRefs() (*Refs, error)
	LsRemote(revision string) (string, error)
	LsFiles(path string) ([]string, error)
	LsLargeFiles() ([]string, error)
	CommitSHA() (string, error)
	RevisionMetadata(revision string) (*RevisionMetadata, error)
	VerifyCommitSignature(string) (string, error)
}

// nativeGitClient implements Client interface using git CLI
type nativeGitClient struct {
	// URL of the repository
	repoURL string
	// Root path of repository
	root string
	// Authenticator credentials for private repositories
	creds Creds
	// Whether to connect insecurely to repository, e.g. don't verify certificate
	insecure bool
	// Whether the repository is LFS enabled
	enableLfs bool
}

type subModule struct {
	URL    string
	Branch string
}

var (
	maxAttemptsCount = 1
)

func init() {
	if countStr := os.Getenv(common.EnvGitAttemptsCount); countStr != "" {
		if cnt, err := strconv.Atoi(countStr); err != nil {
			panic(fmt.Sprintf("Invalid value in %s env variable: %v", common.EnvGitAttemptsCount, err))
		} else {
			maxAttemptsCount = int(math.Max(float64(cnt), 1))
		}
	}
}

func NewClient(rawRepoURL string, creds Creds, insecure bool, enableLfs bool) (Client, error) {
	root := filepath.Join(os.TempDir(), strings.Replace(NormalizeGitURL(rawRepoURL), "/", "_", -1))
	if root == os.TempDir() {
		return nil, fmt.Errorf("Repository '%s' cannot be initialized, because its root would be system temp at %s", rawRepoURL, root)
	}
	return NewClientExt(rawRepoURL, root, creds, insecure, enableLfs)
}

func NewClientExt(rawRepoURL string, root string, creds Creds, insecure bool, enableLfs bool) (Client, error) {
	client := nativeGitClient{
		repoURL:   rawRepoURL,
		root:      root,
		creds:     creds,
		insecure:  insecure,
		enableLfs: enableLfs,
	}
	return &client, nil
}

// Returns a HTTP client object suitable for go-git to use using the following
// pattern:
// - If insecure is true, always returns a client with certificate verification
//   turned off.
// - If one or more custom certificates are stored for the repository, returns
//   a client with those certificates in the list of root CAs used to verify
//   the server's certificate.
// - Otherwise (and on non-fatal errors), a default HTTP client is returned.
func GetRepoHTTPClient(repoURL string, insecure bool, creds Creds) *http.Client {
	// Default HTTP client
	var customHTTPClient = &http.Client{
		// 15 second timeout
		Timeout: 15 * time.Second,
		// don't follow redirect
		CheckRedirect: func(req *http.Request, via []*http.Request) error {
			return http.ErrUseLastResponse
		},
	}

	// Callback function to return any configured client certificate
	// We never return err, but an empty cert instead.
	clientCertFunc := func(req *tls.CertificateRequestInfo) (*tls.Certificate, error) {
		var err error
		cert := tls.Certificate{}

		// If we aren't called with HTTPSCreds, then we just return an empty cert
		httpsCreds, ok := creds.(HTTPSCreds)
		if !ok {
			return &cert, nil
		}

		// If the creds contain client certificate data, we return a TLS.Certificate
		// populated with the cert and its key.
		if httpsCreds.clientCertData != "" && httpsCreds.clientCertKey != "" {
			cert, err = tls.X509KeyPair([]byte(httpsCreds.clientCertData), []byte(httpsCreds.clientCertKey))
			if err != nil {
				log.Errorf("Could not load Client Certificate: %v", err)
				return &cert, nil
			}
		}

		return &cert, nil
	}

	if insecure {
		customHTTPClient.Transport = &http.Transport{
			Proxy: http.ProxyFromEnvironment,
			TLSClientConfig: &tls.Config{
				InsecureSkipVerify:   true,
				GetClientCertificate: clientCertFunc,
			},
			DisableKeepAlives: true,
		}
	} else {
		parsedURL, err := url.Parse(repoURL)
		if err != nil {
			return customHTTPClient
		}
		serverCertificatePem, err := certutil.GetCertificateForConnect(parsedURL.Host)
		if err != nil {
			return customHTTPClient
		} else if len(serverCertificatePem) > 0 {
			certPool := certutil.GetCertPoolFromPEMData(serverCertificatePem)
			customHTTPClient.Transport = &http.Transport{
				Proxy: http.ProxyFromEnvironment,
				TLSClientConfig: &tls.Config{
					RootCAs:              certPool,
					GetClientCertificate: clientCertFunc,
				},
				DisableKeepAlives: true,
			}
		} else {
			// else no custom certificate stored.
			customHTTPClient.Transport = &http.Transport{
				Proxy: http.ProxyFromEnvironment,
				TLSClientConfig: &tls.Config{
					GetClientCertificate: clientCertFunc,
				},
				DisableKeepAlives: true,
			}
		}
	}

	return customHTTPClient
}

func newAuth(repoURL string, creds Creds) (transport.AuthMethod, error) {
	switch creds := creds.(type) {
	case SSHCreds:
		var sshUser string
		if isSSH, user := IsSSHURL(repoURL); isSSH {
			sshUser = user
		}
		signer, err := ssh.ParsePrivateKey([]byte(creds.sshPrivateKey))
		if err != nil {
			return nil, err
		}
		auth := &ssh2.PublicKeys{User: sshUser, Signer: signer}
		if creds.insecure {
			auth.HostKeyCallback = ssh.InsecureIgnoreHostKey()
		} else {
			// Set up validation of SSH known hosts for using our ssh_known_hosts
			// file.
			auth.HostKeyCallback, err = knownhosts.New(certutil.GetSSHKnownHostsDataPath())
			if err != nil {
				log.Errorf("Could not set-up SSH known hosts callback: %v", err)
			}
		}
		return auth, nil
	case HTTPSCreds:
		auth := githttp.BasicAuth{Username: creds.username, Password: creds.password}
		return &auth, nil
	}
	return nil, nil
}

func (m *nativeGitClient) Root() string {
	return m.root
}

// Init initializes a local git repository and sets the remote origin
func (m *nativeGitClient) Init() error {
	_, err := git.PlainOpen(m.root)
	if err == nil {
		return nil
	}
	if err != git.ErrRepositoryNotExists {
		return err
	}
	log.Infof("Initializing %s to %s", m.repoURL, m.root)
	_, err = executil.Run(exec.Command("rm", "-rf", m.root))
	if err != nil {
		return fmt.Errorf("unable to clean repo at %s: %v", m.root, err)
	}
	err = os.MkdirAll(m.root, 0755)
	if err != nil {
		return err
	}
	repo, err := git.PlainInit(m.root, false)
	if err != nil {
		return err
	}
	_, err = repo.CreateRemote(&config.RemoteConfig{
		Name: git.DefaultRemoteName,
		URLs: []string{m.repoURL},
	})
	return err
}

// Returns true if the repository is LFS enabled
func (m *nativeGitClient) IsLFSEnabled() bool {
	return m.enableLfs
}

// Fetch fetches latest updates from origin
func (m *nativeGitClient) Fetch() error {
	err := m.runCredentialedCmd("git", "fetch", "origin", "--tags", "--force")
	// When we have LFS support enabled, check for large files and fetch them too.
	if err == nil && m.IsLFSEnabled() {
		largeFiles, err := m.LsLargeFiles()
		if err == nil && len(largeFiles) > 0 {
			err = m.runCredentialedCmd("git", "lfs", "fetch", "--all")
			if err != nil {
				return err
			}
		}
	}
	return err
}

// LsFiles lists the local working tree, including only files that are under source control
func (m *nativeGitClient) LsFiles(path string) ([]string, error) {
	out, err := m.runCmd("ls-files", "--full-name", "-z", "--", path)
	if err != nil {
		return nil, err
	}
	// remove last element, which is blank regardless of whether we're using nullbyte or newline
	ss := strings.Split(out, "\000")
	return ss[:len(ss)-1], nil
}

// LsLargeFiles lists all files that have references to LFS storage
func (m *nativeGitClient) LsLargeFiles() ([]string, error) {
	out, err := m.runCmd("lfs", "ls-files", "-n")
	if err != nil {
		return nil, err
	}
	ss := strings.Split(out, "\n")
	return ss, nil
}

// Checkout checkout specified git sha
func (m *nativeGitClient) Checkout(revision string) error {
	if revision == "" || revision == "HEAD" {
		revision = "origin/HEAD"
	}
	if _, err := m.runCmd("checkout", "--force", revision); err != nil {
		return err
	}
	// We must populate LFS content by using lfs checkout, if we have at least
	// one LFS reference in the current revision.
	if m.IsLFSEnabled() {
		if largeFiles, err := m.LsLargeFiles(); err == nil {
			if len(largeFiles) > 0 {
				if _, err := m.runCmd("lfs", "checkout"); err != nil {
					return err
				}
			}
		} else {
			return err
		}
	}
	if _, err := os.Stat(m.root + "/.gitmodules"); !os.IsNotExist(err) {
		if submoduleEnabled := os.Getenv(common.EnvGitSubmoduleEnabled); submoduleEnabled != "false" {
			if err := m.runCredentialedCmd("git", "submodule", "update", "--init", "--recursive", "--remote"); err != nil {
				return err
			}
		}
	}
	if _, err := m.runCmd("clean", "-fdx"); err != nil {
		return err
	}
	return nil
}

func (m *nativeGitClient) getRefs() ([]*plumbing.Reference, error) {
	repo, err := git.Init(memory.NewStorage(), nil)
	if err != nil {
		return nil, err
	}
	remote, err := repo.CreateRemote(&config.RemoteConfig{
		Name: git.DefaultRemoteName,
		URLs: []string{m.repoURL},
	})
	if err != nil {
		return nil, err
	}
	auth, err := newAuth(m.repoURL, m.creds)
	if err != nil {
		return nil, err
	}
	return listRemote(remote, &git.ListOptions{Auth: auth}, m.insecure, m.creds)
}

func (m *nativeGitClient) LsRefs() (*Refs, error) {
	refs, err := m.getRefs()

	if err != nil {
		return nil, err
	}

	sortedRefs := &Refs{
		Branches: []string{},
		Tags:     []string{},
	}

	for _, revision := range refs {
		if revision.Name().IsBranch() {
			sortedRefs.Branches = append(sortedRefs.Branches, revision.Name().Short())
		} else if revision.Name().IsTag() {
			sortedRefs.Tags = append(sortedRefs.Tags, revision.Name().Short())
		}
	}

	log.Debugf("LsRefs resolved %d branches and %d tags on repository", len(sortedRefs.Branches), len(sortedRefs.Tags))

	// Would prefer to sort by last modified date but that info does not appear to be available without resolving each ref
	sort.Strings(sortedRefs.Branches)
	sort.Strings(sortedRefs.Tags)

	return sortedRefs, nil
}

// LsRemote resolves the commit SHA of a specific branch, tag, or HEAD. If the supplied revision
// does not resolve, and "looks" like a 7+ hexadecimal commit SHA, it return the revision string.
// Otherwise, it returns an error indicating that the revision could not be resolved. This method
// runs with in-memory storage and is safe to run concurrently, or to be run without a git
// repository locally cloned.
func (m *nativeGitClient) LsRemote(revision string) (res string, err error) {
	set := make(map[subModule]bool)
	var submoduleRefs []string
	if os.Getenv(common.EnvGitSubmoduleUpdateChanges) == "true" {
		gitmodules, err := m.loadGitmodulesFile()
		if err == nil {
			scanner := bufio.NewScanner(gitmodules)
			var subModules []subModule
			for scanner.Scan() {
				line := strings.TrimSpace(scanner.Text())
				re := regexp.MustCompile(`\[\s*submodule.*\]`)
				if re.MatchString(line) {
					log.Info("Get Infos for submodule: " + line)
					// new submodule starts
					if len(subModules) > 0 {
						set[subModules[0]] = true
						subModules = nil
					}
					module := subModule{
						URL:    "",
						Branch: "master",
					}
					subModules = append(subModules, module)
				}

				if strings.HasPrefix(line, "url") {
					subModules[0].URL = m.extractSubmoduleURL(line)
				}
				if strings.HasPrefix(line, "branch") {
					subModules[0].Branch = m.extractSubmoduleBranch(line)
				}
			}

			submoduleRefs = m.getSubmoduleSHAs(set, submoduleRefs)
		}
		defer gitmodules.Close()
	}
	for attempt := 0; attempt < maxAttemptsCount; attempt++ {
		if res, err = m.lsRemote(revision, ""); err == nil && len(submoduleRefs) > 0 {
			if len(submoduleRefs) > 0 {
				res = res + "-"
			}
			for _, submoduleRef := range submoduleRefs {
				res = res + submoduleRef
			}
			return
		}
	}
	return
}

func (m *nativeGitClient) loadGitmodulesFile() (*os.File, error) {
	return os.Open(m.root + "/.gitmodules")
}

func (m *nativeGitClient) extractSubmoduleURL(line string) string {
	re := regexp.MustCompile(`url\s*=\s*`)
	urlPrefix := re.FindString(line)
	return strings.TrimPrefix(line, urlPrefix)
}

func (m *nativeGitClient) extractSubmoduleBranch(line string) string {
	re := regexp.MustCompile(`branch\s*=\s*`)
	branchPrefix := re.FindString(line)
	return strings.TrimPrefix(line, branchPrefix)
}

func (m *nativeGitClient) getSubmoduleSHAs(set map[subModule]bool, submoduleRefs []string) []string {
	for key := range set {
		ref, _ := m.lsRemote(key.Branch, key.URL)
		submoduleRefs = append(submoduleRefs, ref)
	}
	return submoduleRefs
}

func (m *nativeGitClient) lsRemote(revision string, moduleURL string) (string, error) {
	commitSHACorrected := strings.Split(revision, "-")
	if len(commitSHACorrected) > 0 && IsCommitSHA(commitSHACorrected[0]) && moduleURL == "" {
		return commitSHACorrected[0], nil
	}
<<<<<<< HEAD
	repo, err := git.Init(memory.NewStorage(), nil)
	if err != nil {
		return "", err
	}

	remoteConfig := &config.RemoteConfig{
		Name: git.DefaultRemoteName,
		URLs: []string{m.repoURL},
	}
	if moduleURL != "" {
		remoteConfig.URLs = []string{moduleURL}
	}
	remote, err := repo.CreateRemote(remoteConfig)

	if err != nil {
		return "", err
	}
	auth, err := newAuth(m.repoURL, m.creds)
	if err != nil {
		return "", err
	}
	//refs, err := remote.List(&git.ListOptions{Auth: auth})
	refs, err := listRemote(remote, &git.ListOptions{Auth: auth}, m.insecure, m.creds)
=======

	refs, err := m.getRefs()

>>>>>>> 345c77a8
	if err != nil {
		return "", err
	}
	if revision == "" {
		revision = "HEAD"
	}
	// refToHash keeps a maps of remote refs to their hash
	// (e.g. refs/heads/master -> a67038ae2e9cb9b9b16423702f98b41e36601001)
	refToHash := make(map[string]string)
	// refToResolve remembers ref name of the supplied revision if we determine the revision is a
	// symbolic reference (like HEAD), in which case we will resolve it from the refToHash map
	refToResolve := ""
	for _, ref := range refs {
		refName := ref.Name().String()
		if refName != "HEAD" && !strings.HasPrefix(refName, "refs/heads/") && !strings.HasPrefix(refName, "refs/tags/") {
			// ignore things like 'refs/pull/' 'refs/reviewable'
			continue
		}
		hash := ref.Hash().String()
		if ref.Type() == plumbing.HashReference {
			refToHash[refName] = hash
		}
		//log.Debugf("%s\t%s", hash, refName)
		if ref.Name().Short() == revision {
			if ref.Type() == plumbing.HashReference {
				log.Debugf("revision '%s' resolved to '%s'", revision, hash)
				return hash, nil
			}
			if ref.Type() == plumbing.SymbolicReference {
				refToResolve = ref.Target().String()
			}
		}
	}
	if refToResolve != "" {
		// If refToResolve is non-empty, we are resolving symbolic reference (e.g. HEAD).
		// It should exist in our refToHash map
		if hash, ok := refToHash[refToResolve]; ok {
			log.Debugf("symbolic reference '%s' (%s) resolved to '%s'", revision, refToResolve, hash)
			return hash, nil
		}
	}
	// We support the ability to use a truncated commit-SHA (e.g. first 7 characters of a SHA)
	if IsTruncatedCommitSHA(revision) {
		log.Debugf("revision '%s' assumed to be commit sha", revision)
		return revision, nil
	}
	// If we get here, revision string had non hexadecimal characters (indicating its a branch, tag,
	// or symbolic ref) and we were unable to resolve it to a commit SHA.
	return "", fmt.Errorf("Unable to resolve '%s' to a commit SHA", revision)
}

// CommitSHA returns current commit sha from `git rev-parse HEAD`
func (m *nativeGitClient) CommitSHA() (string, error) {
	out, err := m.runCmd("rev-parse", "HEAD")
	if err != nil {
		return "", err
	}
	return strings.TrimSpace(out), nil
}

// returns the meta-data for the commit
func (m *nativeGitClient) RevisionMetadata(revision string) (*RevisionMetadata, error) {
	out, err := m.runCmd("show", "-s", "--format=%an <%ae>|%at|%B", revision)
	if err != nil {
		return nil, err
	}
	segments := strings.SplitN(out, "|", 3)
	if len(segments) != 3 {
		return nil, fmt.Errorf("expected 3 segments, got %v", segments)
	}
	author := segments[0]
	authorDateUnixTimestamp, _ := strconv.ParseInt(segments[1], 10, 64)
	message := strings.TrimSpace(segments[2])

	out, err = m.runCmd("tag", "--points-at", revision)
	if err != nil {
		return nil, err
	}
	tags := strings.Fields(out)

	return &RevisionMetadata{author, time.Unix(authorDateUnixTimestamp, 0), tags, message}, nil
}

// VerifyCommitSignature Runs verify-commit on a given revision and returns the output
func (m *nativeGitClient) VerifyCommitSignature(revision string) (string, error) {
	out, err := m.runGnuPGWrapper("git-verify-wrapper.sh", revision)
	if err != nil {
		return "", err
	}
	return out, nil
}

// runWrapper runs a custom command with all the semantics of running the Git client
func (m *nativeGitClient) runGnuPGWrapper(wrapper string, args ...string) (string, error) {
	cmd := exec.Command(wrapper, args...)
	cmd.Env = append(cmd.Env, fmt.Sprintf("GNUPGHOME=%s", common.GetGnuPGHomePath()))
	return m.runCmdOutput(cmd)
}

// runCmd is a convenience function to run a command in a given directory and return its output
func (m *nativeGitClient) runCmd(args ...string) (string, error) {
	cmd := exec.Command("git", args...)
	return m.runCmdOutput(cmd)
}

// runCredentialedCmd is a convenience function to run a git command with username/password credentials
func (m *nativeGitClient) runCredentialedCmd(command string, args ...string) error {
	cmd := exec.Command(command, args...)
	closer, environ, err := m.creds.Environ()
	if err != nil {
		return err
	}
	defer func() { _ = closer.Close() }()
	cmd.Env = append(cmd.Env, environ...)
	_, err = m.runCmdOutput(cmd)
	return err
}

func (m *nativeGitClient) runCmdOutput(cmd *exec.Cmd) (string, error) {
	cmd.Dir = m.root
	cmd.Env = append(cmd.Env, os.Environ()...)
	// Set $HOME to nowhere, so we can be execute Git regardless of any external
	// authentication keys (e.g. in ~/.ssh) -- this is especially important for
	// running tests on local machines and/or CircleCI.
	cmd.Env = append(cmd.Env, "HOME=/dev/null")
	// Skip LFS for most Git operations except when explicitly requested
	cmd.Env = append(cmd.Env, "GIT_LFS_SKIP_SMUDGE=1")

	// For HTTPS repositories, we need to consider insecure repositories as well
	// as custom CA bundles from the cert database.
	if IsHTTPSURL(m.repoURL) {
		if m.insecure {
			cmd.Env = append(cmd.Env, "GIT_SSL_NO_VERIFY=true")
		} else {
			parsedURL, err := url.Parse(m.repoURL)
			// We don't fail if we cannot parse the URL, but log a warning in that
			// case. And we execute the command in a verbatim way.
			if err != nil {
				log.Warnf("runCmdOutput: Could not parse repo URL '%s'", m.repoURL)
			} else {
				caPath, err := certutil.GetCertBundlePathForRepository(parsedURL.Host)
				if err == nil && caPath != "" {
					cmd.Env = append(cmd.Env, fmt.Sprintf("GIT_SSL_CAINFO=%s", caPath))
				}
			}
		}
	}
	return executil.Run(cmd)
}<|MERGE_RESOLUTION|>--- conflicted
+++ resolved
@@ -10,11 +10,8 @@
 	"os"
 	"os/exec"
 	"path/filepath"
-<<<<<<< HEAD
 	"regexp"
-=======
 	"sort"
->>>>>>> 345c77a8
 	"strconv"
 	"strings"
 	"time"
@@ -341,14 +338,18 @@
 	return nil
 }
 
-func (m *nativeGitClient) getRefs() ([]*plumbing.Reference, error) {
+func (m *nativeGitClient) getRefs(moduleURL string) ([]*plumbing.Reference, error) {
 	repo, err := git.Init(memory.NewStorage(), nil)
 	if err != nil {
 		return nil, err
+	}
+	url := moduleURL
+	if url == "" {
+		url = m.repoURL
 	}
 	remote, err := repo.CreateRemote(&config.RemoteConfig{
 		Name: git.DefaultRemoteName,
-		URLs: []string{m.repoURL},
+		URLs: []string{url},
 	})
 	if err != nil {
 		return nil, err
@@ -361,7 +362,7 @@
 }
 
 func (m *nativeGitClient) LsRefs() (*Refs, error) {
-	refs, err := m.getRefs()
+	refs, err := m.getRefs("")
 
 	if err != nil {
 		return nil, err
@@ -474,35 +475,9 @@
 	if len(commitSHACorrected) > 0 && IsCommitSHA(commitSHACorrected[0]) && moduleURL == "" {
 		return commitSHACorrected[0], nil
 	}
-<<<<<<< HEAD
-	repo, err := git.Init(memory.NewStorage(), nil)
-	if err != nil {
-		return "", err
-	}
-
-	remoteConfig := &config.RemoteConfig{
-		Name: git.DefaultRemoteName,
-		URLs: []string{m.repoURL},
-	}
-	if moduleURL != "" {
-		remoteConfig.URLs = []string{moduleURL}
-	}
-	remote, err := repo.CreateRemote(remoteConfig)
-
-	if err != nil {
-		return "", err
-	}
-	auth, err := newAuth(m.repoURL, m.creds)
-	if err != nil {
-		return "", err
-	}
-	//refs, err := remote.List(&git.ListOptions{Auth: auth})
-	refs, err := listRemote(remote, &git.ListOptions{Auth: auth}, m.insecure, m.creds)
-=======
-
-	refs, err := m.getRefs()
-
->>>>>>> 345c77a8
+
+	refs, err := m.getRefs(moduleURL)
+
 	if err != nil {
 		return "", err
 	}
