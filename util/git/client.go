--- conflicted
+++ resolved
@@ -62,13 +62,8 @@
 	insecure bool
 	// Whether the repository is LFS enabled
 	enableLfs bool
-<<<<<<< HEAD
-	// metrics reporter
-	reporter metrics.Reporter
 	// Refspecs to be used for fetching revisions from the remote repository
 	fetchRefspecs []config.RefSpec
-=======
->>>>>>> b609a8ae
 }
 
 var (
@@ -85,8 +80,7 @@
 	}
 }
 
-<<<<<<< HEAD
-func NewClient(rawRepoURL string, path string, creds Creds, insecure bool, enableLfs bool, reporter metrics.Reporter, fetchRefspecs []string) (Client, error) {
+func NewClient(rawRepoURL string, path string, creds Creds, insecure bool, enableLfs bool, fetchRefspecs []string) (Client, error) {
 
 	var specs []config.RefSpec
 	expectedPrefix := fmt.Sprintf("refs/remotes/%s/", git.DefaultRemoteName)
@@ -110,17 +104,7 @@
 		creds:         creds,
 		insecure:      insecure,
 		enableLfs:     enableLfs,
-		reporter:      reporter,
 		fetchRefspecs: specs,
-=======
-func NewClient(rawRepoURL string, path string, creds Creds, insecure bool, enableLfs bool) (Client, error) {
-	client := nativeGitClient{
-		repoURL:   rawRepoURL,
-		root:      path,
-		creds:     creds,
-		insecure:  insecure,
-		enableLfs: enableLfs,
->>>>>>> b609a8ae
 	}
 	return &client, nil
 }
