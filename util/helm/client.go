package helm

import (
	"bytes"
	"context"
	"crypto/tls"
	"crypto/x509"
	"encoding/json"
	"errors"
	"fmt"
	"io"
	"net/http"
	"net/url"
	"os"
	"os/exec"
	"path"
	"path/filepath"
	"strings"
	"time"

	executil "github.com/argoproj/argo-cd/v2/util/exec"

	"github.com/argoproj/pkg/sync"
	log "github.com/sirupsen/logrus"
	"gopkg.in/yaml.v2"
	"oras.land/oras-go/v2/registry/remote"
	"oras.land/oras-go/v2/registry/remote/auth"

	"github.com/argoproj/argo-cd/v2/util/cache"
	argoio "github.com/argoproj/argo-cd/v2/util/io"
	"github.com/argoproj/argo-cd/v2/util/io/files"
	"github.com/argoproj/argo-cd/v2/util/proxy"
)

var (
	globalLock = sync.NewKeyLock()
	indexLock  = sync.NewKeyLock()

	OCINotEnabledErr = errors.New("could not perform the action when oci is not enabled")
)

type Creds struct {
	Username           string
	Password           string
	CAPath             string
	CertData           []byte
	KeyData            []byte
	InsecureSkipVerify bool
}

type indexCache interface {
	SetHelmIndex(repo string, indexData []byte) error
	GetHelmIndex(repo string, indexData *[]byte) error
}

type Client interface {
	CleanChartCache(chart string, version string, project string) error
	ExtractChart(chart string, version string, project string, passCredentials bool, manifestMaxExtractedSize int64, disableManifestMaxExtractedSize bool) (string, argoio.Closer, error)
	GetIndex(noCache bool, maxIndexSize int64) (*Index, error)
	GetTags(chart string, noCache bool) (*TagsList, error)
	TestHelmOCI() (bool, error)
}

type ClientOpts func(c *nativeHelmChart)

func WithIndexCache(indexCache indexCache) ClientOpts {
	return func(c *nativeHelmChart) {
		c.indexCache = indexCache
	}
}

func WithChartPaths(chartPaths argoio.TempPaths) ClientOpts {
	return func(c *nativeHelmChart) {
		c.chartCachePaths = chartPaths
	}
}

func NewClient(repoURL string, creds Creds, enableOci bool, proxy string, noProxy string, opts ...ClientOpts) Client {
	return NewClientWithLock(repoURL, creds, globalLock, enableOci, proxy, noProxy, opts...)
}

func NewClientWithLock(repoURL string, creds Creds, repoLock sync.KeyLock, enableOci bool, proxy string, noProxy string, opts ...ClientOpts) Client {
	c := &nativeHelmChart{
		repoURL:         repoURL,
		creds:           creds,
		repoLock:        repoLock,
		enableOci:       enableOci,
		proxy:           proxy,
		noProxy:         noProxy,
		chartCachePaths: argoio.NewRandomizedTempPaths(os.TempDir()),
	}
	for i := range opts {
		opts[i](c)
	}
	return c
}

var _ Client = &nativeHelmChart{}

type nativeHelmChart struct {
	chartCachePaths argoio.TempPaths
	repoURL         string
	creds           Creds
	repoLock        sync.KeyLock
	enableOci       bool
	indexCache      indexCache
	proxy           string
	noProxy         string
}

func fileExist(filePath string) (bool, error) {
	if _, err := os.Stat(filePath); err != nil {
		if os.IsNotExist(err) {
			return false, nil
		} else {
			return false, fmt.Errorf("error checking file existence for %s: %w", filePath, err)
		}
	}
	return true, nil
}

func (c *nativeHelmChart) CleanChartCache(chart string, version string, project string) error {
	cachePath, err := c.getCachedChartPath(chart, version, project)
	if err != nil {
		return fmt.Errorf("error getting cached chart path: %w", err)
	}
	if err := os.RemoveAll(cachePath); err != nil {
		return fmt.Errorf("error removing chart cache at %s: %w", cachePath, err)
	}
	return nil
}

func untarChart(tempDir string, cachedChartPath string, manifestMaxExtractedSize int64, disableManifestMaxExtractedSize bool) error {
	if disableManifestMaxExtractedSize {
		cmd := exec.Command("tar", "-zxvf", cachedChartPath)
		cmd.Dir = tempDir
		_, err := executil.Run(cmd)
		if err != nil {
			return fmt.Errorf("error executing tar command: %w", err)
		}
		return nil
	}
	reader, err := os.Open(cachedChartPath)
	if err != nil {
		return fmt.Errorf("error opening cached chart path %s: %w", cachedChartPath, err)
	}
	return files.Untgz(tempDir, reader, manifestMaxExtractedSize, false)
}

func (c *nativeHelmChart) ExtractChart(chart string, version string, project string, passCredentials bool, manifestMaxExtractedSize int64, disableManifestMaxExtractedSize bool) (string, argoio.Closer, error) {
	// always use Helm V3 since we don't have chart content to determine correct Helm version
	helmCmd, err := NewCmdWithVersion("", c.enableOci, c.proxy, c.noProxy)
	if err != nil {
		return "", nil, fmt.Errorf("error creating Helm command: %w", err)
	}
	defer helmCmd.Close()

	// throw away temp directory that stores extracted chart and should be deleted as soon as no longer needed by returned closer
	tempDir, err := files.CreateTempDir(os.TempDir())
	if err != nil {
		return "", nil, fmt.Errorf("error creating temporary directory: %w", err)
	}

	cachedChartPath, err := c.getCachedChartPath(chart, version, project)
	if err != nil {
<<<<<<< HEAD
		_ = os.RemoveAll(tempDir)
		return "", nil, err
=======
		return "", nil, fmt.Errorf("error getting cached chart path: %w", err)
>>>>>>> ebbd3d13
	}

	c.repoLock.Lock(cachedChartPath)
	defer c.repoLock.Unlock(cachedChartPath)

	// check if chart tar is already downloaded
	exists, err := fileExist(cachedChartPath)
	if err != nil {
<<<<<<< HEAD
		_ = os.RemoveAll(tempDir)
		return "", nil, err
=======
		return "", nil, fmt.Errorf("error checking existence of cached chart path: %w", err)
>>>>>>> ebbd3d13
	}

	if !exists {
		// create empty temp directory to extract chart from the registry
		tempDest, err := files.CreateTempDir(os.TempDir())
		if err != nil {
<<<<<<< HEAD
			_ = os.RemoveAll(tempDir)
			return "", nil, err
=======
			return "", nil, fmt.Errorf("error creating temporary destination directory: %w", err)
>>>>>>> ebbd3d13
		}
		defer func() { _ = os.RemoveAll(tempDest) }()

		if c.enableOci {
			if c.creds.Password != "" && c.creds.Username != "" {
				_, err = helmCmd.RegistryLogin(c.repoURL, c.creds)
				if err != nil {
<<<<<<< HEAD
					_ = os.RemoveAll(tempDir)
					return "", nil, err
=======
					return "", nil, fmt.Errorf("error logging into OCI registry: %w", err)
>>>>>>> ebbd3d13
				}

				defer func() {
					_, _ = helmCmd.RegistryLogout(c.repoURL, c.creds)
				}()
			}

			// 'helm pull' ensures that chart is downloaded into temp directory
			_, err = helmCmd.PullOCI(c.repoURL, chart, version, tempDest, c.creds)
			if err != nil {
<<<<<<< HEAD
				_ = os.RemoveAll(tempDir)
				return "", nil, err
=======
				return "", nil, fmt.Errorf("error pulling OCI chart: %w", err)
>>>>>>> ebbd3d13
			}
		} else {
			_, err = helmCmd.Fetch(c.repoURL, chart, version, tempDest, c.creds, passCredentials)
			if err != nil {
<<<<<<< HEAD
				_ = os.RemoveAll(tempDir)
				return "", nil, err
=======
				return "", nil, fmt.Errorf("error fetching chart: %w", err)
>>>>>>> ebbd3d13
			}
		}

		// 'helm pull/fetch' file downloads chart into the tgz file and we move that to where we want it
		infos, err := os.ReadDir(tempDest)
		if err != nil {
			return "", nil, fmt.Errorf("error reading directory %s: %w", tempDest, err)
		}
		if len(infos) != 1 {
			return "", nil, fmt.Errorf("expected 1 file, found %v", len(infos))
		}

		chartFilePath := filepath.Join(tempDest, infos[0].Name())

		err = os.Rename(chartFilePath, cachedChartPath)
		if err != nil {
			return "", nil, fmt.Errorf("error renaming file from %s to %s: %w", chartFilePath, cachedChartPath, err)
		}
	}

	err = untarChart(tempDir, cachedChartPath, manifestMaxExtractedSize, disableManifestMaxExtractedSize)
	if err != nil {
		_ = os.RemoveAll(tempDir)
		return "", nil, fmt.Errorf("error untarring chart: %w", err)
	}
	return path.Join(tempDir, normalizeChartName(chart)), argoio.NewCloser(func() error {
		return os.RemoveAll(tempDir)
	}), nil
}

func (c *nativeHelmChart) GetIndex(noCache bool, maxIndexSize int64) (*Index, error) {
	indexLock.Lock(c.repoURL)
	defer indexLock.Unlock(c.repoURL)

	var data []byte
	if !noCache && c.indexCache != nil {
		if err := c.indexCache.GetHelmIndex(c.repoURL, &data); err != nil && !errors.Is(err, cache.ErrCacheMiss) {
			log.Warnf("Failed to load index cache for repo: %s: %v", c.repoURL, err)
		}
	}

	if len(data) == 0 {
		start := time.Now()
		var err error
		data, err = c.loadRepoIndex(maxIndexSize)
		if err != nil {
			return nil, fmt.Errorf("error loading repo index: %w", err)
		}
		log.WithFields(log.Fields{"seconds": time.Since(start).Seconds()}).Info("took to get index")

		if c.indexCache != nil {
			if err := c.indexCache.SetHelmIndex(c.repoURL, data); err != nil {
				log.Warnf("Failed to store index cache for repo: %s: %v", c.repoURL, err)
			}
		}
	}

	index := &Index{}
	err := yaml.NewDecoder(bytes.NewBuffer(data)).Decode(index)
	if err != nil {
		return nil, fmt.Errorf("error decoding index: %w", err)
	}

	return index, nil
}

func (c *nativeHelmChart) TestHelmOCI() (bool, error) {
	start := time.Now()

	tmpDir, err := os.MkdirTemp("", "helm")
	if err != nil {
		return false, fmt.Errorf("error creating temporary directory: %w", err)
	}
	defer func() { _ = os.RemoveAll(tmpDir) }()

	helmCmd, err := NewCmdWithVersion(tmpDir, c.enableOci, c.proxy, c.noProxy)
	if err != nil {
		return false, fmt.Errorf("error creating Helm command: %w", err)
	}
	defer helmCmd.Close()

	// Looks like there is no good way to test access to OCI repo if credentials are not provided
	// just assume it is accessible
	if c.creds.Username != "" && c.creds.Password != "" {
		_, err = helmCmd.RegistryLogin(c.repoURL, c.creds)
		if err != nil {
			return false, fmt.Errorf("error logging into OCI registry: %w", err)
		}
		defer func() {
			_, _ = helmCmd.RegistryLogout(c.repoURL, c.creds)
		}()

		log.WithFields(log.Fields{"seconds": time.Since(start).Seconds()}).Info("took to test helm oci repository")
	}
	return true, nil
}

func (c *nativeHelmChart) loadRepoIndex(maxIndexSize int64) ([]byte, error) {
	indexURL, err := getIndexURL(c.repoURL)
	if err != nil {
		return nil, fmt.Errorf("error getting index URL: %w", err)
	}

	req, err := http.NewRequest(http.MethodGet, indexURL, nil)
	if err != nil {
		return nil, fmt.Errorf("error creating HTTP request: %w", err)
	}
	if c.creds.Username != "" || c.creds.Password != "" {
		// only basic supported
		req.SetBasicAuth(c.creds.Username, c.creds.Password)
	}

	tlsConf, err := newTLSConfig(c.creds)
	if err != nil {
		return nil, fmt.Errorf("error creating TLS config: %w", err)
	}

	tr := &http.Transport{
		Proxy:             proxy.GetCallback(c.proxy, c.noProxy),
		TLSClientConfig:   tlsConf,
		DisableKeepAlives: true,
	}
	client := http.Client{Transport: tr}
	resp, err := client.Do(req)
	if err != nil {
		return nil, fmt.Errorf("error making HTTP request: %w", err)
	}
	defer func() { _ = resp.Body.Close() }()

	if resp.StatusCode != http.StatusOK {
		return nil, errors.New("failed to get index: " + resp.Status)
	}
	return io.ReadAll(io.LimitReader(resp.Body, maxIndexSize))
}

func newTLSConfig(creds Creds) (*tls.Config, error) {
	tlsConfig := &tls.Config{InsecureSkipVerify: creds.InsecureSkipVerify}

	if creds.CAPath != "" {
		caData, err := os.ReadFile(creds.CAPath)
		if err != nil {
			return nil, fmt.Errorf("error reading CA file %s: %w", creds.CAPath, err)
		}
		caCertPool := x509.NewCertPool()
		caCertPool.AppendCertsFromPEM(caData)
		tlsConfig.RootCAs = caCertPool
	}

	// If a client cert & key is provided then configure TLS config accordingly.
	if len(creds.CertData) > 0 && len(creds.KeyData) > 0 {
		cert, err := tls.X509KeyPair(creds.CertData, creds.KeyData)
		if err != nil {
			return nil, fmt.Errorf("error creating X509 key pair: %w", err)
		}
		tlsConfig.Certificates = []tls.Certificate{cert}
	}
	// nolint:staticcheck
	tlsConfig.BuildNameToCertificate()

	return tlsConfig, nil
}

// Normalize a chart name for file system use, that is, if chart name is foo/bar/baz, returns the last component as chart name.
func normalizeChartName(chart string) string {
	strings.Join(strings.Split(chart, "/"), "_")
	_, nc := path.Split(chart)
	// We do not want to return the empty string or something else related to filesystem access
	// Instead, return original string
	if nc == "" || nc == "." || nc == ".." {
		return chart
	}
	return nc
}

func (c *nativeHelmChart) getCachedChartPath(chart string, version string, project string) (string, error) {
	keyData, err := json.Marshal(map[string]string{"url": c.repoURL, "chart": chart, "version": version, "project": project})
	if err != nil {
		return "", fmt.Errorf("error marshaling cache key data: %w", err)
	}
	return c.chartCachePaths.GetPath(string(keyData))
}

// Ensures that given OCI registries URL does not have protocol
func IsHelmOciRepo(repoURL string) bool {
	if repoURL == "" {
		return false
	}
	parsed, err := url.Parse(repoURL)
	// the URL parser treat hostname as either path or opaque if scheme is not specified, so hostname must be empty
	return err == nil && parsed.Host == ""
}

func getIndexURL(rawURL string) (string, error) {
	indexFile := "index.yaml"
	repoURL, err := url.Parse(rawURL)
	if err != nil {
		return "", fmt.Errorf("error parsing repository URL: %w", err)
	}
	repoURL.Path = path.Join(repoURL.Path, indexFile)
	repoURL.RawPath = path.Join(repoURL.RawPath, indexFile)
	return repoURL.String(), nil
}

func (c *nativeHelmChart) GetTags(chart string, noCache bool) (*TagsList, error) {
	if !c.enableOci {
		return nil, OCINotEnabledErr
	}

	tagsURL := strings.Replace(fmt.Sprintf("%s/%s", c.repoURL, chart), "https://", "", 1)
	indexLock.Lock(tagsURL)
	defer indexLock.Unlock(tagsURL)

	var data []byte
	if !noCache && c.indexCache != nil {
		if err := c.indexCache.GetHelmIndex(tagsURL, &data); err != nil && !errors.Is(err, cache.ErrCacheMiss) {
			log.Warnf("Failed to load index cache for repo: %s: %v", tagsURL, err)
		}
	}

	tags := &TagsList{}
	if len(data) == 0 {
		start := time.Now()
		repo, err := remote.NewRepository(tagsURL)
		if err != nil {
			return nil, fmt.Errorf("failed to initialize repository: %w", err)
		}
		tlsConf, err := newTLSConfig(c.creds)
		if err != nil {
			return nil, fmt.Errorf("failed setup tlsConfig: %w", err)
		}
		client := &http.Client{Transport: &http.Transport{
			Proxy:             proxy.GetCallback(c.proxy, c.noProxy),
			TLSClientConfig:   tlsConf,
			DisableKeepAlives: true,
		}}

		repoHost, _, _ := strings.Cut(tagsURL, "/")
		repo.Client = &auth.Client{
			Client: client,
			Cache:  nil,
			Credential: auth.StaticCredential(repoHost, auth.Credential{
				Username: c.creds.Username,
				Password: c.creds.Password,
			}),
		}

		ctx := context.Background()
		err = repo.Tags(ctx, "", func(tagsResult []string) error {
			for _, tag := range tagsResult {
				// By convention: Change underscore (_) back to plus (+) to get valid SemVer
				convertedTag := strings.ReplaceAll(tag, "_", "+")
				tags.Tags = append(tags.Tags, convertedTag)
			}

			return nil
		})
		if err != nil {
			return nil, fmt.Errorf("failed to get tags: %w", err)
		}
		log.WithFields(
			log.Fields{"seconds": time.Since(start).Seconds(), "chart": chart, "repo": c.repoURL},
		).Info("took to get tags")

		if c.indexCache != nil {
			if err := c.indexCache.SetHelmIndex(tagsURL, data); err != nil {
				log.Warnf("Failed to store tags list cache for repo: %s: %v", tagsURL, err)
			}
		}
	} else {
		err := json.Unmarshal(data, tags)
		if err != nil {
			return nil, fmt.Errorf("failed to decode tags: %w", err)
		}
	}

	return tags, nil
}<|MERGE_RESOLUTION|>--- conflicted
+++ resolved
@@ -163,12 +163,8 @@
 
 	cachedChartPath, err := c.getCachedChartPath(chart, version, project)
 	if err != nil {
-<<<<<<< HEAD
 		_ = os.RemoveAll(tempDir)
-		return "", nil, err
-=======
 		return "", nil, fmt.Errorf("error getting cached chart path: %w", err)
->>>>>>> ebbd3d13
 	}
 
 	c.repoLock.Lock(cachedChartPath)
@@ -177,24 +173,16 @@
 	// check if chart tar is already downloaded
 	exists, err := fileExist(cachedChartPath)
 	if err != nil {
-<<<<<<< HEAD
 		_ = os.RemoveAll(tempDir)
-		return "", nil, err
-=======
 		return "", nil, fmt.Errorf("error checking existence of cached chart path: %w", err)
->>>>>>> ebbd3d13
 	}
 
 	if !exists {
 		// create empty temp directory to extract chart from the registry
 		tempDest, err := files.CreateTempDir(os.TempDir())
 		if err != nil {
-<<<<<<< HEAD
 			_ = os.RemoveAll(tempDir)
-			return "", nil, err
-=======
 			return "", nil, fmt.Errorf("error creating temporary destination directory: %w", err)
->>>>>>> ebbd3d13
 		}
 		defer func() { _ = os.RemoveAll(tempDest) }()
 
@@ -202,12 +190,8 @@
 			if c.creds.Password != "" && c.creds.Username != "" {
 				_, err = helmCmd.RegistryLogin(c.repoURL, c.creds)
 				if err != nil {
-<<<<<<< HEAD
 					_ = os.RemoveAll(tempDir)
-					return "", nil, err
-=======
 					return "", nil, fmt.Errorf("error logging into OCI registry: %w", err)
->>>>>>> ebbd3d13
 				}
 
 				defer func() {
@@ -218,22 +202,14 @@
 			// 'helm pull' ensures that chart is downloaded into temp directory
 			_, err = helmCmd.PullOCI(c.repoURL, chart, version, tempDest, c.creds)
 			if err != nil {
-<<<<<<< HEAD
 				_ = os.RemoveAll(tempDir)
-				return "", nil, err
-=======
 				return "", nil, fmt.Errorf("error pulling OCI chart: %w", err)
->>>>>>> ebbd3d13
 			}
 		} else {
 			_, err = helmCmd.Fetch(c.repoURL, chart, version, tempDest, c.creds, passCredentials)
 			if err != nil {
-<<<<<<< HEAD
 				_ = os.RemoveAll(tempDir)
-				return "", nil, err
-=======
 				return "", nil, fmt.Errorf("error fetching chart: %w", err)
->>>>>>> ebbd3d13
 			}
 		}
 
