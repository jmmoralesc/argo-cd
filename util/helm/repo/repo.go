--- conflicted
+++ resolved
@@ -56,13 +56,8 @@
 	return &repo.RevisionMetadata{Date: entry.Created}, nil
 }
 
-<<<<<<< HEAD
-func (c helmRepo) ListApps(revision string) (map[string]string, string, error) {
+func (c helmRepo) ListApps(_ string) (map[string]string, error) {
 	index, err := c.index()
-=======
-func (c helmRepo) ListApps(_ string) (map[string]string, error) {
-	index, err := c.getIndex()
->>>>>>> 047d06f1
 	if err != nil {
 		return nil, err
 	}
