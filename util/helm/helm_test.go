package helm

import (
<<<<<<< HEAD
	"fmt"
	"os"
	"path/filepath"
=======
>>>>>>> b2fe209a
	"testing"

	"github.com/stretchr/testify/require"

	"github.com/argoproj/argo-cd/v2/util/io/path"

	"github.com/argoproj/gitops-engine/pkg/utils/kube"
	"github.com/stretchr/testify/assert"
	appsv1 "k8s.io/api/apps/v1"
	apiv1 "k8s.io/api/core/v1"
	"k8s.io/apimachinery/pkg/apis/meta/v1/unstructured"
	"k8s.io/apimachinery/pkg/runtime"
)

func template(h Helm, opts *TemplateOpts) ([]*unstructured.Unstructured, error) {
	out, err := h.Template(opts)
	if err != nil {
		return nil, err
	}
	return kube.SplitYAML([]byte(out))
}

func TestHelmTemplateParams(t *testing.T) {
	h, err := NewHelmApp("./testdata/minio", []HelmRepository{}, false, "", "", false)
	assert.NoError(t, err)
	opts := TemplateOpts{
		Name: "test",
		Set: map[string]string{
			"service.type": "LoadBalancer",
			"service.port": "1234",
		},
		SetString: map[string]string{
			"service.annotations.prometheus\\.io/scrape": "true",
		},
	}
	objs, err := template(h, &opts)
	assert.Nil(t, err)
	assert.Equal(t, 5, len(objs))

	for _, obj := range objs {
		if obj.GetKind() == "Service" && obj.GetName() == "test-minio" {
			var svc apiv1.Service
			err := runtime.DefaultUnstructuredConverter.FromUnstructured(obj.Object, &svc)
			assert.Nil(t, err)
			assert.Equal(t, apiv1.ServiceTypeLoadBalancer, svc.Spec.Type)
			assert.Equal(t, int32(1234), svc.Spec.Ports[0].TargetPort.IntVal)
			assert.Equal(t, "true", svc.ObjectMeta.Annotations["prometheus.io/scrape"])
		}
	}
}

func TestHelmTemplateValues(t *testing.T) {
	repoRoot := "./testdata/redis"
	repoRootAbs, err := filepath.Abs(repoRoot)
	require.NoError(t, err)
	h, err := NewHelmApp(repoRootAbs, []HelmRepository{}, false, "", "", false)
	assert.NoError(t, err)
	valuesPath, _, err := path.ResolveFilePath(repoRootAbs, repoRootAbs, "values-production.yaml", nil)
	require.NoError(t, err)
	opts := TemplateOpts{
		Name:   "test",
		Values: []path.ResolvedFilePath{valuesPath},
	}
	objs, err := template(h, &opts)
	assert.Nil(t, err)
	assert.Equal(t, 8, len(objs))

	for _, obj := range objs {
		if obj.GetKind() == "Deployment" && obj.GetName() == "test-redis-slave" {
			var dep appsv1.Deployment
			err := runtime.DefaultUnstructuredConverter.FromUnstructured(obj.Object, &dep)
			assert.Nil(t, err)
			assert.Equal(t, int32(3), *dep.Spec.Replicas)
		}
	}
}

func TestHelmGetParams(t *testing.T) {
	repoRoot := "./testdata/redis"
	repoRootAbs, err := filepath.Abs(repoRoot)
	require.NoError(t, err)
	h, err := NewHelmApp(repoRootAbs, nil, false, "", "", false)
	assert.NoError(t, err)
	params, err := h.GetParameters(nil)
	assert.Nil(t, err)

	slaveCountParam := params["cluster.slaveCount"]
	assert.Equal(t, "1", slaveCountParam)
}

func TestHelmGetParamsValueFiles(t *testing.T) {
	repoRoot := "./testdata/redis"
	repoRootAbs, err := filepath.Abs(repoRoot)
	require.NoError(t, err)
	h, err := NewHelmApp(repoRootAbs, nil, false, "", "", false)
	assert.NoError(t, err)
	valuesPath, _, err := path.ResolveFilePath(repoRootAbs, repoRootAbs, "values-production.yaml", nil)
	require.NoError(t, err)
	params, err := h.GetParameters([]path.ResolvedFilePath{valuesPath})
	assert.Nil(t, err)

	slaveCountParam := params["cluster.slaveCount"]
	assert.Equal(t, "3", slaveCountParam)
}

func TestHelmGetParamsValueFilesThatExist(t *testing.T) {
	repoRoot := "./testdata/redis"
	repoRootAbs, err := filepath.Abs(repoRoot)
	require.NoError(t, err)
	h, err := NewHelmApp(repoRootAbs, nil, false, "", "", false)
	assert.NoError(t, err)
	valuesMissingPath, _, err := path.ResolveFilePath(repoRootAbs, repoRootAbs, "values-missing.yaml", nil)
	require.NoError(t, err)
	valuesProductionPath, _, err := path.ResolveFilePath(repoRootAbs, repoRootAbs, "values-production.yaml", nil)
	require.NoError(t, err)
	params, err := h.GetParameters([]path.ResolvedFilePath{valuesMissingPath, valuesProductionPath})
	assert.Nil(t, err)

	slaveCountParam := params["cluster.slaveCount"]
	assert.Equal(t, "3", slaveCountParam)
}

func TestHelmTemplateReleaseNameOverwrite(t *testing.T) {
	h, err := NewHelmApp("./testdata/redis", nil, false, "", "", false)
	assert.NoError(t, err)

	objs, err := template(h, &TemplateOpts{Name: "my-release"})
	assert.Nil(t, err)
	assert.Equal(t, 5, len(objs))

	for _, obj := range objs {
		if obj.GetKind() == "StatefulSet" {
			var stateful appsv1.StatefulSet
			err := runtime.DefaultUnstructuredConverter.FromUnstructured(obj.Object, &stateful)
			assert.Nil(t, err)
			assert.Equal(t, "my-release-redis-master", stateful.ObjectMeta.Name)
		}
	}
}

func TestHelmTemplateReleaseName(t *testing.T) {
	h, err := NewHelmApp("./testdata/redis", nil, false, "", "", false)
	assert.NoError(t, err)
	objs, err := template(h, &TemplateOpts{Name: "test"})
	assert.Nil(t, err)
	assert.Equal(t, 5, len(objs))

	for _, obj := range objs {
		if obj.GetKind() == "StatefulSet" {
			var stateful appsv1.StatefulSet
			err := runtime.DefaultUnstructuredConverter.FromUnstructured(obj.Object, &stateful)
			assert.Nil(t, err)
			assert.Equal(t, "test-redis-master", stateful.ObjectMeta.Name)
		}
	}
}

func TestHelmArgCleaner(t *testing.T) {
	for input, expected := range map[string]string{
		`val`:        `val`,
		`bar`:        `bar`,
		`not, clean`: `not\, clean`,
		`a\,b,c`:     `a\,b\,c`,
	} {
		cleaned := cleanSetParameters(input)
		assert.Equal(t, expected, cleaned)
	}
}

func TestVersion(t *testing.T) {
	ver, err := Version(false)
	assert.NoError(t, err)
	assert.NotEmpty(t, ver)
}

func Test_flatVals(t *testing.T) {
	t.Run("Map", func(t *testing.T) {
		output := map[string]string{}

		flatVals(map[string]interface{}{"foo": map[string]interface{}{"bar": "baz"}}, output)

		assert.Equal(t, map[string]string{"foo.bar": "baz"}, output)
	})
	t.Run("Array", func(t *testing.T) {
		output := map[string]string{}

		flatVals(map[string]interface{}{"foo": []interface{}{"bar", "baz"}}, output)

		assert.Equal(t, map[string]string{"foo[0]": "bar", "foo[1]": "baz"}, output)
	})
	t.Run("Val", func(t *testing.T) {
		output := map[string]string{}

		flatVals(map[string]interface{}{"foo": 1}, output)

		assert.Equal(t, map[string]string{"foo": "1"}, output)
	})
}

func TestAPIVersions(t *testing.T) {
	h, err := NewHelmApp("./testdata/api-versions", nil, false, "", "", false)
	if !assert.NoError(t, err) {
		return
	}

	objs, err := template(h, &TemplateOpts{})
	if !assert.NoError(t, err) || !assert.Len(t, objs, 1) {
		return
	}
	assert.Equal(t, objs[0].GetAPIVersion(), "sample/v1")

	objs, err = template(h, &TemplateOpts{APIVersions: []string{"sample/v2"}})
	if !assert.NoError(t, err) || !assert.Len(t, objs, 1) {
		return
	}
	assert.Equal(t, objs[0].GetAPIVersion(), "sample/v2")
}

func TestSkipCrds(t *testing.T) {
	h, err := NewHelmApp("./testdata/crds", nil, false, "", "", false)
	if !assert.NoError(t, err) {
		return
	}

	objs, err := template(h, &TemplateOpts{SkipCrds: false})
	if !assert.NoError(t, err) || !assert.Len(t, objs, 1) {
		return
	}

	objs, err = template(h, &TemplateOpts{})
	if !assert.NoError(t, err) || !assert.Len(t, objs, 1) {
		return
	}

	objs, err = template(h, &TemplateOpts{SkipCrds: true})
	if !assert.NoError(t, err) || !assert.Len(t, objs, 0) {
		return
	}
}<|MERGE_RESOLUTION|>--- conflicted
+++ resolved
@@ -1,12 +1,7 @@
 package helm
 
 import (
-<<<<<<< HEAD
-	"fmt"
-	"os"
 	"path/filepath"
-=======
->>>>>>> b2fe209a
 	"testing"
 
 	"github.com/stretchr/testify/require"
