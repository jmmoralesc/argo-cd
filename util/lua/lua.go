package lua

import (
	"context"
	"encoding/json"
	"errors"
	"fmt"
	"os"
	"path/filepath"
	"time"

	"github.com/argoproj/gitops-engine/pkg/health"
	lua "github.com/yuin/gopher-lua"
	"k8s.io/apimachinery/pkg/apis/meta/v1/unstructured"
	"k8s.io/apimachinery/pkg/runtime/schema"
	luajson "layeh.com/gopher-json"

	appv1 "github.com/argoproj/argo-cd/v2/pkg/apis/application/v1alpha1"
	"github.com/argoproj/argo-cd/v2/resource_customizations"
	"github.com/argoproj/argo-cd/v2/util/glob"
)

const (
	incorrectReturnType       = "expect %s output from Lua script, not %s"
	invalidHealthStatus       = "Lua returned an invalid health status"
	healthScriptFile          = "health.lua"
	actionScriptFile          = "action.lua"
	actionDiscoveryScriptFile = "discovery.lua"
)

type ResourceHealthOverrides map[string]appv1.ResourceOverride

func (overrides ResourceHealthOverrides) GetResourceHealth(obj *unstructured.Unstructured) (*health.HealthStatus, error) {
	luaVM := VM{
		ResourceOverrides: overrides,
	}
	script, useOpenLibs, err := luaVM.GetHealthScript(obj)
	if err != nil {
		return nil, err
	}
	if script == "" {
		return nil, nil
	}
	// enable/disable the usage of lua standard library
	luaVM.UseOpenLibs = useOpenLibs
	result, err := luaVM.ExecuteHealthLua(obj, script)
	if err != nil {
		return nil, err
	}
	return result, nil
}

// VM Defines a struct that implements the luaVM
type VM struct {
	ResourceOverrides map[string]appv1.ResourceOverride
	// UseOpenLibs flag to enable open libraries. Libraries are disabled by default while running, but enabled during testing to allow the use of print statements
	UseOpenLibs bool
}

func (vm VM) runLua(obj *unstructured.Unstructured, script string) (*lua.LState, error) {
	l := lua.NewState(lua.Options{
		SkipOpenLibs: !vm.UseOpenLibs,
	})
	defer l.Close()
	// Opens table library to allow access to functions to manipulate tables
	for _, pair := range []struct {
		n string
		f lua.LGFunction
	}{
		{lua.LoadLibName, lua.OpenPackage},
		{lua.BaseLibName, lua.OpenBase},
		{lua.TabLibName, lua.OpenTable},
		// load our 'safe' version of the OS library
		{lua.OsLibName, OpenSafeOs},
	} {
		if err := l.CallByParam(lua.P{
			Fn:      l.NewFunction(pair.f),
			NRet:    0,
			Protect: true,
		}, lua.LString(pair.n)); err != nil {
			panic(err)
		}
	}
	// preload our 'safe' version of the OS library. Allows the 'local os = require("os")' to work
	l.PreloadModule(lua.OsLibName, SafeOsLoader)

	ctx, cancel := context.WithTimeout(context.Background(), 1*time.Second)
	defer cancel()
	l.SetContext(ctx)
	objectValue := decodeValue(l, obj.Object)
	l.SetGlobal("obj", objectValue)
	err := l.DoString(script)
	return l, err
}

// ExecuteHealthLua runs the lua script to generate the health status of a resource
func (vm VM) ExecuteHealthLua(obj *unstructured.Unstructured, script string) (*health.HealthStatus, error) {
	l, err := vm.runLua(obj, script)
	if err != nil {
		return nil, err
	}
	returnValue := l.Get(-1)
	if returnValue.Type() == lua.LTTable {
		jsonBytes, err := luajson.Encode(returnValue)
		if err != nil {
			return nil, err
		}
		healthStatus := &health.HealthStatus{}
		err = json.Unmarshal(jsonBytes, healthStatus)
		if err != nil {
			return nil, err
		}
		if !isValidHealthStatusCode(healthStatus.Status) {
			return &health.HealthStatus{
				Status:  health.HealthStatusUnknown,
				Message: invalidHealthStatus,
			}, nil
		}

		return healthStatus, nil
	}
	return nil, fmt.Errorf(incorrectReturnType, "table", returnValue.Type().String())
}

// GetHealthScript attempts to read lua script from config and then filesystem for that resource
func (vm VM) GetHealthScript(obj *unstructured.Unstructured) (string, bool, error) {
	// first, search the gvk as is in the ResourceOverrides
	key := GetConfigMapKey(obj.GroupVersionKind())

	if script, ok := vm.ResourceOverrides[key]; ok && script.HealthLua != "" {
		return script.HealthLua, script.UseOpenLibs, nil
	}

	// if not found as is, perhaps it matches wildcard entries in the configmap
<<<<<<< HEAD
	wildcardKey, err := GetWildcardConfigMapKey(vm, obj.GroupVersionKind())

	if err == nil {
=======
	wildcardKey := GetWildcardConfigMapKey(vm, obj.GroupVersionKind())

	if wildcardKey != "" {
>>>>>>> 1ab40261
		if wildcardScript, ok := vm.ResourceOverrides[wildcardKey]; ok && wildcardScript.HealthLua != "" {
			return wildcardScript.HealthLua, wildcardScript.UseOpenLibs, nil
		}
	}

	// if not found in the ResourceOverrides at all, search it as is in the built-in scripts
	// (as built-in scripts are files in folders, named after the GVK, currently there is no wildcard support for them)
	builtInScript, err := vm.getPredefinedLuaScripts(key, healthScriptFile)
	// standard libraries will be enabled for all built-in scripts
	return builtInScript, true, err
}

func (vm VM) ExecuteResourceAction(obj *unstructured.Unstructured, script string) (*unstructured.Unstructured, error) {
	l, err := vm.runLua(obj, script)
	if err != nil {
		return nil, err
	}
	returnValue := l.Get(-1)
	if returnValue.Type() == lua.LTTable {
		jsonBytes, err := luajson.Encode(returnValue)
		if err != nil {
			return nil, err
		}
		newObj, err := appv1.UnmarshalToUnstructured(string(jsonBytes))
		if err != nil {
			return nil, err
		}
		cleanedNewObj := cleanReturnedObj(newObj.Object, obj.Object)
		newObj.Object = cleanedNewObj
		return newObj, nil
	}
	return nil, fmt.Errorf(incorrectReturnType, "table", returnValue.Type().String())
}

// cleanReturnedObj Lua cannot distinguish an empty table as an array or map, and the library we are using choose to
// decoded an empty table into an empty array. This function prevents the lua scripts from unintentionally changing an
// empty struct into empty arrays
func cleanReturnedObj(newObj, obj map[string]interface{}) map[string]interface{} {
	mapToReturn := newObj
	for key := range obj {
		if newValueInterface, ok := newObj[key]; ok {
			oldValueInterface, ok := obj[key]
			if !ok {
				continue
			}
			switch newValue := newValueInterface.(type) {
			case map[string]interface{}:
				if oldValue, ok := oldValueInterface.(map[string]interface{}); ok {
					convertedMap := cleanReturnedObj(newValue, oldValue)
					mapToReturn[key] = convertedMap
				}

			case []interface{}:
				switch oldValue := oldValueInterface.(type) {
				case map[string]interface{}:
					if len(newValue) == 0 {
						mapToReturn[key] = oldValue
					}
				case []interface{}:
					newArray := cleanReturnedArray(newValue, oldValue)
					mapToReturn[key] = newArray
				}
			}
		}
	}
	return mapToReturn
}

// cleanReturnedArray allows Argo CD to recurse into nested arrays when checking for unintentional empty struct to
// empty array conversions.
func cleanReturnedArray(newObj, obj []interface{}) []interface{} {
	arrayToReturn := newObj
	for i := range newObj {
		switch newValue := newObj[i].(type) {
		case map[string]interface{}:
			if oldValue, ok := obj[i].(map[string]interface{}); ok {
				convertedMap := cleanReturnedObj(newValue, oldValue)
				arrayToReturn[i] = convertedMap
			}
		case []interface{}:
			if oldValue, ok := obj[i].([]interface{}); ok {
				convertedMap := cleanReturnedArray(newValue, oldValue)
				arrayToReturn[i] = convertedMap
			}
		}
	}
	return arrayToReturn
}

func (vm VM) ExecuteResourceActionDiscovery(obj *unstructured.Unstructured, script string) ([]appv1.ResourceAction, error) {
	l, err := vm.runLua(obj, script)
	if err != nil {
		return nil, err
	}
	returnValue := l.Get(-1)
	if returnValue.Type() == lua.LTTable {

		jsonBytes, err := luajson.Encode(returnValue)
		if err != nil {
			return nil, err
		}
		availableActions := make([]appv1.ResourceAction, 0)
		if noAvailableActions(jsonBytes) {
			return availableActions, nil
		}
		availableActionsMap := make(map[string]interface{})
		err = json.Unmarshal(jsonBytes, &availableActionsMap)
		if err != nil {
			return nil, err
		}
		for key := range availableActionsMap {
			value := availableActionsMap[key]
			resourceAction := appv1.ResourceAction{Name: key, Disabled: isActionDisabled(value)}
			if emptyResourceActionFromLua(value) {
				availableActions = append(availableActions, resourceAction)
				continue
			}
			resourceActionBytes, err := json.Marshal(value)
			if err != nil {
				return nil, err
			}

			err = json.Unmarshal(resourceActionBytes, &resourceAction)
			if err != nil {
				return nil, err
			}
			availableActions = append(availableActions, resourceAction)
		}
		return availableActions, err
	}

	return nil, fmt.Errorf(incorrectReturnType, "table", returnValue.Type().String())
}

// Actions are enabled by default
func isActionDisabled(actionsMap interface{}) bool {
	actions, ok := actionsMap.(map[string]interface{})
	if !ok {
		return false
	}
	for key, val := range actions {
		switch vv := val.(type) {
		case bool:
			if key == "disabled" {
				return vv
			}
		}
	}
	return false
}

func emptyResourceActionFromLua(i interface{}) bool {
	_, ok := i.([]interface{})
	return ok
}

func noAvailableActions(jsonBytes []byte) bool {
	// When the Lua script returns an empty table, it is decoded as a empty array.
	return string(jsonBytes) == "[]"
}

func (vm VM) GetResourceActionDiscovery(obj *unstructured.Unstructured) (string, error) {
	key := GetConfigMapKey(obj.GroupVersionKind())
	override, ok := vm.ResourceOverrides[key]
	if ok && override.Actions != "" {
		actions, err := override.GetActions()
		if err != nil {
			return "", err
		}
		return actions.ActionDiscoveryLua, nil
	}
	discoveryKey := fmt.Sprintf("%s/actions/", key)
	discoveryScript, err := vm.getPredefinedLuaScripts(discoveryKey, actionDiscoveryScriptFile)
	if err != nil {
		return "", err
	}
	return discoveryScript, nil
}

// GetResourceAction attempts to read lua script from config and then filesystem for that resource
func (vm VM) GetResourceAction(obj *unstructured.Unstructured, actionName string) (appv1.ResourceActionDefinition, error) {
	key := GetConfigMapKey(obj.GroupVersionKind())
	override, ok := vm.ResourceOverrides[key]
	if ok && override.Actions != "" {
		actions, err := override.GetActions()
		if err != nil {
			return appv1.ResourceActionDefinition{}, err
		}
		for _, action := range actions.Definitions {
			if action.Name == actionName {
				return action, nil
			}
		}
	}

	actionKey := fmt.Sprintf("%s/actions/%s", key, actionName)
	actionScript, err := vm.getPredefinedLuaScripts(actionKey, actionScriptFile)
	if err != nil {
		return appv1.ResourceActionDefinition{}, err
	}

	return appv1.ResourceActionDefinition{
		Name:      actionName,
		ActionLua: actionScript,
	}, nil
}

func GetConfigMapKey(gvk schema.GroupVersionKind) string {
	if gvk.Group == "" {
		return gvk.Kind
	}
	return fmt.Sprintf("%s/%s", gvk.Group, gvk.Kind)
}

<<<<<<< HEAD
func GetWildcardConfigMapKey(vm VM, gvk schema.GroupVersionKind) (string, error) {
	var gvkKeyToMatch string

	if gvk.Group == "" {
		gvkKeyToMatch = gvk.Kind
	} else {
		gvkKeyToMatch = fmt.Sprintf("%s/%s", gvk.Group, gvk.Kind)
	}

	for key := range vm.ResourceOverrides {
		if glob.Match(key, gvkKeyToMatch) {
			return key, nil
		}
	}
	return "", errors.New("No key found")
}

func GetGroupWildcardConfigMapKey(gvk schema.GroupVersionKind) string {
	if gvk.Group == "" {
		return gvk.Kind
	}
	return fmt.Sprintf("%s/%s", gvk.Group, gvk.Kind)
}
=======
func GetWildcardConfigMapKey(vm VM, gvk schema.GroupVersionKind) string {
	gvkKeyToMatch := GetConfigMapKey(gvk)

	for key := range vm.ResourceOverrides {
		if glob.Match(key, gvkKeyToMatch) {
			return key
		}
	}
	return ""
}

>>>>>>> 1ab40261
func (vm VM) getPredefinedLuaScripts(objKey string, scriptFile string) (string, error) {
	data, err := resource_customizations.Embedded.ReadFile(filepath.Join(objKey, scriptFile))
	if err != nil {
		if os.IsNotExist(err) {
			return "", nil
		}
		return "", err
	}
	return string(data), nil
}

func isValidHealthStatusCode(statusCode health.HealthStatusCode) bool {
	switch statusCode {
	case health.HealthStatusUnknown, health.HealthStatusProgressing, health.HealthStatusSuspended, health.HealthStatusHealthy, health.HealthStatusDegraded, health.HealthStatusMissing:
		return true
	}
	return false
}

// Took logic from the link below and added the int, int32, and int64 types since the value would have type int64
// while actually running in the controller and it was not reproducible through testing.
// https://github.com/layeh/gopher-json/blob/97fed8db84274c421dbfffbb28ec859901556b97/json.go#L154
func decodeValue(L *lua.LState, value interface{}) lua.LValue {
	switch converted := value.(type) {
	case bool:
		return lua.LBool(converted)
	case float64:
		return lua.LNumber(converted)
	case string:
		return lua.LString(converted)
	case json.Number:
		return lua.LString(converted)
	case int:
		return lua.LNumber(converted)
	case int32:
		return lua.LNumber(converted)
	case int64:
		return lua.LNumber(converted)
	case []interface{}:
		arr := L.CreateTable(len(converted), 0)
		for _, item := range converted {
			arr.Append(decodeValue(L, item))
		}
		return arr
	case map[string]interface{}:
		tbl := L.CreateTable(0, len(converted))
		for key, item := range converted {
			tbl.RawSetH(lua.LString(key), decodeValue(L, item))
		}
		return tbl
	case nil:
		return lua.LNil
	}

	return lua.LNil
}<|MERGE_RESOLUTION|>--- conflicted
+++ resolved
@@ -132,15 +132,9 @@
 	}
 
 	// if not found as is, perhaps it matches wildcard entries in the configmap
-<<<<<<< HEAD
-	wildcardKey, err := GetWildcardConfigMapKey(vm, obj.GroupVersionKind())
-
-	if err == nil {
-=======
 	wildcardKey := GetWildcardConfigMapKey(vm, obj.GroupVersionKind())
 
 	if wildcardKey != "" {
->>>>>>> 1ab40261
 		if wildcardScript, ok := vm.ResourceOverrides[wildcardKey]; ok && wildcardScript.HealthLua != "" {
 			return wildcardScript.HealthLua, wildcardScript.UseOpenLibs, nil
 		}
@@ -355,31 +349,6 @@
 	return fmt.Sprintf("%s/%s", gvk.Group, gvk.Kind)
 }
 
-<<<<<<< HEAD
-func GetWildcardConfigMapKey(vm VM, gvk schema.GroupVersionKind) (string, error) {
-	var gvkKeyToMatch string
-
-	if gvk.Group == "" {
-		gvkKeyToMatch = gvk.Kind
-	} else {
-		gvkKeyToMatch = fmt.Sprintf("%s/%s", gvk.Group, gvk.Kind)
-	}
-
-	for key := range vm.ResourceOverrides {
-		if glob.Match(key, gvkKeyToMatch) {
-			return key, nil
-		}
-	}
-	return "", errors.New("No key found")
-}
-
-func GetGroupWildcardConfigMapKey(gvk schema.GroupVersionKind) string {
-	if gvk.Group == "" {
-		return gvk.Kind
-	}
-	return fmt.Sprintf("%s/%s", gvk.Group, gvk.Kind)
-}
-=======
 func GetWildcardConfigMapKey(vm VM, gvk schema.GroupVersionKind) string {
 	gvkKeyToMatch := GetConfigMapKey(gvk)
 
@@ -391,7 +360,6 @@
 	return ""
 }
 
->>>>>>> 1ab40261
 func (vm VM) getPredefinedLuaScripts(objKey string, scriptFile string) (string, error) {
 	data, err := resource_customizations.Embedded.ReadFile(filepath.Join(objKey, scriptFile))
 	if err != nil {
