--- conflicted
+++ resolved
@@ -6,6 +6,7 @@
 	"errors"
 	"fmt"
 	notificationpkg "github.com/argoproj/argo-cd/v2/pkg/apiclient/notification"
+	"github.com/argoproj/argo-cd/v2/server/applicationset"
 	"github.com/argoproj/argo-cd/v2/util/io/files"
 	goio "io"
 	"io/fs"
@@ -291,15 +292,12 @@
 	apiFactory := api.NewFactory(settings_notif.GetFactorySettings(argocdService, "argocd-notifications-secret", "argocd-notifications-cm"), opts.Namespace, secretInformer, configMapInformer)
 
 	dbInstance := db.NewDB(opts.Namespace, settingsMgr, opts.KubeClientset)
-<<<<<<< HEAD
-=======
 	logger := log.NewEntry(log.StandardLogger())
 
 	sg := extension.NewDefaultSettingsGetter(settingsMgr)
 	ag := extension.NewDefaultApplicationGetter(appLister)
 	pg := extension.NewDefaultProjectGetter(projLister, dbInstance)
 	em := extension.NewManager(logger, sg, ag, pg, enf)
->>>>>>> 6eba5be8
 
 	a := &ArgoCDServer{
 		ArgoCDServerOpts:  opts,
@@ -854,8 +852,6 @@
 		a.projInformer,
 		a.ApplicationNamespaces)
 
-<<<<<<< HEAD
-=======
 	applicationSetService := applicationset.NewServer(
 		a.db,
 		a.KubeClientset,
@@ -869,7 +865,6 @@
 		projectLock,
 		a.ApplicationNamespaces)
 
->>>>>>> 6eba5be8
 	projectService := project.NewServer(a.Namespace, a.KubeClientset, a.AppClientset, a.enf, projectLock, a.sessionMgr, a.policyEnforcer, a.projInformer, a.settingsMgr, a.db)
 	appsInAnyNamespaceEnabled := len(a.ArgoCDServerOpts.ApplicationNamespaces) > 0
 	settingsService := settings.NewServer(a.settingsMgr, a.RepoClientset, a, a.DisableAuth, appsInAnyNamespaceEnabled)
@@ -889,18 +884,19 @@
 	})
 
 	return &ArgoCDServiceSet{
-		ClusterService:     clusterService,
-		RepoService:        repoService,
-		RepoCredsService:   repoCredsService,
-		SessionService:     sessionService,
-		ApplicationService: applicationService,
-		AppResourceTreeFn:  appResourceTreeFn,
-		ProjectService:     projectService,
-		SettingsService:    settingsService,
-		AccountService:     accountService,
-		CertificateService: certificateService,
-		GpgkeyService:      gpgkeyService,
-		VersionService:     versionService,
+		ClusterService:        clusterService,
+		RepoService:           repoService,
+		RepoCredsService:      repoCredsService,
+		SessionService:        sessionService,
+		ApplicationService:    applicationService,
+		AppResourceTreeFn:     appResourceTreeFn,
+		ApplicationSetService: applicationSetService,
+		ProjectService:        projectService,
+		SettingsService:       settingsService,
+		AccountService:        accountService,
+		CertificateService:    certificateService,
+		GpgkeyService:         gpgkeyService,
+		VersionService:        versionService,
 	}
 }
 
