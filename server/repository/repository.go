--- conflicted
+++ resolved
@@ -198,20 +198,12 @@
 		return nil, err
 	}
 	return repoClient.GetAppDetails(ctx, &repository.RepoServerAppDetailsQuery{
-<<<<<<< HEAD
 		Repo:     repo,
 		Revision: q.Revision,
 		Path:     q.Path,
 		Repos:    repositories,
 		Helm:     q.Helm,
-=======
-		Repo:      repo,
-		Revision:  q.Revision,
-		Path:      q.Path,
-		HelmRepos: helmRepos,
-		Helm:      q.Helm,
-		Ksonnet:   q.Ksonnet,
->>>>>>> 11c878b8
+		Ksonnet:  q.Ksonnet,
 	})
 }
 
