package repository

import (
	"errors"
	"fmt"
	"path"
	"path/filepath"
	"reflect"

	log "github.com/sirupsen/logrus"
	"golang.org/x/net/context"
	"google.golang.org/grpc/codes"
	"google.golang.org/grpc/status"
	metav1 "k8s.io/apimachinery/pkg/apis/meta/v1"

	appsv1 "github.com/argoproj/argo-cd/pkg/apis/application/v1alpha1"
	"github.com/argoproj/argo-cd/reposerver"
	"github.com/argoproj/argo-cd/reposerver/repository"
	"github.com/argoproj/argo-cd/server/rbacpolicy"
	"github.com/argoproj/argo-cd/util"
	"github.com/argoproj/argo-cd/util/cache"
	"github.com/argoproj/argo-cd/util/db"
	"github.com/argoproj/argo-cd/util/kustomize"
	"github.com/argoproj/argo-cd/util/rbac"
	"github.com/argoproj/argo-cd/util/repos"
)

// Server provides a Repository service
type Server struct {
	db            db.ArgoDB
	repoClientset reposerver.Clientset
	enf           *rbac.Enforcer
	cache         *cache.Cache
}

// NewServer returns a new instance of the Repository service
func NewServer(
	repoClientset reposerver.Clientset,
	db db.ArgoDB,
	enf *rbac.Enforcer,
	cache *cache.Cache,
) *Server {
	return &Server{
		db:            db,
		repoClientset: repoClientset,
		enf:           enf,
		cache:         cache,
	}
}

func (s *Server) populateConnectionState(ctx context.Context, repo *appsv1.Repository) {
	connectionState, err := s.cache.GetRepoConnectionState(repo.Repo)
	if err == nil {
<<<<<<< HEAD
		repo.ConnectionState = connectionState
		return
=======
		err = git.TestRepo(repo.Repo, repo.Username, repo.Password, repo.SSHPrivateKey, repo.InsecureIgnoreHostKey)
>>>>>>> a34d2c75
	}
	now := metav1.Now()

	config := repos.Config{Url: repo.Repo, RepoType: string(repo.Type), Username: repo.Username, Password: repo.Password, SshPrivateKey: repo.SSHPrivateKey, CAData: repo.CAData, CertData: repo.CertData, KeyData: repo.KeyData}
	err = repos.TestRepo(config)

	if err != nil {
		repo.ConnectionState = appsv1.ConnectionState{
			Status:     appsv1.ConnectionStatusFailed,
			Message:    fmt.Sprintf("Unable to connect to repository: %v", err),
			ModifiedAt: &now,
		}
		return
	}
	err = s.cache.SetRepoConnectionState(repo.Repo, &connectionState)
	if err != nil {
		log.Warnf("cache set error %s: %v", repo.Repo, err)
	}

	repo.ConnectionState = appsv1.ConnectionState{
		Status:     appsv1.ConnectionStatusSuccessful,
		ModifiedAt: &now,
	}
}

// List returns list of repositories
func (s *Server) List(ctx context.Context, q *RepoQuery) (*appsv1.RepositoryList, error) {
	repos, err := s.db.ListRepositories(ctx)
	if err != nil {
		return nil, err
	}

	repos = s.filterAllowed(ctx, repos)

	// do this after filtering to reduce cost
	err = util.RunAllAsync(len(repos), func(i int) error {
		s.populateConnectionState(ctx, repos[i])
		return nil
	})

	if err != nil {
		return nil, err
	}

	items := redact(repos)

	return &appsv1.RepositoryList{Items: items}, nil
}

func (s *Server) filterAllowed(ctx context.Context, repos []*appsv1.Repository) []*appsv1.Repository {
	filtered := make([]*appsv1.Repository, 0)
	for _, repo := range repos {
		if s.enf.Enforce(ctx.Value("claims"), rbacpolicy.ResourceRepositories, rbacpolicy.ActionGet, repo) {
			filtered = append(filtered, repo)
		}
	}
	return filtered
}

func redact(repos []*appsv1.Repository) []appsv1.Repository {
	items := make([]appsv1.Repository, len(repos))
	for i, repo := range repos {
		items[i] = appsv1.Repository{Repo: repo.Repo, Type: repo.Type, Name: repo.Name, ConnectionState: repo.ConnectionState}
	}
	return items
}

func (s *Server) listAppsPaths(
	ctx context.Context, repoClient repository.RepoServerServiceClient, repo *appsv1.Repository, revision string, subPath string) (map[string]appsv1.ApplicationSourceType, error) {

	if revision == "" {
		revision = "HEAD"
	}

	ksonnetRes, err := repoClient.ListDir(ctx, &repository.ListDirRequest{Repo: repo, Revision: revision, Path: path.Join(subPath, "*app.yaml")})
	if err != nil {
		return nil, err
	}
	componentRes, err := repoClient.ListDir(ctx, &repository.ListDirRequest{Repo: repo, Revision: revision, Path: path.Join(subPath, "*components/params.libsonnet")})
	if err != nil {
		return nil, err
	}

	helmRes, err := repoClient.ListDir(ctx, &repository.ListDirRequest{Repo: repo, Revision: revision, Path: path.Join(subPath, "*Chart.yaml")})
	if err != nil {
		return nil, err
	}

	kustomizationRes, err := getKustomizationRes(ctx, repoClient, repo, revision, subPath)
	if err != nil {
		return nil, err
	}

	componentDirs := make(map[string]interface{})
	for _, i := range componentRes.Items {
		d := filepath.Dir(filepath.Dir(i))
		componentDirs[d] = struct{}{}
	}

	pathToType := make(map[string]appsv1.ApplicationSourceType)
	for _, i := range ksonnetRes.Items {
		d := filepath.Dir(i)
		if _, ok := componentDirs[d]; ok {
			pathToType[i] = appsv1.ApplicationSourceTypeKsonnet
		}
	}

	for i := range helmRes.Items {
		pathToType[helmRes.Items[i]] = appsv1.ApplicationSourceTypeHelm
	}

	for i := range kustomizationRes.Items {
		pathToType[kustomizationRes.Items[i]] = appsv1.ApplicationSourceTypeKustomize
	}
	return pathToType, nil
}

func getKustomizationRes(ctx context.Context, repoClient repository.RepoServerServiceClient, repo *appsv1.Repository, revision string, subPath string) (*repository.FileList, error) {
	for _, kustomization := range kustomize.KustomizationNames {
		request := repository.ListDirRequest{Repo: repo, Revision: revision, Path: path.Join(subPath, "*"+kustomization)}
		kustomizationRes, err := repoClient.ListDir(ctx, &request)
		if err != nil {
			return nil, err
		}
		return kustomizationRes, nil
	}
	return nil, errors.New("could not find kustomization")
}

// ListApps returns list of apps in the repo
func (s *Server) ListApps(ctx context.Context, q *RepoAppsQuery) (*RepoAppsResponse, error) {
	if err := s.enf.EnforceErr(ctx.Value("claims"), rbacpolicy.ResourceRepositories, rbacpolicy.ActionGet, q.Repo); err != nil {
		return nil, err
	}
	repo, err := s.db.GetRepository(ctx, q.Repo)
	if err != nil {
		if errStatus, ok := status.FromError(err); ok && errStatus.Code() == codes.NotFound {
			repo = &appsv1.Repository{
				Repo: q.Repo,
			}
		} else {
			return nil, err
		}
	}

	// Test the repo
	conn, repoClient, err := s.repoClientset.NewRepoServerClient()
	if err != nil {
		return nil, err
	}
	defer util.Close(conn)

	revision := q.Revision
	if revision == "" {
		revision = "HEAD"
	}

	paths, err := s.listAppsPaths(ctx, repoClient, repo, revision, "")
	if err != nil {
		return nil, err
	}
	items := make([]*AppInfo, 0)
	for appFilePath, appType := range paths {
		items = append(items, &AppInfo{Path: path.Dir(appFilePath), Type: string(appType)})
	}
	return &RepoAppsResponse{Items: items}, nil
}

func (s *Server) GetAppDetails(ctx context.Context, q *RepoAppDetailsQuery) (*repository.RepoAppDetailsResponse, error) {
	if err := s.enf.EnforceErr(ctx.Value("claims"), rbacpolicy.ResourceRepositories, rbacpolicy.ActionGet, q.Repo); err != nil {
		return nil, err
	}
	repo, err := s.db.GetRepository(ctx, q.Repo)
	if err != nil {
		if errStatus, ok := status.FromError(err); ok && errStatus.Code() == codes.NotFound {
			repo = &appsv1.Repository{
				Repo: q.Repo,
			}
		} else {
			return nil, err
		}
	}
	conn, repoClient, err := s.repoClientset.NewRepoServerClient()
	if err != nil {
		return nil, err
	}
	defer util.Close(conn)
	repos, err := s.db.ListRepositories(ctx)
	if err != nil {
		return nil, err
	}
	return repoClient.GetAppDetails(ctx, &repository.RepoServerAppDetailsQuery{
		Repo:     repo,
		Revision: q.Revision,
		Path:     q.Path,
		Repos:    repos,
		Helm:     q.Helm,
	})
}

// Create creates a repository
func (s *Server) Create(ctx context.Context, q *RepoCreateRequest) (*appsv1.Repository, error) {
	if err := s.enf.EnforceErr(ctx.Value("claims"), rbacpolicy.ResourceRepositories, rbacpolicy.ActionCreate, q.Repo.Repo); err != nil {
		return nil, err
	}
	r := q.Repo
<<<<<<< HEAD
	config := repos.Config{Url: r.Repo, RepoType: string(r.Type), Name: r.Name, Username: r.Username, Password: r.Password, SshPrivateKey: r.SSHPrivateKey, CAData: r.CAData, CertData: r.CertData, KeyData: r.KeyData}
	err := repos.TestRepo(config)
=======
	err := git.TestRepo(r.Repo, r.Username, r.Password, r.SSHPrivateKey, r.InsecureIgnoreHostKey)
>>>>>>> a34d2c75
	if err != nil {
		return nil, err
	}

	r.ConnectionState = appsv1.ConnectionState{Status: appsv1.ConnectionStatusSuccessful}
	repo, err := s.db.CreateRepository(ctx, r)
	if status.Convert(err).Code() == codes.AlreadyExists {
		// act idempotent if existing spec matches new spec
		existing, getErr := s.db.GetRepository(ctx, r.Repo)
		if getErr != nil {
			return nil, status.Errorf(codes.Internal, "unable to check existing repository details: %v", getErr)
		}

		// repository ConnectionState may differ, so make consistent before testing
		existing.ConnectionState = r.ConnectionState
		if reflect.DeepEqual(existing, r) {
			repo, err = existing, nil
		} else if q.Upsert {
			return s.Update(ctx, &RepoUpdateRequest{Repo: r})
		} else {
			return nil, status.Errorf(codes.InvalidArgument, "existing repository spec is different; use upsert flag to force update")
		}
	} else if err != nil {
		return nil, status.Errorf(codes.Internal, "failed to create %s", err)
	}
	return &appsv1.Repository{Repo: repo.Repo, Type: repo.Type, Name: repo.Name}, err
}

// Update updates a repository
func (s *Server) Update(ctx context.Context, q *RepoUpdateRequest) (*appsv1.Repository, error) {
	// TODO - allow update of type?
	if err := s.enf.EnforceErr(ctx.Value("claims"), rbacpolicy.ResourceRepositories, rbacpolicy.ActionUpdate, q.Repo.Repo); err != nil {
		return nil, err
	}
	_, err := s.db.UpdateRepository(ctx, q.Repo)
	return &appsv1.Repository{Repo: q.Repo.Repo}, err
}

// Delete updates a repository
func (s *Server) Delete(ctx context.Context, q *RepoQuery) (*RepoResponse, error) {
	if err := s.enf.EnforceErr(ctx.Value("claims"), rbacpolicy.ResourceRepositories, rbacpolicy.ActionDelete, q.Repo); err != nil {
		return nil, err
	}

	// invalidate cache
	if err := s.cache.SetRepoConnectionState(q.Repo, nil); err == nil {
		log.Errorf("error invalidating cache: %v", err)
	}

	err := s.db.DeleteRepository(ctx, q.Repo)
	return &RepoResponse{}, err
}<|MERGE_RESOLUTION|>--- conflicted
+++ resolved
@@ -51,16 +51,12 @@
 func (s *Server) populateConnectionState(ctx context.Context, repo *appsv1.Repository) {
 	connectionState, err := s.cache.GetRepoConnectionState(repo.Repo)
 	if err == nil {
-<<<<<<< HEAD
 		repo.ConnectionState = connectionState
 		return
-=======
-		err = git.TestRepo(repo.Repo, repo.Username, repo.Password, repo.SSHPrivateKey, repo.InsecureIgnoreHostKey)
->>>>>>> a34d2c75
 	}
 	now := metav1.Now()
 
-	config := repos.Config{Url: repo.Repo, RepoType: string(repo.Type), Username: repo.Username, Password: repo.Password, SshPrivateKey: repo.SSHPrivateKey, CAData: repo.CAData, CertData: repo.CertData, KeyData: repo.KeyData}
+	config := repos.Config{Url: repo.Repo, RepoType: string(repo.Type), Username: repo.Username, Password: repo.Password, SshPrivateKey: repo.SSHPrivateKey, InsecureIgnoreHostKey: repo.InsecureIgnoreHostKey, CAData: repo.CAData, CertData: repo.CertData, KeyData: repo.KeyData}
 	err = repos.TestRepo(config)
 
 	if err != nil {
@@ -263,12 +259,8 @@
 		return nil, err
 	}
 	r := q.Repo
-<<<<<<< HEAD
-	config := repos.Config{Url: r.Repo, RepoType: string(r.Type), Name: r.Name, Username: r.Username, Password: r.Password, SshPrivateKey: r.SSHPrivateKey, CAData: r.CAData, CertData: r.CertData, KeyData: r.KeyData}
+	config := repos.Config{Url: r.Repo, RepoType: string(r.Type), Name: r.Name, Username: r.Username, Password: r.Password, SshPrivateKey: r.SSHPrivateKey, InsecureIgnoreHostKey: r.InsecureIgnoreHostKey, CAData: r.CAData, CertData: r.CertData, KeyData: r.KeyData}
 	err := repos.TestRepo(config)
-=======
-	err := git.TestRepo(r.Repo, r.Username, r.Password, r.SSHPrivateKey, r.InsecureIgnoreHostKey)
->>>>>>> a34d2c75
 	if err != nil {
 		return nil, err
 	}
