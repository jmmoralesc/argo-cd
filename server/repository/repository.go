--- conflicted
+++ resolved
@@ -223,24 +223,15 @@
 		return nil, err
 	}
 	return repoClient.GetAppDetails(ctx, &apiclient.RepoServerAppDetailsQuery{
-<<<<<<< HEAD
 		Repo:     repo,
 		Revision: q.Revision,
 		Path:     q.Path,
 		Repos:    repos,
 		Helm:     q.Helm,
 		Ksonnet:  q.Ksonnet,
-=======
-		Repo:      repo,
-		Revision:  q.Revision,
-		Path:      q.Path,
-		HelmRepos: helmRepos,
-		Helm:      q.Helm,
-		Ksonnet:   q.Ksonnet,
 		KustomizeOptions: &appsv1.KustomizeOptions{
 			BuildOptions: buildOptions,
 		},
->>>>>>> 9bc5f26b
 	})
 }
 
