package application

import (
	"encoding/json"
	"errors"
	"fmt"
	"math"
	"reflect"
	"sort"
	"strconv"
	"strings"
	"time"

	kubecache "github.com/argoproj/gitops-engine/pkg/cache"
	"github.com/argoproj/gitops-engine/pkg/diff"
	"github.com/argoproj/gitops-engine/pkg/sync/common"
	"github.com/argoproj/gitops-engine/pkg/utils/kube"
	"github.com/argoproj/gitops-engine/pkg/utils/text"
	"github.com/argoproj/pkg/sync"
	jsonpatch "github.com/evanphx/json-patch"
	log "github.com/sirupsen/logrus"
	"golang.org/x/net/context"
	"google.golang.org/grpc/codes"
	"google.golang.org/grpc/status"
	v1 "k8s.io/api/core/v1"
	apierr "k8s.io/apimachinery/pkg/api/errors"
	metav1 "k8s.io/apimachinery/pkg/apis/meta/v1"
	"k8s.io/apimachinery/pkg/apis/meta/v1/unstructured"
	"k8s.io/apimachinery/pkg/fields"
	"k8s.io/apimachinery/pkg/labels"
	"k8s.io/apimachinery/pkg/types"
	"k8s.io/apimachinery/pkg/watch"
	"k8s.io/client-go/kubernetes"
	"k8s.io/client-go/rest"
	"k8s.io/client-go/tools/cache"
	"k8s.io/utils/pointer"

	argocommon "github.com/argoproj/argo-cd/v2/common"
	"github.com/argoproj/argo-cd/v2/pkg/apiclient/application"
	"github.com/argoproj/argo-cd/v2/pkg/apis/application/v1alpha1"
	appv1 "github.com/argoproj/argo-cd/v2/pkg/apis/application/v1alpha1"
	appclientset "github.com/argoproj/argo-cd/v2/pkg/client/clientset/versioned"
	applisters "github.com/argoproj/argo-cd/v2/pkg/client/listers/application/v1alpha1"
	"github.com/argoproj/argo-cd/v2/reposerver/apiclient"
	servercache "github.com/argoproj/argo-cd/v2/server/cache"
	"github.com/argoproj/argo-cd/v2/server/rbacpolicy"
	apputil "github.com/argoproj/argo-cd/v2/util/app"
	"github.com/argoproj/argo-cd/v2/util/argo"
	argoutil "github.com/argoproj/argo-cd/v2/util/argo"
	"github.com/argoproj/argo-cd/v2/util/db"
	"github.com/argoproj/argo-cd/v2/util/env"
	"github.com/argoproj/argo-cd/v2/util/git"
	"github.com/argoproj/argo-cd/v2/util/io"
	ioutil "github.com/argoproj/argo-cd/v2/util/io"
	"github.com/argoproj/argo-cd/v2/util/lua"
	"github.com/argoproj/argo-cd/v2/util/rbac"
	"github.com/argoproj/argo-cd/v2/util/session"
	"github.com/argoproj/argo-cd/v2/util/settings"
)

type AppResourceTreeFn func(ctx context.Context, app *appv1.Application) (*appv1.ApplicationTree, error)

const (
	maxPodLogsToRender                 = 10
	backgroundPropagationPolicy string = "background"
	foregroundPropagationPolicy string = "foreground"
)

var (
	watchAPIBufferSize = env.ParseNumFromEnv(argocommon.EnvWatchAPIBufferSize, 1000, 0, math.MaxInt32)
)

// Server provides a Application service
type Server struct {
	ns             string
	kubeclientset  kubernetes.Interface
	appclientset   appclientset.Interface
	appLister      applisters.ApplicationNamespaceLister
	appInformer    cache.SharedIndexInformer
	appBroadcaster *broadcasterHandler
	repoClientset  apiclient.Clientset
	kubectl        kube.Kubectl
	db             db.ArgoDB
	enf            *rbac.Enforcer
	projectLock    sync.KeyLock
	auditLogger    *argo.AuditLogger
	settingsMgr    *settings.SettingsManager
	cache          *servercache.Cache
	projInformer   cache.SharedIndexInformer
}

// NewServer returns a new instance of the Application service
func NewServer(
	namespace string,
	kubeclientset kubernetes.Interface,
	appclientset appclientset.Interface,
	appLister applisters.ApplicationNamespaceLister,
	appInformer cache.SharedIndexInformer,
	repoClientset apiclient.Clientset,
	cache *servercache.Cache,
	kubectl kube.Kubectl,
	db db.ArgoDB,
	enf *rbac.Enforcer,
	projectLock sync.KeyLock,
	settingsMgr *settings.SettingsManager,
	projInformer cache.SharedIndexInformer,
) (application.ApplicationServiceServer, AppResourceTreeFn) {
	appBroadcaster := &broadcasterHandler{}
	appInformer.AddEventHandler(appBroadcaster)
	s := &Server{
		ns:             namespace,
		appclientset:   appclientset,
		appLister:      appLister,
		appInformer:    appInformer,
		appBroadcaster: appBroadcaster,
		kubeclientset:  kubeclientset,
		cache:          cache,
		db:             db,
		repoClientset:  repoClientset,
		kubectl:        kubectl,
		enf:            enf,
		projectLock:    projectLock,
		auditLogger:    argo.NewAuditLogger(namespace, kubeclientset, "argocd-server"),
		settingsMgr:    settingsMgr,
		projInformer:   projInformer,
	}
	return s, s.GetAppResources
}

// List returns list of applications
func (s *Server) List(ctx context.Context, q *application.ApplicationQuery) (*appv1.ApplicationList, error) {
	labelsMap, err := labels.ConvertSelectorToLabelsMap(q.GetSelector())
	if err != nil {
		return nil, err
	}
	apps, err := s.appLister.List(labelsMap.AsSelector())
	if err != nil {
		return nil, err
	}
	newItems := make([]appv1.Application, 0)
	for _, a := range apps {
		if s.enf.Enforce(ctx.Value("claims"), rbacpolicy.ResourceApplications, rbacpolicy.ActionGet, apputil.AppRBACName(*a)) {
			newItems = append(newItems, *a)
		}
	}
	if q.Name != nil {
		newItems, err = argoutil.FilterByName(newItems, *q.Name)
		if err != nil {
			return nil, err
		}
	}

	// Filter applications by name
	newItems = argoutil.FilterByProjects(newItems, q.Projects)

	// Filter applications by source repo URL
	newItems = argoutil.FilterByRepo(newItems, q.GetRepo())

	// Sort found applications by name
	sort.Slice(newItems, func(i, j int) bool {
		return newItems[i].Name < newItems[j].Name
	})

	appList := appv1.ApplicationList{
		ListMeta: metav1.ListMeta{
			ResourceVersion: s.appInformer.LastSyncResourceVersion(),
		},
		Items: newItems,
	}
	return &appList, nil
}

// Create creates an application
func (s *Server) Create(ctx context.Context, q *application.ApplicationCreateRequest) (*appv1.Application, error) {
<<<<<<< HEAD
	if err := s.enf.EnforceErr(ctx.Value("claims"), rbacpolicy.ResourceApplications, rbacpolicy.ActionCreate, apputil.AppRBACName(q.Application)); err != nil {
=======
	if q.GetApplication() == nil {
		return nil, fmt.Errorf("error creating application: application is nil in request")
	}
	if err := s.enf.EnforceErr(ctx.Value("claims"), rbacpolicy.ResourceApplications, rbacpolicy.ActionCreate, appRBACName(*q.Application)); err != nil {
>>>>>>> c7ff388b
		return nil, err
	}

	s.projectLock.RLock(q.Application.Spec.Project)
	defer s.projectLock.RUnlock(q.Application.Spec.Project)

	a := q.GetApplication()
	validate := true
	if q.Validate != nil {
		validate = *q.Validate
	}
	err := s.validateAndNormalizeApp(ctx, a, validate)
	if err != nil {
		return nil, err
	}
	created, err := s.appclientset.ArgoprojV1alpha1().Applications(s.ns).Create(ctx, a, metav1.CreateOptions{})
	if err == nil {
		s.logAppEvent(created, ctx, argo.EventReasonResourceCreated, "created application")
		s.waitSync(created)
		return created, nil
	}
	if !apierr.IsAlreadyExists(err) {
		return nil, err
	}
	// act idempotent if existing spec matches new spec
	existing, err := s.appLister.Get(a.Name)
	if err != nil {
		return nil, status.Errorf(codes.Internal, "unable to check existing application details: %v", err)
	}
	equalSpecs := reflect.DeepEqual(existing.Spec, a.Spec) &&
		reflect.DeepEqual(existing.Labels, a.Labels) &&
		reflect.DeepEqual(existing.Annotations, a.Annotations) &&
		reflect.DeepEqual(existing.Finalizers, a.Finalizers)

	if equalSpecs {
		return existing, nil
	}
	if q.Upsert == nil || !*q.Upsert {
		return nil, status.Errorf(codes.InvalidArgument, "existing application spec is different, use upsert flag to force update")
	}
<<<<<<< HEAD
	if err := s.enf.EnforceErr(ctx.Value("claims"), rbacpolicy.ResourceApplications, rbacpolicy.ActionUpdate, apputil.AppRBACName(a)); err != nil {
=======
	if err := s.enf.EnforceErr(ctx.Value("claims"), rbacpolicy.ResourceApplications, rbacpolicy.ActionUpdate, appRBACName(*a)); err != nil {
>>>>>>> c7ff388b
		return nil, err
	}
	updated, err := s.updateApp(existing, a, ctx, true)
	if err != nil {
		return nil, err
	}
	return updated, nil
}

func (s *Server) queryRepoServer(ctx context.Context, a *v1alpha1.Application, action func(
	client apiclient.RepoServerServiceClient,
	repo *appv1.Repository,
	helmRepos []*appv1.Repository,
	helmCreds []*v1alpha1.RepoCreds,
	helmOptions *v1alpha1.HelmOptions,
	kustomizeOptions *v1alpha1.KustomizeOptions,
	enabledSourceTypes map[string]bool,
) error) error {

	closer, client, err := s.repoClientset.NewRepoServerClient()
	if err != nil {
		return err
	}
	defer ioutil.Close(closer)
	repo, err := s.db.GetRepository(ctx, a.Spec.Source.RepoURL)
	if err != nil {
		return err
	}
	kustomizeSettings, err := s.settingsMgr.GetKustomizeSettings()
	if err != nil {
		return err
	}
	kustomizeOptions, err := kustomizeSettings.GetOptions(a.Spec.Source)
	if err != nil {
		return err
	}
	proj, err := argo.GetAppProject(&a.Spec, applisters.NewAppProjectLister(s.projInformer.GetIndexer()), s.ns, s.settingsMgr, s.db, ctx)
	if err != nil {
		if apierr.IsNotFound(err) {
			return status.Errorf(codes.InvalidArgument, "application references project %s which does not exist", a.Spec.Project)
		}
		return err
	}

	helmRepos, err := s.db.ListHelmRepositories(ctx)
	if err != nil {
		return err
	}

	permittedHelmRepos, err := argo.GetPermittedRepos(proj, helmRepos)
	if err != nil {
		return err
	}
	helmRepositoryCredentials, err := s.db.GetAllHelmRepositoryCredentials(ctx)
	if err != nil {
		return err
	}
	helmOptions, err := s.settingsMgr.GetHelmSettings()
	if err != nil {
		return err
	}
	permittedHelmCredentials, err := argo.GetPermittedReposCredentials(proj, helmRepositoryCredentials)
	if err != nil {
		return err
	}
	enabledSourceTypes, err := s.settingsMgr.GetEnabledSourceTypes()
	if err != nil {
		return err
	}
	return action(client, repo, permittedHelmRepos, permittedHelmCredentials, helmOptions, kustomizeOptions, enabledSourceTypes)
}

// GetManifests returns application manifests
func (s *Server) GetManifests(ctx context.Context, q *application.ApplicationManifestQuery) (*apiclient.ManifestResponse, error) {
	a, err := s.appLister.Get(*q.Name)
	if err != nil {
		return nil, err
	}
	if err := s.enf.EnforceErr(ctx.Value("claims"), rbacpolicy.ResourceApplications, rbacpolicy.ActionGet, apputil.AppRBACName(*a)); err != nil {
		return nil, err
	}

	var manifestInfo *apiclient.ManifestResponse
	err = s.queryRepoServer(ctx, a, func(
		client apiclient.RepoServerServiceClient, repo *appv1.Repository, helmRepos []*appv1.Repository, helmCreds []*appv1.RepoCreds, helmOptions *appv1.HelmOptions, kustomizeOptions *appv1.KustomizeOptions, enableGenerateManifests map[string]bool) error {
		revision := a.Spec.Source.TargetRevision
		if q.GetRevision() != "" {
			revision = q.GetRevision()
		}
		appInstanceLabelKey, err := s.settingsMgr.GetAppInstanceLabelKey()
		if err != nil {
			return err
		}

		plugins, err := s.plugins()
		if err != nil {
			return err
		}
		config, err := s.getApplicationClusterConfig(ctx, a)
		if err != nil {
			return err
		}

		serverVersion, err := s.kubectl.GetServerVersion(config)
		if err != nil {
			return err
		}

		apiResources, err := s.kubectl.GetAPIResources(config, false, kubecache.NewNoopSettings())
		if err != nil {
			return err
		}

		manifestInfo, err = client.GenerateManifest(ctx, &apiclient.ManifestRequest{
			Repo:               repo,
			Revision:           revision,
			AppLabelKey:        appInstanceLabelKey,
			AppName:            a.Name,
			Namespace:          a.Spec.Destination.Namespace,
			ApplicationSource:  &a.Spec.Source,
			Repos:              helmRepos,
			Plugins:            plugins,
			KustomizeOptions:   kustomizeOptions,
			KubeVersion:        serverVersion,
			ApiVersions:        argo.APIResourcesToStrings(apiResources, true),
			HelmRepoCreds:      helmCreds,
			HelmOptions:        helmOptions,
			TrackingMethod:     string(argoutil.GetTrackingMethod(s.settingsMgr)),
			EnabledSourceTypes: enableGenerateManifests,
		})
		return err
	})

	if err != nil {
		return nil, err
	}

	for i, manifest := range manifestInfo.Manifests {
		obj := &unstructured.Unstructured{}
		err = json.Unmarshal([]byte(manifest), obj)
		if err != nil {
			return nil, err
		}
		if obj.GetKind() == kube.SecretKind && obj.GroupVersionKind().Group == "" {
			obj, _, err = diff.HideSecretData(obj, nil)
			if err != nil {
				return nil, err
			}
			data, err := json.Marshal(obj)
			if err != nil {
				return nil, err
			}
			manifestInfo.Manifests[i] = string(data)
		}
	}

	return manifestInfo, nil
}

// Get returns an application by name
func (s *Server) Get(ctx context.Context, q *application.ApplicationQuery) (*appv1.Application, error) {
	// We must use a client Get instead of an informer Get, because it's common to call Get immediately
	// following a Watch (which is not yet powered by an informer), and the Get must reflect what was
	// previously seen by the client.
	a, err := s.appclientset.ArgoprojV1alpha1().Applications(s.ns).Get(ctx, q.GetName(), metav1.GetOptions{
		ResourceVersion: q.GetResourceVersion(),
	})

	if err != nil {
		return nil, err
	}
	if err := s.enf.EnforceErr(ctx.Value("claims"), rbacpolicy.ResourceApplications, rbacpolicy.ActionGet, apputil.AppRBACName(*a)); err != nil {
		return nil, err
	}
	if q.Refresh == nil {
		return a, nil
	}

	refreshType := appv1.RefreshTypeNormal
	if *q.Refresh == string(appv1.RefreshTypeHard) {
		refreshType = appv1.RefreshTypeHard
	}
	appIf := s.appclientset.ArgoprojV1alpha1().Applications(s.ns)

	// subscribe early with buffered channel to ensure we don't miss events
	events := make(chan *appv1.ApplicationWatchEvent, watchAPIBufferSize)
	unsubscribe := s.appBroadcaster.Subscribe(events, func(event *appv1.ApplicationWatchEvent) bool {
		return event.Application.Name == q.GetName()
	})
	defer unsubscribe()

	app, err := argoutil.RefreshApp(appIf, *q.Name, refreshType)
	if err != nil {
		return nil, err
	}

	if refreshType == appv1.RefreshTypeHard {
		// force refresh cached application details
		if err := s.queryRepoServer(ctx, a, func(
			client apiclient.RepoServerServiceClient,
			repo *appv1.Repository,
			helmRepos []*appv1.Repository,
			_ []*appv1.RepoCreds,
			helmOptions *appv1.HelmOptions,
			kustomizeOptions *appv1.KustomizeOptions,
			enabledSourceTypes map[string]bool,
		) error {
			_, err := client.GetAppDetails(ctx, &apiclient.RepoServerAppDetailsQuery{
				Repo:               repo,
				Source:             &app.Spec.Source,
				AppName:            app.Name,
				KustomizeOptions:   kustomizeOptions,
				Repos:              helmRepos,
				NoCache:            true,
				TrackingMethod:     string(argoutil.GetTrackingMethod(s.settingsMgr)),
				EnabledSourceTypes: enabledSourceTypes,
				HelmOptions:        helmOptions,
			})
			return err
		}); err != nil {
			log.Warnf("Failed to force refresh application details: %v", err)
		}
	}

	minVersion := 0
	if minVersion, err = strconv.Atoi(app.ResourceVersion); err != nil {
		minVersion = 0
	}

	for {
		select {
		case <-ctx.Done():
			return nil, fmt.Errorf("application refresh deadline exceeded")
		case event := <-events:
			if appVersion, err := strconv.Atoi(event.Application.ResourceVersion); err == nil && appVersion > minVersion {
				annotations := event.Application.GetAnnotations()
				if annotations == nil {
					annotations = make(map[string]string)
				}
				if _, ok := annotations[appv1.AnnotationKeyRefresh]; !ok {
					return &event.Application, nil
				}
			}
		}
	}
}

// ListResourceEvents returns a list of event resources
func (s *Server) ListResourceEvents(ctx context.Context, q *application.ApplicationResourceEventsQuery) (*v1.EventList, error) {
	a, err := s.appLister.Get(*q.Name)
	if err != nil {
		return nil, err
	}
	if err := s.enf.EnforceErr(ctx.Value("claims"), rbacpolicy.ResourceApplications, rbacpolicy.ActionGet, apputil.AppRBACName(*a)); err != nil {
		return nil, err
	}
	var (
		kubeClientset kubernetes.Interface
		fieldSelector string
		namespace     string
	)
	// There are two places where we get events. If we are getting application events, we query
	// our own cluster. If it is events on a resource on an external cluster, then we query the
	// external cluster using its rest.Config
	if q.GetResourceName() == "" && q.GetResourceUID() == "" {
		kubeClientset = s.kubeclientset
		namespace = a.Namespace
		fieldSelector = fields.SelectorFromSet(map[string]string{
			"involvedObject.name":      a.Name,
			"involvedObject.uid":       string(a.UID),
			"involvedObject.namespace": a.Namespace,
		}).String()
	} else {
		tree, err := s.GetAppResources(ctx, a)
		if err != nil {
			return nil, err
		}
		found := false
		for _, n := range append(tree.Nodes, tree.OrphanedNodes...) {
			if n.ResourceRef.UID == q.GetResourceUID() && n.ResourceRef.Name == q.GetResourceName() && n.ResourceRef.Namespace == q.GetResourceNamespace() {
				found = true
				break
			}
		}
		if !found {
			return nil, status.Errorf(codes.InvalidArgument, "%s not found as part of application %s", q.GetResourceName(), q.GetName())
		}

		namespace = q.GetResourceNamespace()
		var config *rest.Config
		config, err = s.getApplicationClusterConfig(ctx, a)
		if err != nil {
			return nil, err
		}
		kubeClientset, err = kubernetes.NewForConfig(config)
		if err != nil {
			return nil, err
		}
		fieldSelector = fields.SelectorFromSet(map[string]string{
			"involvedObject.name":      q.GetResourceName(),
			"involvedObject.uid":       q.GetResourceUID(),
			"involvedObject.namespace": namespace,
		}).String()
	}
	log.Infof("Querying for resource events with field selector: %s", fieldSelector)
	opts := metav1.ListOptions{FieldSelector: fieldSelector}
	return kubeClientset.CoreV1().Events(namespace).List(ctx, opts)
}

func (s *Server) validateAndUpdateApp(ctx context.Context, newApp *appv1.Application, merge bool, validate bool) (*appv1.Application, error) {
	s.projectLock.RLock(newApp.Spec.GetProject())
	defer s.projectLock.RUnlock(newApp.Spec.GetProject())

	app, err := s.appclientset.ArgoprojV1alpha1().Applications(s.ns).Get(ctx, newApp.Name, metav1.GetOptions{})
	if err != nil {
		return nil, err
	}

	err = s.validateAndNormalizeApp(ctx, newApp, validate)
	if err != nil {
		return nil, err
	}

	return s.updateApp(app, newApp, ctx, merge)
}

func mergeStringMaps(items ...map[string]string) map[string]string {
	res := make(map[string]string)
	for _, m := range items {
		if m == nil {
			continue
		}
		for k, v := range m {
			res[k] = v
		}
	}
	return res
}

var informerSyncTimeout = 2 * time.Second

// waitSync is a helper to wait until the application informer cache is synced after create/update.
// It waits until the app in the informer, has a resource version greater than the version in the
// supplied app, or after 2 seconds, whichever comes first. Returns true if synced.
// We use an informer cache for read operations (Get, List). Since the cache is only
// eventually consistent, it is possible that it doesn't reflect an application change immediately
// after a mutating API call (create/update). This function should be called after a creates &
// update to give a probable (but not guaranteed) chance of being up-to-date after the create/update.
func (s *Server) waitSync(app *appv1.Application) {
	logCtx := log.WithField("application", app.Name)
	deadline := time.Now().Add(informerSyncTimeout)
	minVersion, err := strconv.Atoi(app.ResourceVersion)
	if err != nil {
		logCtx.Warnf("waitSync failed: could not parse resource version %s", app.ResourceVersion)
		time.Sleep(50 * time.Millisecond) // sleep anyway
		return
	}
	for {
		if currApp, err := s.appLister.Get(app.Name); err == nil {
			currVersion, err := strconv.Atoi(currApp.ResourceVersion)
			if err == nil && currVersion >= minVersion {
				return
			}
		}
		if time.Now().After(deadline) {
			break
		}
		time.Sleep(20 * time.Millisecond)
	}
	logCtx.Warnf("waitSync failed: timed out")
}

func (s *Server) updateApp(app *appv1.Application, newApp *appv1.Application, ctx context.Context, merge bool) (*appv1.Application, error) {
	for i := 0; i < 10; i++ {
		app.Spec = newApp.Spec
		if merge {
			app.Labels = mergeStringMaps(app.Labels, newApp.Labels)
			app.Annotations = mergeStringMaps(app.Annotations, newApp.Annotations)
		} else {
			app.Labels = newApp.Labels
			app.Annotations = newApp.Annotations
		}

		app.Finalizers = newApp.Finalizers

		res, err := s.appclientset.ArgoprojV1alpha1().Applications(s.ns).Update(ctx, app, metav1.UpdateOptions{})
		if err == nil {
			s.logAppEvent(app, ctx, argo.EventReasonResourceUpdated, "updated application spec")
			s.waitSync(res)
			return res, nil
		}
		if !apierr.IsConflict(err) {
			return nil, err
		}

		app, err = s.appclientset.ArgoprojV1alpha1().Applications(s.ns).Get(ctx, newApp.Name, metav1.GetOptions{})
		if err != nil {
			return nil, err
		}
	}
	return nil, status.Errorf(codes.Internal, "Failed to update application. Too many conflicts")
}

// Update updates an application
func (s *Server) Update(ctx context.Context, q *application.ApplicationUpdateRequest) (*appv1.Application, error) {
	if err := s.enf.EnforceErr(ctx.Value("claims"), rbacpolicy.ResourceApplications, rbacpolicy.ActionUpdate, apputil.AppRBACName(*q.Application)); err != nil {
		return nil, err
	}

	validate := true
	if q.Validate != nil {
		validate = *q.Validate
	}
	return s.validateAndUpdateApp(ctx, q.Application, false, validate)
}

// UpdateSpec updates an application spec and filters out any invalid parameter overrides
func (s *Server) UpdateSpec(ctx context.Context, q *application.ApplicationUpdateSpecRequest) (*appv1.ApplicationSpec, error) {
	if q.GetSpec() == nil {
		return nil, fmt.Errorf("error updating application spec: spec is nil in request")
	}
	a, err := s.appclientset.ArgoprojV1alpha1().Applications(s.ns).Get(ctx, *q.Name, metav1.GetOptions{})
	if err != nil {
		return nil, err
	}
	if err := s.enf.EnforceErr(ctx.Value("claims"), rbacpolicy.ResourceApplications, rbacpolicy.ActionUpdate, apputil.AppRBACName(*a)); err != nil {
		return nil, err
	}
	a.Spec = *q.GetSpec()
	validate := true
	if q.Validate != nil {
		validate = *q.Validate
	}
	a, err = s.validateAndUpdateApp(ctx, a, false, validate)
	if err != nil {
		return nil, err
	}
	return &a.Spec, nil
}

// Patch patches an application
func (s *Server) Patch(ctx context.Context, q *application.ApplicationPatchRequest) (*appv1.Application, error) {

	app, err := s.appclientset.ArgoprojV1alpha1().Applications(s.ns).Get(ctx, *q.Name, metav1.GetOptions{})
	if err != nil {
		return nil, err
	}

	if err = s.enf.EnforceErr(ctx.Value("claims"), rbacpolicy.ResourceApplications, rbacpolicy.ActionUpdate, apputil.AppRBACName(*app)); err != nil {
		return nil, err
	}

	jsonApp, err := json.Marshal(app)
	if err != nil {
		return nil, err
	}

	var patchApp []byte

	switch q.GetPatchType() {
	case "json", "":
		patch, err := jsonpatch.DecodePatch([]byte(q.GetPatch()))
		if err != nil {
			return nil, err
		}
		patchApp, err = patch.Apply(jsonApp)
		if err != nil {
			return nil, err
		}
	case "merge":
		patchApp, err = jsonpatch.MergePatch(jsonApp, []byte(q.GetPatch()))
		if err != nil {
			return nil, err
		}
	default:
		return nil, status.Error(codes.InvalidArgument, fmt.Sprintf("Patch type '%s' is not supported", q.GetPatchType()))
	}

	newApp := &v1alpha1.Application{}
	err = json.Unmarshal(patchApp, newApp)
	if err != nil {
		return nil, err
	}
	return s.validateAndUpdateApp(ctx, newApp, false, true)
}

// Delete removes an application and all associated resources
func (s *Server) Delete(ctx context.Context, q *application.ApplicationDeleteRequest) (*application.ApplicationResponse, error) {
	a, err := s.appclientset.ArgoprojV1alpha1().Applications(s.ns).Get(ctx, *q.Name, metav1.GetOptions{})
	if err != nil {
		return nil, err
	}

	s.projectLock.RLock(a.Spec.Project)
	defer s.projectLock.RUnlock(a.Spec.Project)

	if err := s.enf.EnforceErr(ctx.Value("claims"), rbacpolicy.ResourceApplications, rbacpolicy.ActionDelete, apputil.AppRBACName(*a)); err != nil {
		return nil, err
	}

	if q.Cascade != nil && !*q.Cascade && q.GetPropagationPolicy() != "" {
		return nil, status.Error(codes.InvalidArgument, "cannot set propagation policy when cascading is disabled")
	}

	patchFinalizer := false
	if q.Cascade == nil || *q.Cascade {
		// validate the propgation policy
		policyFinalizer := getPropagationPolicyFinalizer(q.GetPropagationPolicy())
		if policyFinalizer == "" {
			return nil, status.Errorf(codes.InvalidArgument, "invalid propagation policy: %s", *q.PropagationPolicy)
		}
		if !a.IsFinalizerPresent(policyFinalizer) {
			a.SetCascadedDeletion(policyFinalizer)
			patchFinalizer = true
		}
	} else {
		if a.CascadedDeletion() {
			a.UnSetCascadedDeletion()
			patchFinalizer = true
		}
	}

	if patchFinalizer {
		// Although the cascaded deletion/propagation policy finalizer is not set when apps are created via
		// API, they will often be set by the user as part of declarative config. As part of a delete
		// request, we always calculate the patch to see if we need to set/unset the finalizer.
		patch, err := json.Marshal(map[string]interface{}{
			"metadata": map[string]interface{}{
				"finalizers": a.Finalizers,
			},
		})
		if err != nil {
			return nil, err
		}
		_, err = s.appclientset.ArgoprojV1alpha1().Applications(a.Namespace).Patch(ctx, a.Name, types.MergePatchType, patch, metav1.PatchOptions{})
		if err != nil {
			return nil, err
		}
	}

	err = s.appclientset.ArgoprojV1alpha1().Applications(s.ns).Delete(ctx, *q.Name, metav1.DeleteOptions{})
	if err != nil {
		return nil, err
	}
	s.logAppEvent(a, ctx, argo.EventReasonResourceDeleted, "deleted application")
	return &application.ApplicationResponse{}, nil
}

func (s *Server) Watch(q *application.ApplicationQuery, ws application.ApplicationService_WatchServer) error {
	logCtx := log.NewEntry(log.New())
	if q.Name != nil {
		logCtx = logCtx.WithField("application", *q.Name)
	}
	projects := map[string]bool{}
	for i := range q.Projects {
		projects[q.Projects[i]] = true
	}
	claims := ws.Context().Value("claims")
	selector, err := labels.Parse(q.GetSelector())
	if err != nil {
		return err
	}
	minVersion := 0
	if q.GetResourceVersion() != "" {
		if minVersion, err = strconv.Atoi(q.GetResourceVersion()); err != nil {
			minVersion = 0
		}
	}

	// sendIfPermitted is a helper to send the application to the client's streaming channel if the
	// caller has RBAC privileges permissions to view it
	sendIfPermitted := func(a appv1.Application, eventType watch.EventType) {
		if len(projects) > 0 && !projects[a.Spec.GetProject()] {
			return
		}

		if appVersion, err := strconv.Atoi(a.ResourceVersion); err == nil && appVersion < minVersion {
			return
		}
		matchedEvent := (q.GetName() == "" || a.Name == q.GetName()) && selector.Matches(labels.Set(a.Labels))
		if !matchedEvent {
			return
		}

		if !s.enf.Enforce(claims, rbacpolicy.ResourceApplications, rbacpolicy.ActionGet, apputil.AppRBACName(a)) {
			// do not emit apps user does not have accessing
			return
		}
		err := ws.Send(&appv1.ApplicationWatchEvent{
			Type:        eventType,
			Application: a,
		})
		if err != nil {
			logCtx.Warnf("Unable to send stream message: %v", err)
			return
		}
	}

	events := make(chan *appv1.ApplicationWatchEvent, watchAPIBufferSize)
	// Mimic watch API behavior: send ADDED events if no resource version provided
	// If watch API is executed for one application when emit event even if resource version is provided
	// This is required since single app watch API is used for during operations like app syncing and it is
	// critical to never miss events.
	if q.GetResourceVersion() == "" || q.GetName() != "" {
		apps, err := s.appLister.List(selector)
		if err != nil {
			return err
		}
		sort.Slice(apps, func(i, j int) bool {
			return apps[i].Name < apps[j].Name
		})
		for i := range apps {
			sendIfPermitted(*apps[i], watch.Added)
		}
	}
	unsubscribe := s.appBroadcaster.Subscribe(events)
	defer unsubscribe()
	for {
		select {
		case event := <-events:
			sendIfPermitted(event.Application, event.Type)
		case <-ws.Context().Done():
			return nil
		}
	}
}

func (s *Server) validateAndNormalizeApp(ctx context.Context, app *appv1.Application, validate bool) error {
	proj, err := argo.GetAppProject(&app.Spec, applisters.NewAppProjectLister(s.projInformer.GetIndexer()), s.ns, s.settingsMgr, s.db, ctx)
	if err != nil {
		if apierr.IsNotFound(err) {
			return status.Errorf(codes.InvalidArgument, "application references project %s which does not exist", app.Spec.Project)
		}
		return err
	}
	currApp, err := s.appclientset.ArgoprojV1alpha1().Applications(s.ns).Get(ctx, app.Name, metav1.GetOptions{})
	if err != nil {
		if !apierr.IsNotFound(err) {
			return err
		}
		// Kubernetes go-client will return a pointer to a zero-value app instead of nil, even
		// though the API response was NotFound. This behavior was confirmed via logs.
		currApp = nil
	}
	if currApp != nil && currApp.Spec.GetProject() != app.Spec.GetProject() {
		// When changing projects, caller must have application create & update privileges in new project
		// NOTE: the update check was already verified in the caller to this function
		if err := s.enf.EnforceErr(ctx.Value("claims"), rbacpolicy.ResourceApplications, rbacpolicy.ActionCreate, apputil.AppRBACName(*app)); err != nil {
			return err
		}
		// They also need 'update' privileges in the old project
		if err := s.enf.EnforceErr(ctx.Value("claims"), rbacpolicy.ResourceApplications, rbacpolicy.ActionUpdate, apputil.AppRBACName(*currApp)); err != nil {
			return err
		}
	}

	// If source is Kustomize add build options
	kustomizeSettings, err := s.settingsMgr.GetKustomizeSettings()
	if err != nil {
		return err
	}
	kustomizeOptions, err := kustomizeSettings.GetOptions(app.Spec.Source)
	if err != nil {
		return err
	}
	plugins, err := s.plugins()
	if err != nil {
		return err
	}

	if err := argo.ValidateDestination(ctx, &app.Spec.Destination, s.db); err != nil {
		return status.Errorf(codes.InvalidArgument, "application destination spec for %s is invalid: %s", app.Name, err.Error())
	}

	var conditions []appv1.ApplicationCondition
	if validate {
		conditions, err = argo.ValidateRepo(ctx, app, s.repoClientset, s.db, kustomizeOptions, plugins, s.kubectl, proj, s.settingsMgr)
		if err != nil {
			return err
		}
		if len(conditions) > 0 {
			return status.Errorf(codes.InvalidArgument, "application spec for %s is invalid: %s", app.Name, argo.FormatAppConditions(conditions))
		}
	}

	conditions, err = argo.ValidatePermissions(ctx, &app.Spec, proj, s.db)
	if err != nil {
		return err
	}
	if len(conditions) > 0 {
		return status.Errorf(codes.InvalidArgument, "application spec for %s is invalid: %s", app.Name, argo.FormatAppConditions(conditions))
	}

	app.Spec = *argo.NormalizeApplicationSpec(&app.Spec)
	return nil
}

func (s *Server) getApplicationClusterConfig(ctx context.Context, a *appv1.Application) (*rest.Config, error) {
	if err := argo.ValidateDestination(ctx, &a.Spec.Destination, s.db); err != nil {
		return nil, err
	}
	clst, err := s.db.GetCluster(ctx, a.Spec.Destination.Server)
	if err != nil {
		return nil, err
	}
	config := clst.RESTConfig()
	return config, err
}

// getCachedAppState loads the cached state and trigger app refresh if cache is missing
func (s *Server) getCachedAppState(ctx context.Context, a *appv1.Application, getFromCache func() error) error {
	err := getFromCache()
	if err != nil && err == servercache.ErrCacheMiss {
		conditions := a.Status.GetConditions(map[appv1.ApplicationConditionType]bool{
			appv1.ApplicationConditionComparisonError:  true,
			appv1.ApplicationConditionInvalidSpecError: true,
		})
		if len(conditions) > 0 {
			return errors.New(argoutil.FormatAppConditions(conditions))
		}
		_, err = s.Get(ctx, &application.ApplicationQuery{
			Name:    pointer.StringPtr(a.Name),
			Refresh: pointer.StringPtr(string(appv1.RefreshTypeNormal)),
		})
		if err != nil {
			return err
		}
		return getFromCache()
	}
	return err
}

func (s *Server) GetAppResources(ctx context.Context, a *appv1.Application) (*appv1.ApplicationTree, error) {
	var tree appv1.ApplicationTree
	err := s.getCachedAppState(ctx, a, func() error {
		return s.cache.GetAppResourcesTree(a.Name, &tree)
	})
	return &tree, err
}

func (s *Server) getAppLiveResource(ctx context.Context, action string, q *application.ApplicationResourceRequest) (*appv1.ResourceNode, *rest.Config, *appv1.Application, error) {
	a, err := s.appLister.Get(*q.Name)
	if err != nil {
		return nil, nil, nil, err
	}
	if err := s.enf.EnforceErr(ctx.Value("claims"), rbacpolicy.ResourceApplications, action, apputil.AppRBACName(*a)); err != nil {
		return nil, nil, nil, err
	}

	tree, err := s.GetAppResources(ctx, a)
	if err != nil {
		return nil, nil, nil, err
	}

	found := tree.FindNode(q.GetGroup(), q.GetKind(), q.GetNamespace(), q.GetResourceName())
	if found == nil || found.ResourceRef.UID == "" {
		return nil, nil, nil, status.Errorf(codes.InvalidArgument, "%s %s %s not found as part of application %s", q.GetKind(), q.GetGroup(), q.GetResourceName(), q.GetName())
	}
	config, err := s.getApplicationClusterConfig(ctx, a)
	if err != nil {
		return nil, nil, nil, err
	}
	return found, config, a, nil
}

func (s *Server) GetResource(ctx context.Context, q *application.ApplicationResourceRequest) (*application.ApplicationResourceResponse, error) {
	res, config, _, err := s.getAppLiveResource(ctx, rbacpolicy.ActionGet, q)
	if err != nil {
		return nil, err
	}

	// make sure to use specified resource version if provided
	if q.GetVersion() != "" {
		res.Version = q.GetVersion()
	}
	obj, err := s.kubectl.GetResource(ctx, config, res.GroupKindVersion(), res.Name, res.Namespace)
	if err != nil {
		return nil, err
	}
	obj, err = replaceSecretValues(obj)
	if err != nil {
		return nil, err
	}
	data, err := json.Marshal(obj.Object)
	if err != nil {
		return nil, err
	}
	manifest := string(data)
	return &application.ApplicationResourceResponse{Manifest: &manifest}, nil
}

func replaceSecretValues(obj *unstructured.Unstructured) (*unstructured.Unstructured, error) {
	if obj.GetKind() == kube.SecretKind && obj.GroupVersionKind().Group == "" {
		_, obj, err := diff.HideSecretData(nil, obj)
		if err != nil {
			return nil, err
		}
		return obj, err
	}
	return obj, nil
}

// PatchResource patches a resource
func (s *Server) PatchResource(ctx context.Context, q *application.ApplicationResourcePatchRequest) (*application.ApplicationResourceResponse, error) {
	resourceRequest := &application.ApplicationResourceRequest{
		Name:         q.Name,
		Namespace:    q.Namespace,
		ResourceName: q.ResourceName,
		Kind:         q.Kind,
		Version:      q.Version,
		Group:        q.Group,
	}
	res, config, a, err := s.getAppLiveResource(ctx, rbacpolicy.ActionUpdate, resourceRequest)
	if err != nil {
		return nil, err
	}
	if err := s.enf.EnforceErr(ctx.Value("claims"), rbacpolicy.ResourceApplications, rbacpolicy.ActionUpdate, apputil.AppRBACName(*a)); err != nil {
		return nil, err
	}

	manifest, err := s.kubectl.PatchResource(ctx, config, res.GroupKindVersion(), res.Name, res.Namespace, types.PatchType(q.GetPatchType()), []byte(q.GetPatch()))
	if err != nil {
		// don't expose real error for secrets since it might contain secret data
		if res.Kind == kube.SecretKind && res.Group == "" {
			return nil, fmt.Errorf("failed to patch Secret %s/%s", res.Namespace, res.Name)
		}
		return nil, err
	}
	manifest, err = replaceSecretValues(manifest)
	if err != nil {
		return nil, err
	}
	data, err := json.Marshal(manifest.Object)
	if err != nil {
		return nil, err
	}
	s.logAppEvent(a, ctx, argo.EventReasonResourceUpdated, fmt.Sprintf("patched resource %s/%s '%s'", q.GetGroup(), q.GetKind(), q.GetResourceName()))
	m := string(data)
	return &application.ApplicationResourceResponse{
		Manifest: &m,
	}, nil
}

// DeleteResource deletes a specified resource
func (s *Server) DeleteResource(ctx context.Context, q *application.ApplicationResourceDeleteRequest) (*application.ApplicationResponse, error) {
	resourceRequest := &application.ApplicationResourceRequest{
		Name:         q.Name,
		Namespace:    q.Namespace,
		ResourceName: q.ResourceName,
		Kind:         q.Kind,
		Version:      q.Version,
		Group:        q.Group,
	}
	res, config, a, err := s.getAppLiveResource(ctx, rbacpolicy.ActionDelete, resourceRequest)
	if err != nil {
		return nil, err
	}
	if err := s.enf.EnforceErr(ctx.Value("claims"), rbacpolicy.ResourceApplications, rbacpolicy.ActionDelete, apputil.AppRBACName(*a)); err != nil {
		return nil, err
	}
	var deleteOption metav1.DeleteOptions
	if q.GetOrphan() {
		propagationPolicy := metav1.DeletePropagationOrphan
		deleteOption = metav1.DeleteOptions{PropagationPolicy: &propagationPolicy}
	} else if q.GetForce() {
		propagationPolicy := metav1.DeletePropagationBackground
		zeroGracePeriod := int64(0)
		deleteOption = metav1.DeleteOptions{PropagationPolicy: &propagationPolicy, GracePeriodSeconds: &zeroGracePeriod}
	} else {
		propagationPolicy := metav1.DeletePropagationForeground
		deleteOption = metav1.DeleteOptions{PropagationPolicy: &propagationPolicy}
	}
	err = s.kubectl.DeleteResource(ctx, config, res.GroupKindVersion(), res.Name, res.Namespace, deleteOption)
	if err != nil {
		return nil, err
	}
	s.logAppEvent(a, ctx, argo.EventReasonResourceDeleted, fmt.Sprintf("deleted resource %s/%s '%s'", q.GetGroup(), q.GetKind(), q.GetResourceName()))
	return &application.ApplicationResponse{}, nil
}

func (s *Server) ResourceTree(ctx context.Context, q *application.ResourcesQuery) (*appv1.ApplicationTree, error) {
	a, err := s.appLister.Get(q.GetApplicationName())
	if err != nil {
		return nil, err
	}
	if err := s.enf.EnforceErr(ctx.Value("claims"), rbacpolicy.ResourceApplications, rbacpolicy.ActionGet, apputil.AppRBACName(*a)); err != nil {
		return nil, err
	}
	return s.GetAppResources(ctx, a)
}

func (s *Server) WatchResourceTree(q *application.ResourcesQuery, ws application.ApplicationService_WatchResourceTreeServer) error {
	a, err := s.appLister.Get(q.GetApplicationName())
	if err != nil {
		return err
	}

	if err := s.enf.EnforceErr(ws.Context().Value("claims"), rbacpolicy.ResourceApplications, rbacpolicy.ActionGet, apputil.AppRBACName(*a)); err != nil {
		return err
	}

	return s.cache.OnAppResourcesTreeChanged(ws.Context(), q.GetApplicationName(), func() error {
		var tree appv1.ApplicationTree
		err := s.cache.GetAppResourcesTree(q.GetApplicationName(), &tree)
		if err != nil {
			return err
		}
		return ws.Send(&tree)
	})
}

func (s *Server) RevisionMetadata(ctx context.Context, q *application.RevisionMetadataQuery) (*v1alpha1.RevisionMetadata, error) {
	a, err := s.appLister.Get(q.GetName())
	if err != nil {
		return nil, err
	}
	if err := s.enf.EnforceErr(ctx.Value("claims"), rbacpolicy.ResourceApplications, rbacpolicy.ActionGet, apputil.AppRBACName(*a)); err != nil {
		return nil, err
	}
	repo, err := s.db.GetRepository(ctx, a.Spec.Source.RepoURL)
	if err != nil {
		return nil, err
	}
	// We need to get some information with the project associated to the app,
	// so we'll know whether GPG signatures are enforced.
	proj, err := argo.GetAppProject(&a.Spec, applisters.NewAppProjectLister(s.projInformer.GetIndexer()), a.Namespace, s.settingsMgr, s.db, ctx)
	if err != nil {
		return nil, err
	}
	conn, repoClient, err := s.repoClientset.NewRepoServerClient()
	if err != nil {
		return nil, err
	}
	defer ioutil.Close(conn)
	return repoClient.GetRevisionMetadata(ctx, &apiclient.RepoServerRevisionMetadataRequest{
		Repo:           repo,
		Revision:       q.GetRevision(),
		CheckSignature: len(proj.Spec.SignatureKeys) > 0,
	})
}

func isMatchingResource(q *application.ResourcesQuery, key kube.ResourceKey) bool {
	return (q.GetName() == "" || q.GetName() == key.Name) &&
		(q.GetNamespace() == "" || q.GetNamespace() == key.Namespace) &&
		(q.GetGroup() == "" || q.GetGroup() == key.Group) &&
		(q.GetKind() == "" || q.GetKind() == key.Kind)
}

func (s *Server) ManagedResources(ctx context.Context, q *application.ResourcesQuery) (*application.ManagedResourcesResponse, error) {
	a, err := s.appLister.Get(*q.ApplicationName)
	if err != nil {
		return nil, fmt.Errorf("error getting application: %s", err)
	}
	if err := s.enf.EnforceErr(ctx.Value("claims"), rbacpolicy.ResourceApplications, rbacpolicy.ActionGet, apputil.AppRBACName(*a)); err != nil {
		return nil, fmt.Errorf("error verifying rbac: %s", err)
	}
	items := make([]*appv1.ResourceDiff, 0)
	err = s.getCachedAppState(ctx, a, func() error {
		return s.cache.GetAppManagedResources(a.Name, &items)
	})
	if err != nil {
		return nil, fmt.Errorf("error getting cached app state: %s", err)
	}
	res := &application.ManagedResourcesResponse{}
	for i := range items {
		item := items[i]
		if isMatchingResource(q, kube.ResourceKey{Name: item.Name, Namespace: item.Namespace, Kind: item.Kind, Group: item.Group}) {
			res.Items = append(res.Items, item)
		}
	}

	return res, nil
}

func (s *Server) PodLogs(q *application.ApplicationPodLogsQuery, ws application.ApplicationService_PodLogsServer) error {
	if q.PodName != nil {
		podKind := "Pod"
		q.Kind = &podKind
		q.ResourceName = q.PodName
	}

	var sinceSeconds, tailLines *int64
	if q.GetSinceSeconds() > 0 {
		sinceSeconds = pointer.Int64(q.GetSinceSeconds())
	}
	if q.GetTailLines() > 0 {
		tailLines = pointer.Int64(q.GetTailLines())
	}
	var untilTime *metav1.Time
	if q.GetUntilTime() != "" {
		if val, err := time.Parse(time.RFC3339Nano, q.GetUntilTime()); err != nil {
			return fmt.Errorf("invalid untilTime parameter value: %v", err)
		} else {
			untilTimeVal := metav1.NewTime(val)
			untilTime = &untilTimeVal
		}
	}

	literal := ""
	inverse := false
	if q.GetFilter() != "" {
		literal = *q.Filter
		if literal[0] == '!' {
			literal = literal[1:]
			inverse = true
		}
	}

	a, err := s.appLister.Get(q.GetName())
	if err != nil {
		return err
	}

	if err := s.enf.EnforceErr(ws.Context().Value("claims"), rbacpolicy.ResourceApplications, rbacpolicy.ActionGet, apputil.AppRBACName(*a)); err != nil {
		return err
	}

	// Temporarily, logs RBAC will be enforced only if an internal var serverRBACLogEnforceEnable (representing server.rbac.log.enforce.enable env var)
	// is defined and has a "true" value
	// Otherwise, no RBAC enforcement for logs will take place (meaning, PodLogs will return the logs,
	// even if there is no explicit RBAC allow, or if there is an explicit RBAC deny)
	// In the future, logs RBAC will be always enforced and the parameter along with this check will be removed
	serverRBACLogEnforceEnable, err := s.settingsMgr.GetServerRBACLogEnforceEnable()
	if err != nil {
		return err
	}

	if serverRBACLogEnforceEnable {
		if err := s.enf.EnforceErr(ws.Context().Value("claims"), rbacpolicy.ResourceLogs, rbacpolicy.ActionGet, apputil.AppRBACName(*a)); err != nil {
			return err
		}
	}

	tree, err := s.GetAppResources(ws.Context(), a)
	if err != nil {
		return err
	}

	config, err := s.getApplicationClusterConfig(ws.Context(), a)
	if err != nil {
		return err
	}

	kubeClientset, err := kubernetes.NewForConfig(config)
	if err != nil {
		return err
	}

	// from the tree find pods which match query of kind, group, and resource name
	pods := getSelectedPods(tree.Nodes, q)
	if len(pods) == 0 {
		return nil
	}

	if len(pods) > maxPodLogsToRender {
		return errors.New("Max pods to view logs are reached. Please provide more granular query.")
	}

	var streams []chan logEntry

	for _, pod := range pods {
		stream, err := kubeClientset.CoreV1().Pods(pod.Namespace).GetLogs(pod.Name, &v1.PodLogOptions{
			Container:    q.GetContainer(),
			Follow:       q.GetFollow(),
			Timestamps:   true,
			SinceSeconds: sinceSeconds,
			SinceTime:    q.GetSinceTime(),
			TailLines:    tailLines,
			Previous:     q.GetPrevious(),
		}).Stream(ws.Context())
		podName := pod.Name
		logStream := make(chan logEntry)
		if err == nil {
			defer ioutil.Close(stream)
		}

		streams = append(streams, logStream)
		go func() {
			// if k8s failed to start steaming logs (typically because Pod is not ready yet)
			// then the error should be shown in the UI so that user know the reason
			if err != nil {
				logStream <- logEntry{line: err.Error()}
			} else {
				parseLogsStream(podName, stream, logStream)
			}
			close(logStream)
		}()
	}

	logStream := mergeLogStreams(streams, time.Millisecond*100)
	sentCount := int64(0)
	done := make(chan error)
	go func() {
		for entry := range logStream {
			if entry.err != nil {
				done <- entry.err
				return
			} else {
				if q.Filter != nil {
					lineContainsFilter := strings.Contains(entry.line, literal)
					if (inverse && lineContainsFilter) || (!inverse && !lineContainsFilter) {
						continue
					}
				}
				ts := metav1.NewTime(entry.timeStamp)
				if untilTime != nil && entry.timeStamp.After(untilTime.Time) {
					done <- ws.Send(&application.LogEntry{
						Last:         pointer.Bool(true),
						PodName:      &entry.podName,
						Content:      &entry.line,
						TimeStampStr: pointer.String(entry.timeStamp.Format(time.RFC3339Nano)),
						TimeStamp:    &ts,
					})
					return
				} else {
					sentCount++
					if err := ws.Send(&application.LogEntry{
						PodName:      &entry.podName,
						Content:      &entry.line,
						TimeStampStr: pointer.String(entry.timeStamp.Format(time.RFC3339Nano)),
						TimeStamp:    &ts,
						Last:         pointer.Bool(false),
					}); err != nil {
						done <- err
						break
					}
				}
			}
		}
		now := time.Now()
		nowTS := metav1.NewTime(now)
		done <- ws.Send(&application.LogEntry{
			Last:         pointer.Bool(true),
			PodName:      pointer.String(""),
			Content:      pointer.String(""),
			TimeStampStr: pointer.String(now.Format(time.RFC3339Nano)),
			TimeStamp:    &nowTS,
		})
	}()

	select {
	case err := <-done:
		return err
	case <-ws.Context().Done():
		log.WithField("application", q.Name).Debug("k8s pod logs reader completed due to closed grpc context")
		return nil
	}
}

// from all of the treeNodes, get the pod who meets the criteria or whose parents meets the criteria
func getSelectedPods(treeNodes []appv1.ResourceNode, q *application.ApplicationPodLogsQuery) []appv1.ResourceNode {
	var pods []appv1.ResourceNode
	isTheOneMap := make(map[string]bool)
	for _, treeNode := range treeNodes {
		if treeNode.Kind == kube.PodKind && treeNode.Group == "" && treeNode.UID != "" {
			if isTheSelectedOne(&treeNode, q, treeNodes, isTheOneMap) {
				pods = append(pods, treeNode)
			}
		}
	}
	return pods
}

// check is currentNode is matching with group, kind, and name, or if any of its parents matches
func isTheSelectedOne(currentNode *appv1.ResourceNode, q *application.ApplicationPodLogsQuery, resourceNodes []appv1.ResourceNode, isTheOneMap map[string]bool) bool {
	exist, value := isTheOneMap[currentNode.UID]
	if exist {
		return value
	}

	if (q.GetResourceName() == "" || currentNode.Name == q.GetResourceName()) &&
		(q.GetKind() == "" || currentNode.Kind == q.GetKind()) &&
		(q.GetGroup() == "" || currentNode.Group == q.GetGroup()) &&
		(q.GetNamespace() == "" || currentNode.Namespace == q.GetNamespace()) {
		isTheOneMap[currentNode.UID] = true
		return true
	}

	if len(currentNode.ParentRefs) == 0 {
		isTheOneMap[currentNode.UID] = false
		return false
	}

	for _, parentResource := range currentNode.ParentRefs {
		//look up parentResource from resourceNodes
		//then check if the parent isTheSelectedOne
		for _, resourceNode := range resourceNodes {
			if resourceNode.Namespace == parentResource.Namespace &&
				resourceNode.Name == parentResource.Name &&
				resourceNode.Group == parentResource.Group &&
				resourceNode.Kind == parentResource.Kind {
				if isTheSelectedOne(&resourceNode, q, resourceNodes, isTheOneMap) {
					isTheOneMap[currentNode.UID] = true
					return true
				}
			}
		}
	}

	isTheOneMap[currentNode.UID] = false
	return false
}

// Sync syncs an application to its target state
func (s *Server) Sync(ctx context.Context, syncReq *application.ApplicationSyncRequest) (*appv1.Application, error) {
	appIf := s.appclientset.ArgoprojV1alpha1().Applications(s.ns)
	a, err := appIf.Get(ctx, *syncReq.Name, metav1.GetOptions{})
	if err != nil {
		return nil, err
	}

	proj, err := argo.GetAppProject(&a.Spec, applisters.NewAppProjectLister(s.projInformer.GetIndexer()), a.Namespace, s.settingsMgr, s.db, ctx)
	if err != nil {
		if apierr.IsNotFound(err) {
			return a, status.Errorf(codes.InvalidArgument, "application references project %s which does not exist", a.Spec.Project)
		}
		return a, err
	}

	if !proj.Spec.SyncWindows.Matches(a).CanSync(true) {
		return a, status.Errorf(codes.PermissionDenied, "Cannot sync: Blocked by sync window")
	}

	if err := s.enf.EnforceErr(ctx.Value("claims"), rbacpolicy.ResourceApplications, rbacpolicy.ActionSync, apputil.AppRBACName(*a)); err != nil {
		return nil, err
	}
	if syncReq.Manifests != nil {
		if err := s.enf.EnforceErr(ctx.Value("claims"), rbacpolicy.ResourceApplications, rbacpolicy.ActionOverride, apputil.AppRBACName(*a)); err != nil {
			return nil, err
		}
		if a.Spec.SyncPolicy != nil && a.Spec.SyncPolicy.Automated != nil && !syncReq.GetDryRun() {
			return nil, status.Error(codes.FailedPrecondition, "Cannot use local sync when Automatic Sync Policy is enabled unless for dry run")
		}
	}
	if a.DeletionTimestamp != nil {
		return nil, status.Errorf(codes.FailedPrecondition, "application is deleting")
	}
	if a.Spec.SyncPolicy != nil && a.Spec.SyncPolicy.Automated != nil {
		if syncReq.GetRevision() != "" && syncReq.GetRevision() != text.FirstNonEmpty(a.Spec.Source.TargetRevision, "HEAD") {
			return nil, status.Errorf(codes.FailedPrecondition, "Cannot sync to %s: auto-sync currently set to %s", syncReq.GetRevision(), a.Spec.Source.TargetRevision)
		}
	}
	revision, displayRevision, err := s.resolveRevision(ctx, a, syncReq)
	if err != nil {
		return nil, status.Errorf(codes.FailedPrecondition, err.Error())
	}

	var retry *appv1.RetryStrategy
	var syncOptions appv1.SyncOptions
	if a.Spec.SyncPolicy != nil {
		syncOptions = a.Spec.SyncPolicy.SyncOptions
		retry = a.Spec.SyncPolicy.Retry
	}
	if syncReq.RetryStrategy != nil {
		retry = syncReq.RetryStrategy
	}
	if syncReq.SyncOptions != nil {
		syncOptions = syncReq.SyncOptions.Items
	}

	// We cannot use local manifests if we're only allowed to sync to signed commits
	if syncReq.Manifests != nil && len(proj.Spec.SignatureKeys) > 0 {
		return nil, status.Errorf(codes.FailedPrecondition, "Cannot use local sync when signature keys are required.")
	}

	resources := []appv1.SyncOperationResource{}
	if syncReq.GetResources() != nil {
		for _, r := range syncReq.GetResources() {
			if r != nil {
				resources = append(resources, *r)
			}
		}
	}
	op := appv1.Operation{
		Sync: &appv1.SyncOperation{
			Revision:     revision,
			Prune:        syncReq.GetPrune(),
			DryRun:       syncReq.GetDryRun(),
			SyncOptions:  syncOptions,
			SyncStrategy: syncReq.Strategy,
			Resources:    resources,
			Manifests:    syncReq.Manifests,
		},
		InitiatedBy: appv1.OperationInitiator{Username: session.Username(ctx)},
		Info:        syncReq.Infos,
	}
	if retry != nil {
		op.Retry = *retry
	}

	a, err = argo.SetAppOperation(appIf, *syncReq.Name, &op)
	if err == nil {
		partial := ""
		if len(syncReq.Resources) > 0 {
			partial = "partial "
		}
		reason := fmt.Sprintf("initiated %ssync to %s", partial, displayRevision)
		if syncReq.Manifests != nil {
			reason = fmt.Sprintf("initiated %ssync locally", partial)
		}
		s.logAppEvent(a, ctx, argo.EventReasonOperationStarted, reason)
	}
	return a, err
}

func (s *Server) Rollback(ctx context.Context, rollbackReq *application.ApplicationRollbackRequest) (*appv1.Application, error) {
	appIf := s.appclientset.ArgoprojV1alpha1().Applications(s.ns)
	a, err := appIf.Get(ctx, *rollbackReq.Name, metav1.GetOptions{})
	if err != nil {
		return nil, err
	}
	if err := s.enf.EnforceErr(ctx.Value("claims"), rbacpolicy.ResourceApplications, rbacpolicy.ActionSync, apputil.AppRBACName(*a)); err != nil {
		return nil, err
	}
	if a.DeletionTimestamp != nil {
		return nil, status.Errorf(codes.FailedPrecondition, "application is deleting")
	}
	if a.Spec.SyncPolicy != nil && a.Spec.SyncPolicy.Automated != nil {
		return nil, status.Errorf(codes.FailedPrecondition, "rollback cannot be initiated when auto-sync is enabled")
	}

	var deploymentInfo *appv1.RevisionHistory
	for _, info := range a.Status.History {
		if info.ID == rollbackReq.GetId() {
			deploymentInfo = &info
			break
		}
	}
	if deploymentInfo == nil {
		return nil, status.Errorf(codes.InvalidArgument, "application %s does not have deployment with id %v", a.Name, rollbackReq.GetId())
	}
	if deploymentInfo.Source.IsZero() {
		// Since source type was introduced to history starting with v0.12, and is now required for
		// rollback, we cannot support rollback to revisions deployed using Argo CD v0.11 or below
		return nil, status.Errorf(codes.FailedPrecondition, "cannot rollback to revision deployed with Argo CD v0.11 or lower. sync to revision instead.")
	}

	var syncOptions appv1.SyncOptions
	if a.Spec.SyncPolicy != nil {
		syncOptions = a.Spec.SyncPolicy.SyncOptions
	}

	// Rollback is just a convenience around Sync
	op := appv1.Operation{
		Sync: &appv1.SyncOperation{
			Revision:     deploymentInfo.Revision,
			DryRun:       rollbackReq.GetDryRun(),
			Prune:        rollbackReq.GetPrune(),
			SyncOptions:  syncOptions,
			SyncStrategy: &appv1.SyncStrategy{Apply: &appv1.SyncStrategyApply{}},
			Source:       &deploymentInfo.Source,
		},
	}
	a, err = argo.SetAppOperation(appIf, *rollbackReq.Name, &op)
	if err == nil {
		s.logAppEvent(a, ctx, argo.EventReasonOperationStarted, fmt.Sprintf("initiated rollback to %d", rollbackReq.GetId()))
	}
	return a, err
}

// resolveRevision resolves the revision specified either in the sync request, or the
// application source, into a concrete revision that will be used for a sync operation.
func (s *Server) resolveRevision(ctx context.Context, app *appv1.Application, syncReq *application.ApplicationSyncRequest) (string, string, error) {
	if syncReq.Manifests != nil {
		return "", "", nil
	}
	ambiguousRevision := syncReq.GetRevision()
	if ambiguousRevision == "" {
		ambiguousRevision = app.Spec.Source.TargetRevision
	}
	repo, err := s.db.GetRepository(ctx, app.Spec.Source.RepoURL)
	if err != nil {
		return "", "", err
	}
	conn, repoClient, err := s.repoClientset.NewRepoServerClient()
	if err != nil {
		return "", "", err
	}
	defer io.Close(conn)

	if !app.Spec.Source.IsHelm() {
		if git.IsCommitSHA(ambiguousRevision) {
			// If it's already a commit SHA, then no need to look it up
			return ambiguousRevision, ambiguousRevision, nil
		}
	}

	resolveRevisionResponse, err := repoClient.ResolveRevision(ctx, &apiclient.ResolveRevisionRequest{
		Repo:              repo,
		App:               app,
		AmbiguousRevision: ambiguousRevision,
	})
	if err != nil {
		return "", "", err
	}
	return resolveRevisionResponse.Revision, resolveRevisionResponse.AmbiguousRevision, nil
}

func (s *Server) TerminateOperation(ctx context.Context, termOpReq *application.OperationTerminateRequest) (*application.OperationTerminateResponse, error) {
	a, err := s.appclientset.ArgoprojV1alpha1().Applications(s.ns).Get(ctx, *termOpReq.Name, metav1.GetOptions{})
	if err != nil {
		return nil, err
	}
	if err := s.enf.EnforceErr(ctx.Value("claims"), rbacpolicy.ResourceApplications, rbacpolicy.ActionSync, apputil.AppRBACName(*a)); err != nil {
		return nil, err
	}

	for i := 0; i < 10; i++ {
		if a.Operation == nil || a.Status.OperationState == nil {
			return nil, status.Errorf(codes.InvalidArgument, "Unable to terminate operation. No operation is in progress")
		}
		a.Status.OperationState.Phase = common.OperationTerminating
		updated, err := s.appclientset.ArgoprojV1alpha1().Applications(s.ns).Update(ctx, a, metav1.UpdateOptions{})
		if err == nil {
			s.waitSync(updated)
			s.logAppEvent(a, ctx, argo.EventReasonResourceUpdated, "terminated running operation")
			return &application.OperationTerminateResponse{}, nil
		}
		if !apierr.IsConflict(err) {
			return nil, err
		}
		log.Warnf("Failed to set operation for app '%s' due to update conflict. Retrying again...", *termOpReq.Name)
		time.Sleep(100 * time.Millisecond)
		a, err = s.appclientset.ArgoprojV1alpha1().Applications(s.ns).Get(ctx, *termOpReq.Name, metav1.GetOptions{})
		if err != nil {
			return nil, err
		}
	}
	return nil, status.Errorf(codes.Internal, "Failed to terminate app. Too many conflicts")
}

func (s *Server) logAppEvent(a *appv1.Application, ctx context.Context, reason string, action string) {
	eventInfo := argo.EventInfo{Type: v1.EventTypeNormal, Reason: reason}
	user := session.Username(ctx)
	if user == "" {
		user = "Unknown user"
	}
	message := fmt.Sprintf("%s %s", user, action)
	s.auditLogger.LogAppEvent(a, eventInfo, message)
}

func (s *Server) logResourceEvent(res *appv1.ResourceNode, ctx context.Context, reason string, action string) {
	eventInfo := argo.EventInfo{Type: v1.EventTypeNormal, Reason: reason}
	user := session.Username(ctx)
	if user == "" {
		user = "Unknown user"
	}
	message := fmt.Sprintf("%s %s", user, action)
	s.auditLogger.LogResourceEvent(res, eventInfo, message)
}

func (s *Server) ListResourceActions(ctx context.Context, q *application.ApplicationResourceRequest) (*application.ResourceActionsListResponse, error) {
	res, config, _, err := s.getAppLiveResource(ctx, rbacpolicy.ActionGet, q)
	if err != nil {
		return nil, err
	}
	obj, err := s.kubectl.GetResource(ctx, config, res.GroupKindVersion(), res.Name, res.Namespace)
	if err != nil {
		return nil, err
	}
	resourceOverrides, err := s.settingsMgr.GetResourceOverrides()
	if err != nil {
		return nil, err
	}

	availableActions, err := s.getAvailableActions(resourceOverrides, obj)
	if err != nil {
		return nil, err
	}
	actionsPtr := []*appv1.ResourceAction{}
	for _, action := range availableActions {
		actionsPtr = append(actionsPtr, &action)
	}

	return &application.ResourceActionsListResponse{Actions: actionsPtr}, nil
}

func (s *Server) getAvailableActions(resourceOverrides map[string]appv1.ResourceOverride, obj *unstructured.Unstructured) ([]appv1.ResourceAction, error) {
	luaVM := lua.VM{
		ResourceOverrides: resourceOverrides,
	}

	discoveryScript, err := luaVM.GetResourceActionDiscovery(obj)
	if err != nil {
		return nil, err
	}
	if discoveryScript == "" {
		return []appv1.ResourceAction{}, nil
	}
	availableActions, err := luaVM.ExecuteResourceActionDiscovery(obj, discoveryScript)
	if err != nil {
		return nil, err
	}
	return availableActions, nil

}

func (s *Server) RunResourceAction(ctx context.Context, q *application.ResourceActionRunRequest) (*application.ApplicationResponse, error) {
	resourceRequest := &application.ApplicationResourceRequest{
		Name:         q.Name,
		Namespace:    q.Namespace,
		ResourceName: q.ResourceName,
		Kind:         q.Kind,
		Version:      q.Version,
		Group:        q.Group,
	}
	actionRequest := fmt.Sprintf("%s/%s/%s/%s", rbacpolicy.ActionAction, q.GetGroup(), q.GetKind(), q.GetAction())
	res, config, a, err := s.getAppLiveResource(ctx, actionRequest, resourceRequest)
	if err != nil {
		return nil, err
	}
	liveObj, err := s.kubectl.GetResource(ctx, config, res.GroupKindVersion(), res.Name, res.Namespace)
	if err != nil {
		return nil, err
	}

	resourceOverrides, err := s.settingsMgr.GetResourceOverrides()
	if err != nil {
		return nil, err
	}

	luaVM := lua.VM{
		ResourceOverrides: resourceOverrides,
	}
	action, err := luaVM.GetResourceAction(liveObj, q.GetAction())
	if err != nil {
		return nil, err
	}

	newObj, err := luaVM.ExecuteResourceAction(liveObj, action.ActionLua)
	if err != nil {
		return nil, err
	}

	newObjBytes, err := json.Marshal(newObj)
	if err != nil {
		return nil, err
	}

	liveObjBytes, err := json.Marshal(liveObj)
	if err != nil {
		return nil, err
	}

	diffBytes, err := jsonpatch.CreateMergePatch(liveObjBytes, newObjBytes)
	if err != nil {
		return nil, err
	}
	if string(diffBytes) == "{}" {
		return &application.ApplicationResponse{}, nil
	}

	// The following logic detects if the resource action makes a modification to status and/or spec.
	// If status was modified, we attempt to patch the status using status subresource, in case the
	// CRD is configured using the status subresource feature. See:
	// https://kubernetes.io/docs/tasks/extend-kubernetes/custom-resources/custom-resource-definitions/#status-subresource
	// If status subresource is in use, the patch has to be split into two:
	// * one to update spec (and other non-status fields)
	// * the other to update only status.
	nonStatusPatch, statusPatch, err := splitStatusPatch(diffBytes)
	if err != nil {
		return nil, err
	}
	if statusPatch != nil {
		_, err = s.kubectl.PatchResource(ctx, config, newObj.GroupVersionKind(), newObj.GetName(), newObj.GetNamespace(), types.MergePatchType, diffBytes, "status")
		if err != nil {
			if !apierr.IsNotFound(err) {
				return nil, err
			}
			// K8s API server returns 404 NotFound when the CRD does not support the status subresource
			// if we get here, the CRD does not use the status subresource. We will fall back to a normal patch
		} else {
			// If we get here, the CRD does use the status subresource, so we must patch status and
			// spec separately. update the diffBytes to the spec-only patch and fall through.
			diffBytes = nonStatusPatch
		}
	}
	if diffBytes != nil {
		_, err = s.kubectl.PatchResource(ctx, config, newObj.GroupVersionKind(), newObj.GetName(), newObj.GetNamespace(), types.MergePatchType, diffBytes)
		if err != nil {
			return nil, err
		}
	}

	s.logAppEvent(a, ctx, argo.EventReasonResourceActionRan, fmt.Sprintf("ran action %s on resource %s/%s/%s", q.GetAction(), res.Group, res.Kind, res.Name))
	s.logResourceEvent(res, ctx, argo.EventReasonResourceActionRan, fmt.Sprintf("ran action %s", q.GetAction()))
	return &application.ApplicationResponse{}, nil
}

// splitStatusPatch splits a patch into two: one for a non-status patch, and the status-only patch.
// Returns nil for either if the patch doesn't have modifications to non-status, or status, respectively.
func splitStatusPatch(patch []byte) ([]byte, []byte, error) {
	var obj map[string]interface{}
	err := json.Unmarshal(patch, &obj)
	if err != nil {
		return nil, nil, err
	}
	var nonStatusPatch, statusPatch []byte
	if statusVal, ok := obj["status"]; ok {
		// calculate the status-only patch
		statusObj := map[string]interface{}{
			"status": statusVal,
		}
		statusPatch, err = json.Marshal(statusObj)
		if err != nil {
			return nil, nil, err
		}
		// remove status, and calculate the non-status patch
		delete(obj, "status")
		if len(obj) > 0 {
			nonStatusPatch, err = json.Marshal(obj)
			if err != nil {
				return nil, nil, err
			}
		}
	} else {
		// status was not modified in patch
		nonStatusPatch = patch
	}
	return nonStatusPatch, statusPatch, nil
}

func (s *Server) plugins() ([]*v1alpha1.ConfigManagementPlugin, error) {
	plugins, err := s.settingsMgr.GetConfigManagementPlugins()
	if err != nil {
		return nil, err
	}
	tools := make([]*v1alpha1.ConfigManagementPlugin, len(plugins))
	for i, p := range plugins {
		p := p
		tools[i] = &p
	}
	return tools, nil
}

func (s *Server) GetApplicationSyncWindows(ctx context.Context, q *application.ApplicationSyncWindowsQuery) (*application.ApplicationSyncWindowsResponse, error) {
	appIf := s.appclientset.ArgoprojV1alpha1().Applications(s.ns)
	a, err := appIf.Get(ctx, *q.Name, metav1.GetOptions{})
	if err != nil {
		return nil, err
	}

	if err := s.enf.EnforceErr(ctx.Value("claims"), rbacpolicy.ResourceApplications, rbacpolicy.ActionGet, apputil.AppRBACName(*a)); err != nil {
		return nil, err
	}

	proj, err := argo.GetAppProject(&a.Spec, applisters.NewAppProjectLister(s.projInformer.GetIndexer()), a.Namespace, s.settingsMgr, s.db, ctx)
	if err != nil {
		return nil, err
	}

	windows := proj.Spec.SyncWindows.Matches(a)
	sync := windows.CanSync(true)

	res := &application.ApplicationSyncWindowsResponse{
		ActiveWindows:   convertSyncWindows(windows.Active()),
		AssignedWindows: convertSyncWindows(windows),
		CanSync:         &sync,
	}

	return res, nil
}

func convertSyncWindows(w *v1alpha1.SyncWindows) []*application.ApplicationSyncWindow {
	if w != nil {
		var windows []*application.ApplicationSyncWindow
		for _, w := range *w {
			nw := &application.ApplicationSyncWindow{
				Kind:       &w.Kind,
				Schedule:   &w.Schedule,
				Duration:   &w.Duration,
				ManualSync: &w.ManualSync,
			}
			windows = append(windows, nw)
		}
		if len(windows) > 0 {
			return windows
		}
	}
	return nil
}

func getPropagationPolicyFinalizer(policy string) string {
	switch strings.ToLower(policy) {
	case backgroundPropagationPolicy:
		return appv1.BackgroundPropagationPolicyFinalizer
	case foregroundPropagationPolicy:
		return appv1.ForegroundPropagationPolicyFinalizer
	case "":
		return appv1.ResourcesFinalizerName
	default:
		return ""
	}
}<|MERGE_RESOLUTION|>--- conflicted
+++ resolved
@@ -172,14 +172,10 @@
 
 // Create creates an application
 func (s *Server) Create(ctx context.Context, q *application.ApplicationCreateRequest) (*appv1.Application, error) {
-<<<<<<< HEAD
-	if err := s.enf.EnforceErr(ctx.Value("claims"), rbacpolicy.ResourceApplications, rbacpolicy.ActionCreate, apputil.AppRBACName(q.Application)); err != nil {
-=======
 	if q.GetApplication() == nil {
 		return nil, fmt.Errorf("error creating application: application is nil in request")
 	}
-	if err := s.enf.EnforceErr(ctx.Value("claims"), rbacpolicy.ResourceApplications, rbacpolicy.ActionCreate, appRBACName(*q.Application)); err != nil {
->>>>>>> c7ff388b
+	if err := s.enf.EnforceErr(ctx.Value("claims"), rbacpolicy.ResourceApplications, rbacpolicy.ActionCreate, apputil.AppRBACName(q.Application)); err != nil {
 		return nil, err
 	}
 
@@ -220,11 +216,7 @@
 	if q.Upsert == nil || !*q.Upsert {
 		return nil, status.Errorf(codes.InvalidArgument, "existing application spec is different, use upsert flag to force update")
 	}
-<<<<<<< HEAD
-	if err := s.enf.EnforceErr(ctx.Value("claims"), rbacpolicy.ResourceApplications, rbacpolicy.ActionUpdate, apputil.AppRBACName(a)); err != nil {
-=======
-	if err := s.enf.EnforceErr(ctx.Value("claims"), rbacpolicy.ResourceApplications, rbacpolicy.ActionUpdate, appRBACName(*a)); err != nil {
->>>>>>> c7ff388b
+	if err := s.enf.EnforceErr(ctx.Value("claims"), rbacpolicy.ResourceApplications, rbacpolicy.ActionUpdate, apputil.AppRBACName(*a)); err != nil {
 		return nil, err
 	}
 	updated, err := s.updateApp(existing, a, ctx, true)
