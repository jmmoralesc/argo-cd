package application

import (
	"encoding/json"
	"errors"
	"fmt"
	"math"
	"reflect"
	"sort"
	"strconv"
	"strings"
	"time"

	kubecache "github.com/argoproj/gitops-engine/pkg/cache"
	"github.com/argoproj/gitops-engine/pkg/diff"
	"github.com/argoproj/gitops-engine/pkg/sync/common"
	"github.com/argoproj/gitops-engine/pkg/utils/kube"
	"github.com/argoproj/gitops-engine/pkg/utils/text"
	"github.com/argoproj/pkg/sync"
	jsonpatch "github.com/evanphx/json-patch"
	"github.com/ghodss/yaml"
	log "github.com/sirupsen/logrus"
	"golang.org/x/net/context"
	"google.golang.org/grpc/codes"
	"google.golang.org/grpc/status"
	v1 "k8s.io/api/core/v1"
	apierr "k8s.io/apimachinery/pkg/api/errors"
	metav1 "k8s.io/apimachinery/pkg/apis/meta/v1"
	"k8s.io/apimachinery/pkg/apis/meta/v1/unstructured"
	"k8s.io/apimachinery/pkg/fields"
	"k8s.io/apimachinery/pkg/labels"
	"k8s.io/apimachinery/pkg/types"
	"k8s.io/apimachinery/pkg/watch"
	"k8s.io/client-go/kubernetes"
	"k8s.io/client-go/rest"
	"k8s.io/client-go/tools/cache"
	"k8s.io/utils/pointer"

	argocommon "github.com/argoproj/argo-cd/v2/common"
	"github.com/argoproj/argo-cd/v2/pkg/apiclient/application"
	"github.com/argoproj/argo-cd/v2/pkg/apiclient/events"
	"github.com/argoproj/argo-cd/v2/pkg/apis/application/v1alpha1"
	appv1 "github.com/argoproj/argo-cd/v2/pkg/apis/application/v1alpha1"
	appclientset "github.com/argoproj/argo-cd/v2/pkg/client/clientset/versioned"
	applisters "github.com/argoproj/argo-cd/v2/pkg/client/listers/application/v1alpha1"
	"github.com/argoproj/argo-cd/v2/reposerver/apiclient"
	servercache "github.com/argoproj/argo-cd/v2/server/cache"
	"github.com/argoproj/argo-cd/v2/server/rbacpolicy"
	apputil "github.com/argoproj/argo-cd/v2/util/app"
	"github.com/argoproj/argo-cd/v2/util/argo"
	argoutil "github.com/argoproj/argo-cd/v2/util/argo"
	"github.com/argoproj/argo-cd/v2/util/db"
	"github.com/argoproj/argo-cd/v2/util/env"
	"github.com/argoproj/argo-cd/v2/util/git"
	"github.com/argoproj/argo-cd/v2/util/io"
	ioutil "github.com/argoproj/argo-cd/v2/util/io"
	"github.com/argoproj/argo-cd/v2/util/lua"
	"github.com/argoproj/argo-cd/v2/util/rbac"
	"github.com/argoproj/argo-cd/v2/util/session"
	"github.com/argoproj/argo-cd/v2/util/settings"
)

type AppResourceTreeFn func(ctx context.Context, app *appv1.Application) (*appv1.ApplicationTree, error)

const (
	maxPodLogsToRender                 = 15
	backgroundPropagationPolicy string = "background"
	foregroundPropagationPolicy string = "foreground"
)

const (
	projectEntity     = "project"
	sourceEntity      = "source"
	destinationEntity = "destination"
)

var (
	watchAPIBufferSize = env.ParseNumFromEnv(argocommon.EnvWatchAPIBufferSize, 1000, 0, math.MaxInt32)

	applicationEventCacheExpiration = time.Minute * time.Duration(env.ParseNumFromEnv(argocommon.EnvApplicationEventCacheDuration, 20, 0, math.MaxInt32))
	resourceEventCacheExpiration    = time.Minute * time.Duration(env.ParseNumFromEnv(argocommon.EnvResourceEventCacheDuration, 20, 0, math.MaxInt32))
)

// Server provides an Application service
type Server struct {
	ns                       string
	kubeclientset            kubernetes.Interface
	appclientset             appclientset.Interface
	appLister                applisters.ApplicationNamespaceLister
	appInformer              cache.SharedIndexInformer
	appBroadcaster           *broadcasterHandler
	repoClientset            apiclient.Clientset
	kubectl                  kube.Kubectl
	db                       db.ArgoDB
	enf                      *rbac.Enforcer
	projectLock              sync.KeyLock
	auditLogger              *argo.AuditLogger
	settingsMgr              *settings.SettingsManager
	cache                    *servercache.Cache
	projInformer             cache.SharedIndexInformer
	applicationEventReporter *applicationEventReporter
}

// NewServer returns a new instance of the Application service
func NewServer(
	namespace string,
	kubeclientset kubernetes.Interface,
	appclientset appclientset.Interface,
	appLister applisters.ApplicationNamespaceLister,
	appInformer cache.SharedIndexInformer,
	repoClientset apiclient.Clientset,
	cache *servercache.Cache,
	kubectl kube.Kubectl,
	db db.ArgoDB,
	enf *rbac.Enforcer,
	projectLock sync.KeyLock,
	settingsMgr *settings.SettingsManager,
	projInformer cache.SharedIndexInformer,
<<<<<<< HEAD
) *Server {
	appBroadcaster := &broadcasterHandler{}
	appInformer.AddEventHandler(appBroadcaster)
	server := &Server{
=======
) (application.ApplicationServiceServer, AppResourceTreeFn) {
	appBroadcaster := &broadcasterHandler{}
	appInformer.AddEventHandler(appBroadcaster)
	s := &Server{
>>>>>>> c8a1a865
		ns:             namespace,
		appclientset:   appclientset,
		appLister:      appLister,
		appInformer:    appInformer,
		appBroadcaster: appBroadcaster,
		kubeclientset:  kubeclientset,
		cache:          cache,
		db:             db,
		repoClientset:  repoClientset,
		kubectl:        kubectl,
		enf:            enf,
		projectLock:    projectLock,
		auditLogger:    argo.NewAuditLogger(namespace, kubeclientset, "argocd-server"),
		settingsMgr:    settingsMgr,
		projInformer:   projInformer,
	}
<<<<<<< HEAD

	server.applicationEventReporter = NewApplicationEventReporter(server)

	return server
}

// appRBACName formats fully qualified application name for RBAC check
func appRBACName(app appv1.Application) string {
	return fmt.Sprintf("%s/%s", app.Spec.GetProject(), app.Name)
=======
	return s, s.GetAppResources
>>>>>>> c8a1a865
}

// List returns list of applications
func (s *Server) List(ctx context.Context, q *application.ApplicationQuery) (*appv1.ApplicationList, error) {
	labelsMap, err := labels.ConvertSelectorToLabelsMap(q.GetSelector())
	if err != nil {
		return nil, fmt.Errorf("error converting selector to labels map: %w", err)
	}
	apps, err := s.appLister.List(labelsMap.AsSelector())
	if err != nil {
		return nil, fmt.Errorf("error listing apps with selectors: %w", err)
	}
	newItems := make([]appv1.Application, 0)
	for _, a := range apps {
		if s.enf.Enforce(ctx.Value("claims"), rbacpolicy.ResourceApplications, rbacpolicy.ActionGet, apputil.AppRBACName(*a)) {
			newItems = append(newItems, *a)
		}
	}
	if q.Name != nil {
		newItems, err = argoutil.FilterByName(newItems, *q.Name)
		if err != nil {
			return nil, fmt.Errorf("error filtering applications by name: %w", err)
		}
	}

	// Filter applications by name
	newItems = argoutil.FilterByProjects(newItems, q.Projects)

	// Filter applications by source repo URL
	newItems = argoutil.FilterByRepo(newItems, q.GetRepo())

	// Sort found applications by name
	sort.Slice(newItems, func(i, j int) bool {
		return newItems[i].Name < newItems[j].Name
	})

	appList := appv1.ApplicationList{
		ListMeta: metav1.ListMeta{
			ResourceVersion: s.appInformer.LastSyncResourceVersion(),
		},
		Items: newItems,
	}
	return &appList, nil
}

// Create creates an application
func (s *Server) Create(ctx context.Context, q *application.ApplicationCreateRequest) (*appv1.Application, error) {
	if q.GetApplication() == nil {
		return nil, fmt.Errorf("error creating application: application is nil in request")
	}
	if err := s.enf.EnforceErr(ctx.Value("claims"), rbacpolicy.ResourceApplications, rbacpolicy.ActionCreate, apputil.AppRBACName(*q.Application)); err != nil {
		return nil, err
	}

	s.projectLock.RLock(q.Application.Spec.Project)
	defer s.projectLock.RUnlock(q.Application.Spec.Project)

	a := q.GetApplication()
	validate := true
	if q.Validate != nil {
		validate = *q.Validate
	}
	err := s.validateAndNormalizeApp(ctx, a, validate)
	if err != nil {
		return nil, fmt.Errorf("error while validating and normalizing app: %w", err)
	}
	created, err := s.appclientset.ArgoprojV1alpha1().Applications(s.ns).Create(ctx, a, metav1.CreateOptions{})
	if err == nil {
		s.logAppEvent(created, ctx, argo.EventReasonResourceCreated, "created application")
		s.waitSync(created)
		return created, nil
	}
	if !apierr.IsAlreadyExists(err) {
		return nil, fmt.Errorf("error creating application: %w", err)
	}
	// act idempotent if existing spec matches new spec
	existing, err := s.appLister.Get(a.Name)
	if err != nil {
		return nil, status.Errorf(codes.Internal, "unable to check existing application details: %v", err)
	}
	equalSpecs := reflect.DeepEqual(existing.Spec, a.Spec) &&
		reflect.DeepEqual(existing.Labels, a.Labels) &&
		reflect.DeepEqual(existing.Annotations, a.Annotations) &&
		reflect.DeepEqual(existing.Finalizers, a.Finalizers)

	if equalSpecs {
		return existing, nil
	}
	if q.Upsert == nil || !*q.Upsert {
		return nil, status.Errorf(codes.InvalidArgument, "existing application spec is different, use upsert flag to force update")
	}
	if err := s.enf.EnforceErr(ctx.Value("claims"), rbacpolicy.ResourceApplications, rbacpolicy.ActionUpdate, apputil.AppRBACName(*a)); err != nil {
		return nil, err
	}
	updated, err := s.updateApp(existing, a, ctx, true)
	if err != nil {
		return nil, fmt.Errorf("error updating application: %w", err)
	}
	return updated, nil
}

func (s *Server) queryRepoServer(ctx context.Context, a *v1alpha1.Application, action func(
	client apiclient.RepoServerServiceClient,
	repo *appv1.Repository,
	helmRepos []*appv1.Repository,
	helmCreds []*v1alpha1.RepoCreds,
	helmOptions *v1alpha1.HelmOptions,
	kustomizeOptions *v1alpha1.KustomizeOptions,
	enabledSourceTypes map[string]bool,
) error) error {

	closer, client, err := s.repoClientset.NewRepoServerClient()
	if err != nil {
		return fmt.Errorf("error creating repo server client: %w", err)
	}
	defer ioutil.Close(closer)
	repo, err := s.db.GetRepository(ctx, a.Spec.Source.RepoURL)
	if err != nil {
		return fmt.Errorf("error getting repository: %w", err)
	}
	kustomizeSettings, err := s.settingsMgr.GetKustomizeSettings()
	if err != nil {
		return fmt.Errorf("error getting kustomize settings: %w", err)
	}
	kustomizeOptions, err := kustomizeSettings.GetOptions(a.Spec.Source)
	if err != nil {
		return fmt.Errorf("error getting kustomize settings options: %w", err)
	}
	proj, err := argo.GetAppProject(&a.Spec, applisters.NewAppProjectLister(s.projInformer.GetIndexer()), s.ns, s.settingsMgr, s.db, ctx)
	if err != nil {
		if apierr.IsNotFound(err) {
			return status.Errorf(codes.InvalidArgument, "application references project %s which does not exist", a.Spec.Project)
		}
		return fmt.Errorf("error getting application's project: %w", err)
	}

	helmRepos, err := s.db.ListHelmRepositories(ctx)
	if err != nil {
		return fmt.Errorf("error listing helm repositories: %w", err)
	}

	permittedHelmRepos, err := argo.GetPermittedRepos(proj, helmRepos)
	if err != nil {
		return fmt.Errorf("error retrieving permitted repos: %w", err)
	}
	helmRepositoryCredentials, err := s.db.GetAllHelmRepositoryCredentials(ctx)
	if err != nil {
		return fmt.Errorf("error getting helm repository credentials: %w", err)
	}
	helmOptions, err := s.settingsMgr.GetHelmSettings()
	if err != nil {
		return fmt.Errorf("error getting helm settings: %w", err)
	}
	helmOptions, err := s.settingsMgr.GetHelmSettings()
	if err != nil {
		return err
	}
	permittedHelmCredentials, err := argo.GetPermittedReposCredentials(proj, helmRepositoryCredentials)
	if err != nil {
		return fmt.Errorf("error getting permitted repos credentials: %w", err)
	}
	enabledSourceTypes, err := s.settingsMgr.GetEnabledSourceTypes()
	if err != nil {
<<<<<<< HEAD
		return err
=======
		return fmt.Errorf("error getting settings enabled source types: %w", err)
>>>>>>> c8a1a865
	}
	return action(client, repo, permittedHelmRepos, permittedHelmCredentials, helmOptions, kustomizeOptions, enabledSourceTypes)
}

// GetManifests returns application manifests
func (s *Server) GetManifests(ctx context.Context, q *application.ApplicationManifestQuery) (*apiclient.ManifestResponse, error) {
	a, err := s.appLister.Get(*q.Name)
	if err != nil {
		return nil, fmt.Errorf("error getting application: %w", err)
	}
	if err := s.enf.EnforceErr(ctx.Value("claims"), rbacpolicy.ResourceApplications, rbacpolicy.ActionGet, apputil.AppRBACName(*a)); err != nil {
		return nil, err
	}

	var manifestInfo *apiclient.ManifestResponse
	err = s.queryRepoServer(ctx, a, func(
		client apiclient.RepoServerServiceClient, repo *appv1.Repository, helmRepos []*appv1.Repository, helmCreds []*appv1.RepoCreds, helmOptions *appv1.HelmOptions, kustomizeOptions *appv1.KustomizeOptions, enableGenerateManifests map[string]bool) error {
		revision := a.Spec.Source.TargetRevision
		if q.GetRevision() != "" {
			revision = q.GetRevision()
		}
		appInstanceLabelKey, err := s.settingsMgr.GetAppInstanceLabelKey()
		if err != nil {
			return fmt.Errorf("error getting app instance label key from settings: %w", err)
		}

		plugins, err := s.plugins()
		if err != nil {
			return fmt.Errorf("error getting plugins: %w", err)
		}
		config, err := s.getApplicationClusterConfig(ctx, a)
		if err != nil {
			return fmt.Errorf("error getting application cluster config: %w", err)
		}

		serverVersion, err := s.kubectl.GetServerVersion(config)
		if err != nil {
			return fmt.Errorf("error getting server version: %w", err)
		}

		apiResources, err := s.kubectl.GetAPIResources(config, false, kubecache.NewNoopSettings())
		if err != nil {
			return fmt.Errorf("error getting API resources: %w", err)
		}

		manifestInfo, err = client.GenerateManifest(ctx, &apiclient.ManifestRequest{
			Repo:               repo,
			Revision:           revision,
			AppLabelKey:        appInstanceLabelKey,
			AppName:            a.Name,
			Namespace:          a.Spec.Destination.Namespace,
			ApplicationSource:  &a.Spec.Source,
			Repos:              helmRepos,
			Plugins:            plugins,
			KustomizeOptions:   kustomizeOptions,
			KubeVersion:        serverVersion,
			ApiVersions:        argo.APIResourcesToStrings(apiResources, true),
			HelmRepoCreds:      helmCreds,
			HelmOptions:        helmOptions,
			TrackingMethod:     string(argoutil.GetTrackingMethod(s.settingsMgr)),
			EnabledSourceTypes: enableGenerateManifests,
		})
		if err != nil {
			return fmt.Errorf("error generating manifests: %w", err)
		}
		return nil
	})

	if err != nil {
		return nil, err
	}

	for i, manifest := range manifestInfo.Manifests {
		obj := &unstructured.Unstructured{}
		err = json.Unmarshal([]byte(manifest.CompiledManifest), obj)
		if err != nil {
			return nil, fmt.Errorf("error unmarshaling manifest into unstructured: %w", err)
		}
		if obj.GetKind() == kube.SecretKind && obj.GroupVersionKind().Group == "" {
			obj, _, err = diff.HideSecretData(obj, nil)
			if err != nil {
				return nil, fmt.Errorf("error hiding secret data: %w", err)
			}
			data, err := json.Marshal(obj)
			if err != nil {
				return nil, fmt.Errorf("error marshaling manifest: %w", err)
			}
			manifestInfo.Manifests[i].CompiledManifest = string(data)
		}
	}

	return manifestInfo, nil
}

// Get returns an application by name
func (s *Server) Get(ctx context.Context, q *application.ApplicationQuery) (*appv1.Application, error) {
	// We must use a client Get instead of an informer Get, because it's common to call Get immediately
	// following a Watch (which is not yet powered by an informer), and the Get must reflect what was
	// previously seen by the client.
	a, err := s.appclientset.ArgoprojV1alpha1().Applications(s.ns).Get(ctx, q.GetName(), metav1.GetOptions{
		ResourceVersion: q.GetResourceVersion(),
	})

	if err != nil {
		return nil, fmt.Errorf("error getting application: %w", err)
	}
	if err := s.enf.EnforceErr(ctx.Value("claims"), rbacpolicy.ResourceApplications, rbacpolicy.ActionGet, apputil.AppRBACName(*a)); err != nil {
		return nil, err
	}
	if q.Refresh == nil {
		return a, nil
	}

	refreshType := appv1.RefreshTypeNormal
	if *q.Refresh == string(appv1.RefreshTypeHard) {
		refreshType = appv1.RefreshTypeHard
	}
	appIf := s.appclientset.ArgoprojV1alpha1().Applications(s.ns)

	// subscribe early with buffered channel to ensure we don't miss events
	events := make(chan *appv1.ApplicationWatchEvent, watchAPIBufferSize)
	unsubscribe := s.appBroadcaster.Subscribe(events, func(event *appv1.ApplicationWatchEvent) bool {
		return event.Application.Name == q.GetName()
	})
	defer unsubscribe()

	app, err := argoutil.RefreshApp(appIf, *q.Name, refreshType)
	if err != nil {
		return nil, fmt.Errorf("error refreshing the app: %w", err)
	}

	if refreshType == appv1.RefreshTypeHard {
		// force refresh cached application details
		if err := s.queryRepoServer(ctx, a, func(
			client apiclient.RepoServerServiceClient,
			repo *appv1.Repository,
			helmRepos []*appv1.Repository,
			_ []*appv1.RepoCreds,
			helmOptions *appv1.HelmOptions,
			kustomizeOptions *appv1.KustomizeOptions,
			enabledSourceTypes map[string]bool,
		) error {
			_, err := client.GetAppDetails(ctx, &apiclient.RepoServerAppDetailsQuery{
				Repo:               repo,
				Source:             &app.Spec.Source,
				AppName:            app.Name,
				KustomizeOptions:   kustomizeOptions,
				Repos:              helmRepos,
				NoCache:            true,
				TrackingMethod:     string(argoutil.GetTrackingMethod(s.settingsMgr)),
				EnabledSourceTypes: enabledSourceTypes,
				HelmOptions:        helmOptions,
			})
			return err
		}); err != nil {
			log.Warnf("Failed to force refresh application details: %v", err)
		}
	}

	minVersion := 0
	if minVersion, err = strconv.Atoi(app.ResourceVersion); err != nil {
		minVersion = 0
	}

	for {
		select {
		case <-ctx.Done():
			return nil, fmt.Errorf("application refresh deadline exceeded")
		case event := <-events:
			if appVersion, err := strconv.Atoi(event.Application.ResourceVersion); err == nil && appVersion > minVersion {
				annotations := event.Application.GetAnnotations()
				if annotations == nil {
					annotations = make(map[string]string)
				}
				if _, ok := annotations[appv1.AnnotationKeyRefresh]; !ok {
					return &event.Application, nil
				}
			}
		}
	}
}

// ListResourceEvents returns a list of event resources
func (s *Server) ListResourceEvents(ctx context.Context, q *application.ApplicationResourceEventsQuery) (*v1.EventList, error) {
	a, err := s.appLister.Get(*q.Name)
	if err != nil {
		return nil, fmt.Errorf("error getting application: %w", err)
	}
	if err := s.enf.EnforceErr(ctx.Value("claims"), rbacpolicy.ResourceApplications, rbacpolicy.ActionGet, apputil.AppRBACName(*a)); err != nil {
		return nil, err
	}
	var (
		kubeClientset kubernetes.Interface
		fieldSelector string
		namespace     string
	)
	// There are two places where we get events. If we are getting application events, we query
	// our own cluster. If it is events on a resource on an external cluster, then we query the
	// external cluster using its rest.Config
	if q.GetResourceName() == "" && q.GetResourceUID() == "" {
		kubeClientset = s.kubeclientset
		namespace = a.Namespace
		fieldSelector = fields.SelectorFromSet(map[string]string{
			"involvedObject.name":      a.Name,
			"involvedObject.uid":       string(a.UID),
			"involvedObject.namespace": a.Namespace,
		}).String()
	} else {
<<<<<<< HEAD
		tree, err := s.getAppResources(ctx, a)
		if err != nil {
			return nil, err
		}
		found := false
		for _, n := range append(tree.Nodes, tree.OrphanedNodes...) {
			if n.ResourceRef.UID == q.ResourceUID && n.ResourceRef.Name == q.ResourceName && n.ResourceRef.Namespace == q.ResourceNamespace {
=======
		tree, err := s.GetAppResources(ctx, a)
		if err != nil {
			return nil, fmt.Errorf("error getting app resources: %w", err)
		}
		found := false
		for _, n := range append(tree.Nodes, tree.OrphanedNodes...) {
			if n.ResourceRef.UID == q.GetResourceUID() && n.ResourceRef.Name == q.GetResourceName() && n.ResourceRef.Namespace == q.GetResourceNamespace() {
>>>>>>> c8a1a865
				found = true
				break
			}
		}
		if !found {
<<<<<<< HEAD
			return nil, status.Errorf(codes.InvalidArgument, "%s not found as part of application %s", q.ResourceName, *q.Name)
		}

		namespace = q.ResourceNamespace
=======
			return nil, status.Errorf(codes.InvalidArgument, "%s not found as part of application %s", q.GetResourceName(), q.GetName())
		}

		namespace = q.GetResourceNamespace()
>>>>>>> c8a1a865
		var config *rest.Config
		config, err = s.getApplicationClusterConfig(ctx, a)
		if err != nil {
			return nil, fmt.Errorf("error getting application cluster config: %w", err)
		}
		kubeClientset, err = kubernetes.NewForConfig(config)
		if err != nil {
			return nil, fmt.Errorf("error creating kube client: %w", err)
		}
		fieldSelector = fields.SelectorFromSet(map[string]string{
			"involvedObject.name":      q.GetResourceName(),
			"involvedObject.uid":       q.GetResourceUID(),
			"involvedObject.namespace": namespace,
		}).String()
	}
	log.Infof("Querying for resource events with field selector: %s", fieldSelector)
	opts := metav1.ListOptions{FieldSelector: fieldSelector}
	list, err := kubeClientset.CoreV1().Events(namespace).List(ctx, opts)
	if err != nil {
		return nil, fmt.Errorf("error listing resource events: %w", err)
	}
	return list, nil
}

func (s *Server) validateAndUpdateApp(ctx context.Context, newApp *appv1.Application, merge bool, validate bool) (*appv1.Application, error) {
	s.projectLock.RLock(newApp.Spec.GetProject())
	defer s.projectLock.RUnlock(newApp.Spec.GetProject())

	app, err := s.appclientset.ArgoprojV1alpha1().Applications(s.ns).Get(ctx, newApp.Name, metav1.GetOptions{})
	if err != nil {
		return nil, fmt.Errorf("error getting application: %w", err)
	}

	err = s.validateAndNormalizeApp(ctx, newApp, validate)
	if err != nil {
		return nil, fmt.Errorf("error validating and normalizing app: %w", err)
	}

	a, err := s.updateApp(app, newApp, ctx, merge)
	if err != nil {
		return nil, fmt.Errorf("error updating application: %w", err)
	}
	return a, nil
}

func mergeStringMaps(items ...map[string]string) map[string]string {
	res := make(map[string]string)
	for _, m := range items {
		if m == nil {
			continue
		}
		for k, v := range m {
			res[k] = v
		}
	}
	return res
}

var informerSyncTimeout = 2 * time.Second

// waitSync is a helper to wait until the application informer cache is synced after create/update.
// It waits until the app in the informer, has a resource version greater than the version in the
// supplied app, or after 2 seconds, whichever comes first. Returns true if synced.
// We use an informer cache for read operations (Get, List). Since the cache is only
// eventually consistent, it is possible that it doesn't reflect an application change immediately
// after a mutating API call (create/update). This function should be called after a creates &
// update to give a probable (but not guaranteed) chance of being up-to-date after the create/update.
func (s *Server) waitSync(app *appv1.Application) {
	logCtx := log.WithField("application", app.Name)
	deadline := time.Now().Add(informerSyncTimeout)
	minVersion, err := strconv.Atoi(app.ResourceVersion)
	if err != nil {
		logCtx.Warnf("waitSync failed: could not parse resource version %s", app.ResourceVersion)
		time.Sleep(50 * time.Millisecond) // sleep anyway
		return
	}
	for {
		if currApp, err := s.appLister.Get(app.Name); err == nil {
			currVersion, err := strconv.Atoi(currApp.ResourceVersion)
			if err == nil && currVersion >= minVersion {
				return
			}
		}
		if time.Now().After(deadline) {
			break
		}
		time.Sleep(20 * time.Millisecond)
	}
	logCtx.Warnf("waitSync failed: timed out")
}

func (s *Server) updateApp(app *appv1.Application, newApp *appv1.Application, ctx context.Context, merge bool) (*appv1.Application, error) {
	for i := 0; i < 10; i++ {
		app.Spec = newApp.Spec
		if merge {
			app.Labels = mergeStringMaps(app.Labels, newApp.Labels)
			app.Annotations = mergeStringMaps(app.Annotations, newApp.Annotations)
		} else {
			app.Labels = newApp.Labels
			app.Annotations = newApp.Annotations
		}

		app.Finalizers = newApp.Finalizers

		res, err := s.appclientset.ArgoprojV1alpha1().Applications(s.ns).Update(ctx, app, metav1.UpdateOptions{})
		if err == nil {
			s.logAppEvent(app, ctx, argo.EventReasonResourceUpdated, "updated application spec")
			s.waitSync(res)
			return res, nil
		}
		if !apierr.IsConflict(err) {
			return nil, err
		}

		app, err = s.appclientset.ArgoprojV1alpha1().Applications(s.ns).Get(ctx, newApp.Name, metav1.GetOptions{})
		if err != nil {
			return nil, fmt.Errorf("error getting application: %w", err)
		}
	}
	return nil, status.Errorf(codes.Internal, "Failed to update application. Too many conflicts")
}

// Update updates an application
func (s *Server) Update(ctx context.Context, q *application.ApplicationUpdateRequest) (*appv1.Application, error) {
	if err := s.enf.EnforceErr(ctx.Value("claims"), rbacpolicy.ResourceApplications, rbacpolicy.ActionUpdate, apputil.AppRBACName(*q.Application)); err != nil {
		return nil, err
	}

	validate := true
	if q.Validate != nil {
		validate = *q.Validate
	}
	return s.validateAndUpdateApp(ctx, q.Application, false, validate)
}

// UpdateSpec updates an application spec and filters out any invalid parameter overrides
func (s *Server) UpdateSpec(ctx context.Context, q *application.ApplicationUpdateSpecRequest) (*appv1.ApplicationSpec, error) {
	if q.GetSpec() == nil {
		return nil, fmt.Errorf("error updating application spec: spec is nil in request")
	}
	a, err := s.appclientset.ArgoprojV1alpha1().Applications(s.ns).Get(ctx, *q.Name, metav1.GetOptions{})
	if err != nil {
		return nil, fmt.Errorf("error getting application: %w", err)
	}
	if err := s.enf.EnforceErr(ctx.Value("claims"), rbacpolicy.ResourceApplications, rbacpolicy.ActionUpdate, apputil.AppRBACName(*a)); err != nil {
		return nil, err
	}
	a.Spec = *q.GetSpec()
	validate := true
	if q.Validate != nil {
		validate = *q.Validate
	}
	a, err = s.validateAndUpdateApp(ctx, a, false, validate)
	if err != nil {
		return nil, fmt.Errorf("error validating and updating app: %w", err)
	}
	return &a.Spec, nil
}

// Patch patches an application
func (s *Server) Patch(ctx context.Context, q *application.ApplicationPatchRequest) (*appv1.Application, error) {

	app, err := s.appclientset.ArgoprojV1alpha1().Applications(s.ns).Get(ctx, *q.Name, metav1.GetOptions{})
	if err != nil {
		return nil, fmt.Errorf("error getting application: %w", err)
	}

	if err = s.enf.EnforceErr(ctx.Value("claims"), rbacpolicy.ResourceApplications, rbacpolicy.ActionUpdate, apputil.AppRBACName(*app)); err != nil {
		return nil, err
	}

	jsonApp, err := json.Marshal(app)
	if err != nil {
		return nil, fmt.Errorf("error marshaling application: %w", err)
	}

	var patchApp []byte

	switch q.GetPatchType() {
	case "json", "":
		patch, err := jsonpatch.DecodePatch([]byte(q.GetPatch()))
		if err != nil {
			return nil, fmt.Errorf("error decoding json patch: %w", err)
		}
		patchApp, err = patch.Apply(jsonApp)
		if err != nil {
			return nil, fmt.Errorf("error applying patch: %w", err)
		}
	case "merge":
		patchApp, err = jsonpatch.MergePatch(jsonApp, []byte(q.GetPatch()))
		if err != nil {
			return nil, fmt.Errorf("error calculating merge patch: %w", err)
		}
	default:
		return nil, status.Error(codes.InvalidArgument, fmt.Sprintf("Patch type '%s' is not supported", q.GetPatchType()))
	}

	newApp := &v1alpha1.Application{}
	err = json.Unmarshal(patchApp, newApp)
	if err != nil {
		return nil, fmt.Errorf("error unmarshaling patched app: %w", err)
	}
	return s.validateAndUpdateApp(ctx, newApp, false, true)
}

// Delete removes an application and all associated resources
func (s *Server) Delete(ctx context.Context, q *application.ApplicationDeleteRequest) (*application.ApplicationResponse, error) {
	a, err := s.appclientset.ArgoprojV1alpha1().Applications(s.ns).Get(ctx, *q.Name, metav1.GetOptions{})
	if err != nil {
		return nil, fmt.Errorf("error getting application: %w", err)
	}

	s.projectLock.RLock(a.Spec.Project)
	defer s.projectLock.RUnlock(a.Spec.Project)

	if err := s.enf.EnforceErr(ctx.Value("claims"), rbacpolicy.ResourceApplications, rbacpolicy.ActionDelete, apputil.AppRBACName(*a)); err != nil {
		return nil, err
	}

	if q.Cascade != nil && !*q.Cascade && q.GetPropagationPolicy() != "" {
		return nil, status.Error(codes.InvalidArgument, "cannot set propagation policy when cascading is disabled")
	}

	patchFinalizer := false
	if q.Cascade == nil || *q.Cascade {
		// validate the propgation policy
		policyFinalizer := getPropagationPolicyFinalizer(q.GetPropagationPolicy())
		if policyFinalizer == "" {
			return nil, status.Errorf(codes.InvalidArgument, "invalid propagation policy: %s", *q.PropagationPolicy)
		}
		if !a.IsFinalizerPresent(policyFinalizer) {
			a.SetCascadedDeletion(policyFinalizer)
			patchFinalizer = true
		}
	} else {
		if a.CascadedDeletion() {
			a.UnSetCascadedDeletion()
			patchFinalizer = true
		}
	}

	if patchFinalizer {
		// Although the cascaded deletion/propagation policy finalizer is not set when apps are created via
		// API, they will often be set by the user as part of declarative config. As part of a delete
		// request, we always calculate the patch to see if we need to set/unset the finalizer.
		patch, err := json.Marshal(map[string]interface{}{
			"metadata": map[string]interface{}{
				"finalizers": a.Finalizers,
			},
		})
		if err != nil {
			return nil, fmt.Errorf("error marshaling finalizers: %w", err)
		}
		_, err = s.appclientset.ArgoprojV1alpha1().Applications(a.Namespace).Patch(ctx, a.Name, types.MergePatchType, patch, metav1.PatchOptions{})
		if err != nil {
			return nil, fmt.Errorf("error patching application with finalizers: %w", err)
		}
	}

	err = s.appclientset.ArgoprojV1alpha1().Applications(s.ns).Delete(ctx, *q.Name, metav1.DeleteOptions{})
	if err != nil {
		return nil, fmt.Errorf("error deleting application: %w", err)
	}
	s.logAppEvent(a, ctx, argo.EventReasonResourceDeleted, "deleted application")
	return &application.ApplicationResponse{}, nil
}

func (s *Server) Watch(q *application.ApplicationQuery, ws application.ApplicationService_WatchServer) error {
	logCtx := log.NewEntry(log.New())
	if q.Name != nil {
		logCtx = logCtx.WithField("application", *q.Name)
	}
	projects := map[string]bool{}
	for i := range q.Projects {
		projects[q.Projects[i]] = true
	}
	claims := ws.Context().Value("claims")
	selector, err := labels.Parse(q.GetSelector())
	if err != nil {
		return fmt.Errorf("error parsing labels with selectors: %w", err)
	}
	minVersion := 0
	if q.GetResourceVersion() != "" {
		if minVersion, err = strconv.Atoi(q.GetResourceVersion()); err != nil {
			minVersion = 0
		}
	}

	// sendIfPermitted is a helper to send the application to the client's streaming channel if the
	// caller has RBAC privileges permissions to view it
	sendIfPermitted := func(a appv1.Application, eventType watch.EventType) {
		if len(projects) > 0 && !projects[a.Spec.GetProject()] {
			return
		}

		if appVersion, err := strconv.Atoi(a.ResourceVersion); err == nil && appVersion < minVersion {
			return
		}
		matchedEvent := (q.GetName() == "" || a.Name == q.GetName()) && selector.Matches(labels.Set(a.Labels))
		if !matchedEvent {
			return
		}

		if !s.enf.Enforce(claims, rbacpolicy.ResourceApplications, rbacpolicy.ActionGet, apputil.AppRBACName(a)) {
			// do not emit apps user does not have accessing
			return
		}
		err := ws.Send(&appv1.ApplicationWatchEvent{
			Type:        eventType,
			Application: a,
		})
		if err != nil {
			logCtx.Warnf("Unable to send stream message: %v", err)
			return
		}
	}

	events := make(chan *appv1.ApplicationWatchEvent, watchAPIBufferSize)
	// Mimic watch API behavior: send ADDED events if no resource version provided
	// If watch API is executed for one application when emit event even if resource version is provided
	// This is required since single app watch API is used for during operations like app syncing and it is
	// critical to never miss events.
	if q.GetResourceVersion() == "" || q.GetName() != "" {
		apps, err := s.appLister.List(selector)
		if err != nil {
			return fmt.Errorf("error listing apps with selector: %w", err)
		}
		sort.Slice(apps, func(i, j int) bool {
			return apps[i].Name < apps[j].Name
		})
		for i := range apps {
			sendIfPermitted(*apps[i], watch.Added)
		}
	}
	unsubscribe := s.appBroadcaster.Subscribe(events)
	defer unsubscribe()
	for {
		select {
		case event := <-events:
			sendIfPermitted(event.Application, event.Type)
		case <-ws.Context().Done():
			return nil
		}
	}
}

func (s *Server) StartEventSource(es *events.EventSource, stream events.Eventing_StartEventSourceServer) error {
	var (
		logCtx log.FieldLogger = log.StandardLogger()
	)
	q := application.ApplicationQuery{}
	if err := yaml.Unmarshal(es.Config, &q); err != nil {
		logCtx.WithError(err).Error("failed to unmarshal event-source config")
		return fmt.Errorf("failed to unmarshal event-source config: %w", err)
	}

	if q.Name != nil {
		logCtx = logCtx.WithField("application", *q.Name)
	}

	claims := stream.Context().Value("claims")
	selector, err := labels.Parse(q.Selector)
	if err != nil {
		return err
	}
	minVersion := 0
	if q.ResourceVersion != "" {
		if minVersion, err = strconv.Atoi(q.ResourceVersion); err != nil {
			minVersion = 0
		}
	}

	// sendIfPermitted is a helper to send the application to the client's streaming channel if the
	// caller has RBAC privileges permissions to view it
	sendIfPermitted := func(a appv1.Application, eventType watch.EventType, ts string, ignoreResourceCache bool) {
		if eventType == watch.Bookmark {
			return // ignore this event
		}

		if appVersion, err := strconv.Atoi(a.ResourceVersion); err == nil && appVersion < minVersion {
			return
		}

		matchedEvent := (q.GetName() == "" || a.Name == q.GetName()) && selector.Matches(labels.Set(a.Labels))
		if !matchedEvent {
			return
		}

		if !s.enf.Enforce(claims, rbacpolicy.ResourceApplications, rbacpolicy.ActionGet, appRBACName(a)) {
			// do not emit apps user does not have accessing
			return
		}

		err := s.applicationEventReporter.streamApplicationEvents(stream.Context(), &a, es, stream, ts, ignoreResourceCache)
		if err != nil {
			logCtx.WithError(err).Error("failed to stream application events")
			return
		}

		if err := s.cache.SetLastApplicationEvent(&a, applicationEventCacheExpiration); err != nil {
			logCtx.WithError(err).Error("failed to cache last sent application event")
			return
		}
	}

	events := make(chan *appv1.ApplicationWatchEvent, watchAPIBufferSize)

	unsubscribe := s.appBroadcaster.Subscribe(events)
	defer unsubscribe()
	for {
		select {
		case event := <-events:
			shouldProcess, ignoreResourceCache := s.applicationEventReporter.shouldSendApplicationEvent(event)
			if !shouldProcess {
				continue
			}
			ts := time.Now().Format("2006-01-02T15:04:05.000Z")
			sendIfPermitted(event.Application, event.Type, ts, ignoreResourceCache)
		case <-stream.Context().Done():
			return nil
		}
	}
}

func (s *Server) ValidateSrcAndDst(ctx context.Context, requset *application.ApplicationValidationRequest) (*application.ApplicationValidateResponse, error) {
	app := requset.Application
	proj, err := argo.GetAppProject(&app.Spec, applisters.NewAppProjectLister(s.projInformer.GetIndexer()), s.ns, s.settingsMgr, s.db, ctx)
	if err != nil {
		entity := projectEntity
		if apierr.IsNotFound(err) {
			errMsg := fmt.Sprintf("application references project %s which does not exist", app.Spec.Project)
			return &application.ApplicationValidateResponse{
				Error:  &errMsg,
				Entity: &entity,
			}, nil
		}
		errMsg := err.Error()
		return &application.ApplicationValidateResponse{
			Error:  &errMsg,
			Entity: &entity,
		}, nil
	}

	if err := argo.ValidateDestination(ctx, &app.Spec.Destination, s.db); err != nil {
		entity := destinationEntity
		errMsg := fmt.Sprintf("application destination spec for %s is invalid: %s", app.Name, err.Error())
		return &application.ApplicationValidateResponse{
			Error:  &errMsg,
			Entity: &entity,
		}, nil
	}

	// If source is Kustomize add build options
	kustomizeSettings, err := s.settingsMgr.GetKustomizeSettings()
	if err != nil {
		entity := sourceEntity
		errMsg := err.Error()
		return &application.ApplicationValidateResponse{
			Error:  &errMsg,
			Entity: &entity,
		}, nil
	}
	kustomizeOptions, err := kustomizeSettings.GetOptions(app.Spec.Source)
	if err != nil {
		entity := sourceEntity
		errMsg := err.Error()
		return &application.ApplicationValidateResponse{
			Error:  &errMsg,
			Entity: &entity,
		}, nil
	}
	plugins, err := s.plugins()
	if err != nil {
		entity := sourceEntity
		errMsg := err.Error()
		return &application.ApplicationValidateResponse{
			Error:  &errMsg,
			Entity: &entity,
		}, nil
	}

	var conditions []appv1.ApplicationCondition
	conditions, err = argo.ValidateRepo(ctx, app, s.repoClientset, s.db, kustomizeOptions, plugins, s.kubectl, proj, s.settingsMgr)
	if err != nil {
		entity := sourceEntity
		errMsg := err.Error()
		return &application.ApplicationValidateResponse{
			Error:  &errMsg,
			Entity: &entity,
		}, nil
	}
	if len(conditions) > 0 {
		entity := sourceEntity
		errMsg := fmt.Sprintf("application spec for %s is invalid: %s", app.Name, argo.FormatAppConditions(conditions))
		return &application.ApplicationValidateResponse{
			Error:  &errMsg,
			Entity: &entity,
		}, nil
	}
	return &application.ApplicationValidateResponse{
		Error:  nil,
		Entity: nil,
	}, nil
}

func (s *Server) validateAndNormalizeApp(ctx context.Context, app *appv1.Application, validate bool) error {
	proj, err := argo.GetAppProject(&app.Spec, applisters.NewAppProjectLister(s.projInformer.GetIndexer()), s.ns, s.settingsMgr, s.db, ctx)
	if err != nil {
		if apierr.IsNotFound(err) {
			return status.Errorf(codes.InvalidArgument, "application references project %s which does not exist", app.Spec.Project)
		}
		return fmt.Errorf("error getting application's project: %w", err)
	}
	currApp, err := s.appclientset.ArgoprojV1alpha1().Applications(s.ns).Get(ctx, app.Name, metav1.GetOptions{})
	if err != nil {
		if !apierr.IsNotFound(err) {
			return fmt.Errorf("error getting application by name: %w", err)
		}
		// Kubernetes go-client will return a pointer to a zero-value app instead of nil, even
		// though the API response was NotFound. This behavior was confirmed via logs.
		currApp = nil
	}
	if currApp != nil && currApp.Spec.GetProject() != app.Spec.GetProject() {
		// When changing projects, caller must have application create & update privileges in new project
		// NOTE: the update check was already verified in the caller to this function
		if err := s.enf.EnforceErr(ctx.Value("claims"), rbacpolicy.ResourceApplications, rbacpolicy.ActionCreate, apputil.AppRBACName(*app)); err != nil {
			return err
		}
		// They also need 'update' privileges in the old project
		if err := s.enf.EnforceErr(ctx.Value("claims"), rbacpolicy.ResourceApplications, rbacpolicy.ActionUpdate, apputil.AppRBACName(*currApp)); err != nil {
			return err
		}
	}

	// If source is Kustomize add build options
	kustomizeSettings, err := s.settingsMgr.GetKustomizeSettings()
	if err != nil {
		return fmt.Errorf("error getting kustomize settings: %w", err)
	}
	kustomizeOptions, err := kustomizeSettings.GetOptions(app.Spec.Source)
	if err != nil {
		return fmt.Errorf("error getting kustomize options from settings: %w", err)
	}
	plugins, err := s.plugins()
	if err != nil {
		return fmt.Errorf("error getting plugins: %w", err)
	}

	if err := argo.ValidateDestination(ctx, &app.Spec.Destination, s.db); err != nil {
		return status.Errorf(codes.InvalidArgument, "application destination spec for %s is invalid: %s", app.Name, err.Error())
	}

	var conditions []appv1.ApplicationCondition
	if validate {
		conditions, err = argo.ValidateRepo(ctx, app, s.repoClientset, s.db, kustomizeOptions, plugins, s.kubectl, proj, s.settingsMgr)
		if err != nil {
			return fmt.Errorf("error validating the repo: %w", err)
		}
		if len(conditions) > 0 {
			return status.Errorf(codes.InvalidArgument, "application spec for %s is invalid: %s", app.Name, argo.FormatAppConditions(conditions))
		}
	}

	conditions, err = argo.ValidatePermissions(ctx, &app.Spec, proj, s.db)
	if err != nil {
		return fmt.Errorf("error validating project permissions: %w", err)
	}
	if len(conditions) > 0 {
		return status.Errorf(codes.InvalidArgument, "application spec for %s is invalid: %s", app.Name, argo.FormatAppConditions(conditions))
	}

	app.Spec = *argo.NormalizeApplicationSpec(&app.Spec)
	return nil
}

func (s *Server) getApplicationClusterConfig(ctx context.Context, a *appv1.Application) (*rest.Config, error) {
	if err := argo.ValidateDestination(ctx, &a.Spec.Destination, s.db); err != nil {
		return nil, fmt.Errorf("error validating destination: %w", err)
	}
	clst, err := s.db.GetCluster(ctx, a.Spec.Destination.Server)
	if err != nil {
		return nil, fmt.Errorf("error getting cluster: %w", err)
	}
	config := clst.RESTConfig()
	return config, err
}

// getCachedAppState loads the cached state and trigger app refresh if cache is missing
func (s *Server) getCachedAppState(ctx context.Context, a *appv1.Application, getFromCache func() error) error {
	err := getFromCache()
	if err != nil && err == servercache.ErrCacheMiss {
		conditions := a.Status.GetConditions(map[appv1.ApplicationConditionType]bool{
			appv1.ApplicationConditionComparisonError:  true,
			appv1.ApplicationConditionInvalidSpecError: true,
		})
		if len(conditions) > 0 {
			return errors.New(argoutil.FormatAppConditions(conditions))
		}
		_, err = s.Get(ctx, &application.ApplicationQuery{
			Name:    pointer.StringPtr(a.Name),
			Refresh: pointer.StringPtr(string(appv1.RefreshTypeNormal)),
		})
		if err != nil {
			return fmt.Errorf("error getting application by query: %w", err)
		}
		return getFromCache()
	}
	return err
}

func (s *Server) GetAppResources(ctx context.Context, a *appv1.Application) (*appv1.ApplicationTree, error) {
	var tree appv1.ApplicationTree
	err := s.getCachedAppState(ctx, a, func() error {
		return s.cache.GetAppResourcesTree(a.Name, &tree)
	})
	if err != nil {
		return &tree, fmt.Errorf("error getting cached app state: %w", err)
	}
	return &tree, nil
}

func (s *Server) getAppLiveResource(ctx context.Context, action string, q *application.ApplicationResourceRequest) (*appv1.ResourceNode, *rest.Config, *appv1.Application, error) {
	a, err := s.appLister.Get(*q.Name)
	if err != nil {
		return nil, nil, nil, fmt.Errorf("error getting app by name: %w", err)
	}
	if err := s.enf.EnforceErr(ctx.Value("claims"), rbacpolicy.ResourceApplications, action, apputil.AppRBACName(*a)); err != nil {
		return nil, nil, nil, err
	}

	tree, err := s.GetAppResources(ctx, a)
	if err != nil {
		return nil, nil, nil, fmt.Errorf("error getting app resources: %w", err)
	}

<<<<<<< HEAD
	found := tree.FindNode(q.Group, q.Kind, q.Namespace, q.ResourceName)
	if found == nil || found.ResourceRef.UID == "" {
		return nil, nil, nil, status.Errorf(codes.InvalidArgument, "%s %s %s not found as part of application %s", q.Kind, q.Group, q.ResourceName, *q.Name)
=======
	found := tree.FindNode(q.GetGroup(), q.GetKind(), q.GetNamespace(), q.GetResourceName())
	if found == nil || found.ResourceRef.UID == "" {
		return nil, nil, nil, status.Errorf(codes.InvalidArgument, "%s %s %s not found as part of application %s", q.GetKind(), q.GetGroup(), q.GetResourceName(), q.GetName())
>>>>>>> c8a1a865
	}
	config, err := s.getApplicationClusterConfig(ctx, a)
	if err != nil {
		return nil, nil, nil, fmt.Errorf("error getting application cluster config: %w", err)
	}
	return found, config, a, nil
}

func (s *Server) GetResource(ctx context.Context, q *application.ApplicationResourceRequest) (*application.ApplicationResourceResponse, error) {
	res, config, _, err := s.getAppLiveResource(ctx, rbacpolicy.ActionGet, q)
	if err != nil {
		return nil, fmt.Errorf("error getting app live resource: %w", err)
	}

	// make sure to use specified resource version if provided
	if q.GetVersion() != "" {
		res.Version = q.GetVersion()
	}
	obj, err := s.kubectl.GetResource(ctx, config, res.GroupKindVersion(), res.Name, res.Namespace)
	if err != nil {
		return nil, fmt.Errorf("error getting resource: %w", err)
	}
	obj, err = replaceSecretValues(obj)
	if err != nil {
		return nil, fmt.Errorf("error replacing secret values: %w", err)
	}
	data, err := json.Marshal(obj.Object)
	if err != nil {
		return nil, fmt.Errorf("error marshaling object: %w", err)
	}
	manifest := string(data)
	return &application.ApplicationResourceResponse{Manifest: &manifest}, nil
}

func replaceSecretValues(obj *unstructured.Unstructured) (*unstructured.Unstructured, error) {
	if obj.GetKind() == kube.SecretKind && obj.GroupVersionKind().Group == "" {
		_, obj, err := diff.HideSecretData(nil, obj)
		if err != nil {
			return nil, err
		}
		return obj, err
	}
	return obj, nil
}

// PatchResource patches a resource
func (s *Server) PatchResource(ctx context.Context, q *application.ApplicationResourcePatchRequest) (*application.ApplicationResourceResponse, error) {
	resourceRequest := &application.ApplicationResourceRequest{
		Name:         q.Name,
		Namespace:    q.Namespace,
		ResourceName: q.ResourceName,
		Kind:         q.Kind,
		Version:      q.Version,
		Group:        q.Group,
	}
	res, config, a, err := s.getAppLiveResource(ctx, rbacpolicy.ActionUpdate, resourceRequest)
	if err != nil {
		return nil, fmt.Errorf("error getting app live resource: %w", err)
	}
	if err := s.enf.EnforceErr(ctx.Value("claims"), rbacpolicy.ResourceApplications, rbacpolicy.ActionUpdate, apputil.AppRBACName(*a)); err != nil {
		return nil, err
	}

	manifest, err := s.kubectl.PatchResource(ctx, config, res.GroupKindVersion(), res.Name, res.Namespace, types.PatchType(q.GetPatchType()), []byte(q.GetPatch()))
	if err != nil {
		// don't expose real error for secrets since it might contain secret data
		if res.Kind == kube.SecretKind && res.Group == "" {
			return nil, fmt.Errorf("failed to patch Secret %s/%s", res.Namespace, res.Name)
		}
		return nil, fmt.Errorf("error patching resource: %w", err)
	}
	manifest, err = replaceSecretValues(manifest)
	if err != nil {
		return nil, fmt.Errorf("error replacing secret values: %w", err)
	}
	data, err := json.Marshal(manifest.Object)
	if err != nil {
		return nil, fmt.Errorf("erro marshaling manifest object: %w", err)
	}
	s.logAppEvent(a, ctx, argo.EventReasonResourceUpdated, fmt.Sprintf("patched resource %s/%s '%s'", q.GetGroup(), q.GetKind(), q.GetResourceName()))
	m := string(data)
	return &application.ApplicationResourceResponse{
		Manifest: &m,
	}, nil
}

// DeleteResource deletes a specified resource
func (s *Server) DeleteResource(ctx context.Context, q *application.ApplicationResourceDeleteRequest) (*application.ApplicationResponse, error) {
	resourceRequest := &application.ApplicationResourceRequest{
		Name:         q.Name,
		Namespace:    q.Namespace,
		ResourceName: q.ResourceName,
		Kind:         q.Kind,
		Version:      q.Version,
		Group:        q.Group,
	}
	res, config, a, err := s.getAppLiveResource(ctx, rbacpolicy.ActionDelete, resourceRequest)
	if err != nil {
		return nil, fmt.Errorf("error getting live resource for delete: %w", err)
	}
	if err := s.enf.EnforceErr(ctx.Value("claims"), rbacpolicy.ResourceApplications, rbacpolicy.ActionDelete, apputil.AppRBACName(*a)); err != nil {
		return nil, err
	}
	var deleteOption metav1.DeleteOptions
	if q.GetOrphan() {
		propagationPolicy := metav1.DeletePropagationOrphan
		deleteOption = metav1.DeleteOptions{PropagationPolicy: &propagationPolicy}
	} else if q.GetForce() {
		propagationPolicy := metav1.DeletePropagationBackground
		zeroGracePeriod := int64(0)
		deleteOption = metav1.DeleteOptions{PropagationPolicy: &propagationPolicy, GracePeriodSeconds: &zeroGracePeriod}
	} else {
		propagationPolicy := metav1.DeletePropagationForeground
		deleteOption = metav1.DeleteOptions{PropagationPolicy: &propagationPolicy}
	}
	err = s.kubectl.DeleteResource(ctx, config, res.GroupKindVersion(), res.Name, res.Namespace, deleteOption)
	if err != nil {
		return nil, fmt.Errorf("error deleting resource: %w", err)
	}
	s.logAppEvent(a, ctx, argo.EventReasonResourceDeleted, fmt.Sprintf("deleted resource %s/%s '%s'", q.GetGroup(), q.GetKind(), q.GetResourceName()))
	return &application.ApplicationResponse{}, nil
}

func (s *Server) ResourceTree(ctx context.Context, q *application.ResourcesQuery) (*appv1.ApplicationTree, error) {
	a, err := s.appLister.Get(q.GetApplicationName())
	if err != nil {
		return nil, fmt.Errorf("error getting application by name: %w", err)
	}
	if err := s.enf.EnforceErr(ctx.Value("claims"), rbacpolicy.ResourceApplications, rbacpolicy.ActionGet, apputil.AppRBACName(*a)); err != nil {
		return nil, err
	}
	return s.GetAppResources(ctx, a)
}

func (s *Server) WatchResourceTree(q *application.ResourcesQuery, ws application.ApplicationService_WatchResourceTreeServer) error {
	a, err := s.appLister.Get(q.GetApplicationName())
	if err != nil {
		return fmt.Errorf("error getting application by name: %w", err)
	}

	if err := s.enf.EnforceErr(ws.Context().Value("claims"), rbacpolicy.ResourceApplications, rbacpolicy.ActionGet, apputil.AppRBACName(*a)); err != nil {
		return err
	}

	return s.cache.OnAppResourcesTreeChanged(ws.Context(), q.GetApplicationName(), func() error {
		var tree appv1.ApplicationTree
		err := s.cache.GetAppResourcesTree(q.GetApplicationName(), &tree)
		if err != nil {
			return fmt.Errorf("error getting app resource tree: %w", err)
		}
		return ws.Send(&tree)
	})
}

func (s *Server) RevisionMetadata(ctx context.Context, q *application.RevisionMetadataQuery) (*v1alpha1.RevisionMetadata, error) {
	a, err := s.appLister.Get(q.GetName())
	if err != nil {
		return nil, fmt.Errorf("error getting app by name: %w", err)
	}
	if err := s.enf.EnforceErr(ctx.Value("claims"), rbacpolicy.ResourceApplications, rbacpolicy.ActionGet, apputil.AppRBACName(*a)); err != nil {
		return nil, err
	}
	repo, err := s.db.GetRepository(ctx, a.Spec.Source.RepoURL)
	if err != nil {
		return nil, fmt.Errorf("error getting repository by URL: %w", err)
	}
	// We need to get some information with the project associated to the app,
	// so we'll know whether GPG signatures are enforced.
	proj, err := argo.GetAppProject(&a.Spec, applisters.NewAppProjectLister(s.projInformer.GetIndexer()), a.Namespace, s.settingsMgr, s.db, ctx)
	if err != nil {
		return nil, fmt.Errorf("error getting app project: %w", err)
	}
	conn, repoClient, err := s.repoClientset.NewRepoServerClient()
	if err != nil {
		return nil, fmt.Errorf("error creating repo server client: %w", err)
	}
	defer ioutil.Close(conn)
	return repoClient.GetRevisionMetadata(ctx, &apiclient.RepoServerRevisionMetadataRequest{
		Repo:           repo,
		Revision:       q.GetRevision(),
		CheckSignature: len(proj.Spec.SignatureKeys) > 0,
	})
}

func isMatchingResource(q *application.ResourcesQuery, key kube.ResourceKey) bool {
	return (q.GetName() == "" || q.GetName() == key.Name) &&
		(q.GetNamespace() == "" || q.GetNamespace() == key.Namespace) &&
		(q.GetGroup() == "" || q.GetGroup() == key.Group) &&
		(q.GetKind() == "" || q.GetKind() == key.Kind)
}

func (s *Server) ManagedResources(ctx context.Context, q *application.ResourcesQuery) (*application.ManagedResourcesResponse, error) {
	a, err := s.appLister.Get(*q.ApplicationName)
	if err != nil {
		return nil, fmt.Errorf("error getting application: %w", err)
	}
	if err := s.enf.EnforceErr(ctx.Value("claims"), rbacpolicy.ResourceApplications, rbacpolicy.ActionGet, apputil.AppRBACName(*a)); err != nil {
		return nil, fmt.Errorf("error verifying rbac: %w", err)
	}
	items := make([]*appv1.ResourceDiff, 0)
	err = s.getCachedAppState(ctx, a, func() error {
		return s.cache.GetAppManagedResources(a.Name, &items)
	})
	if err != nil {
		return nil, fmt.Errorf("error getting cached app state: %w", err)
	}
	res := &application.ManagedResourcesResponse{}
	for i := range items {
		item := items[i]
		if isMatchingResource(q, kube.ResourceKey{Name: item.Name, Namespace: item.Namespace, Kind: item.Kind, Group: item.Group}) {
			res.Items = append(res.Items, item)
		}
	}

	return res, nil
}

func (s *Server) PodLogs(q *application.ApplicationPodLogsQuery, ws application.ApplicationService_PodLogsServer) error {
	if q.PodName != nil {
		podKind := "Pod"
		q.Kind = &podKind
		q.ResourceName = q.PodName
	}

	var sinceSeconds, tailLines *int64
	if q.GetSinceSeconds() > 0 {
		sinceSeconds = pointer.Int64(q.GetSinceSeconds())
	}
	if q.GetTailLines() > 0 {
		tailLines = pointer.Int64(q.GetTailLines())
	}
	var untilTime *metav1.Time
	if q.GetUntilTime() != "" {
		if val, err := time.Parse(time.RFC3339Nano, q.GetUntilTime()); err != nil {
			return fmt.Errorf("invalid untilTime parameter value: %v", err)
		} else {
			untilTimeVal := metav1.NewTime(val)
			untilTime = &untilTimeVal
		}
	}

	literal := ""
	inverse := false
	if q.GetFilter() != "" {
		literal = *q.Filter
		if literal[0] == '!' {
			literal = literal[1:]
			inverse = true
		}
	}

	a, err := s.appLister.Get(q.GetName())
	if err != nil {
		return fmt.Errorf("error getting application by name: %w", err)
	}

	if err := s.enf.EnforceErr(ws.Context().Value("claims"), rbacpolicy.ResourceApplications, rbacpolicy.ActionGet, apputil.AppRBACName(*a)); err != nil {
		return err
	}

	// Temporarily, logs RBAC will be enforced only if an internal var serverRBACLogEnforceEnable (representing server.rbac.log.enforce.enable env var)
	// is defined and has a "true" value
	// Otherwise, no RBAC enforcement for logs will take place (meaning, PodLogs will return the logs,
	// even if there is no explicit RBAC allow, or if there is an explicit RBAC deny)
	// In the future, logs RBAC will be always enforced and the parameter along with this check will be removed
	serverRBACLogEnforceEnable, err := s.settingsMgr.GetServerRBACLogEnforceEnable()
	if err != nil {
		return fmt.Errorf("error getting RBAC log enforce enable: %w", err)
	}

	if serverRBACLogEnforceEnable {
		if err := s.enf.EnforceErr(ws.Context().Value("claims"), rbacpolicy.ResourceLogs, rbacpolicy.ActionGet, apputil.AppRBACName(*a)); err != nil {
			return err
		}
	}

	tree, err := s.GetAppResources(ws.Context(), a)
	if err != nil {
		return fmt.Errorf("error getting app resource tree: %w", err)
	}

	config, err := s.getApplicationClusterConfig(ws.Context(), a)
	if err != nil {
		return fmt.Errorf("error getting application cluster config: %w", err)
	}

	kubeClientset, err := kubernetes.NewForConfig(config)
	if err != nil {
		return fmt.Errorf("error creating kube client: %w", err)
	}

	// from the tree find pods which match query of kind, group, and resource name
	pods := getSelectedPods(tree.Nodes, q)
	if len(pods) == 0 {
		return nil
	}

	if len(pods) > maxPodLogsToRender {
		return errors.New("Max pods to view logs are reached. Please provide more granular query.")
	}

	var streams []chan logEntry

	for _, pod := range pods {
		stream, err := kubeClientset.CoreV1().Pods(pod.Namespace).GetLogs(pod.Name, &v1.PodLogOptions{
			Container:    q.GetContainer(),
			Follow:       q.GetFollow(),
			Timestamps:   true,
			SinceSeconds: sinceSeconds,
			SinceTime:    q.GetSinceTime(),
			TailLines:    tailLines,
			Previous:     q.GetPrevious(),
		}).Stream(ws.Context())
		podName := pod.Name
		logStream := make(chan logEntry)
		if err == nil {
			defer ioutil.Close(stream)
		}

		streams = append(streams, logStream)
		go func() {
			// if k8s failed to start steaming logs (typically because Pod is not ready yet)
			// then the error should be shown in the UI so that user know the reason
			if err != nil {
				logStream <- logEntry{line: err.Error()}
			} else {
				parseLogsStream(podName, stream, logStream)
			}
			close(logStream)
		}()
	}

	logStream := mergeLogStreams(streams, time.Millisecond*100)
	sentCount := int64(0)
	done := make(chan error)
	go func() {
		for entry := range logStream {
			if entry.err != nil {
				done <- entry.err
				return
			} else {
				if q.Filter != nil {
					lineContainsFilter := strings.Contains(entry.line, literal)
					if (inverse && lineContainsFilter) || (!inverse && !lineContainsFilter) {
						continue
					}
				}
				ts := metav1.NewTime(entry.timeStamp)
				if untilTime != nil && entry.timeStamp.After(untilTime.Time) {
					done <- ws.Send(&application.LogEntry{
						Last:         pointer.Bool(true),
						PodName:      &entry.podName,
						Content:      &entry.line,
						TimeStampStr: pointer.String(entry.timeStamp.Format(time.RFC3339Nano)),
						TimeStamp:    &ts,
					})
					return
				} else {
					sentCount++
					if err := ws.Send(&application.LogEntry{
						PodName:      &entry.podName,
						Content:      &entry.line,
						TimeStampStr: pointer.String(entry.timeStamp.Format(time.RFC3339Nano)),
						TimeStamp:    &ts,
						Last:         pointer.Bool(false),
					}); err != nil {
						done <- err
						break
					}
				}
			}
		}
		now := time.Now()
		nowTS := metav1.NewTime(now)
		done <- ws.Send(&application.LogEntry{
			Last:         pointer.Bool(true),
			PodName:      pointer.String(""),
			Content:      pointer.String(""),
			TimeStampStr: pointer.String(now.Format(time.RFC3339Nano)),
			TimeStamp:    &nowTS,
		})
	}()

	select {
	case err := <-done:
		return err
	case <-ws.Context().Done():
		log.WithField("application", q.Name).Debug("k8s pod logs reader completed due to closed grpc context")
		return nil
	}
}

// from all of the treeNodes, get the pod who meets the criteria or whose parents meets the criteria
func getSelectedPods(treeNodes []appv1.ResourceNode, q *application.ApplicationPodLogsQuery) []appv1.ResourceNode {
	var pods []appv1.ResourceNode
	isTheOneMap := make(map[string]bool)
	for _, treeNode := range treeNodes {
		if treeNode.Kind == kube.PodKind && treeNode.Group == "" && treeNode.UID != "" {
			if isTheSelectedOne(&treeNode, q, treeNodes, isTheOneMap) {
				pods = append(pods, treeNode)
			}
		}
	}
	return pods
}

// check is currentNode is matching with group, kind, and name, or if any of its parents matches
func isTheSelectedOne(currentNode *appv1.ResourceNode, q *application.ApplicationPodLogsQuery, resourceNodes []appv1.ResourceNode, isTheOneMap map[string]bool) bool {
	exist, value := isTheOneMap[currentNode.UID]
	if exist {
		return value
	}

	if (q.GetResourceName() == "" || currentNode.Name == q.GetResourceName()) &&
		(q.GetKind() == "" || currentNode.Kind == q.GetKind()) &&
		(q.GetGroup() == "" || currentNode.Group == q.GetGroup()) &&
		(q.GetNamespace() == "" || currentNode.Namespace == q.GetNamespace()) {
		isTheOneMap[currentNode.UID] = true
		return true
	}

	if len(currentNode.ParentRefs) == 0 {
		isTheOneMap[currentNode.UID] = false
		return false
	}

	for _, parentResource := range currentNode.ParentRefs {
		//look up parentResource from resourceNodes
		//then check if the parent isTheSelectedOne
		for _, resourceNode := range resourceNodes {
			if resourceNode.Namespace == parentResource.Namespace &&
				resourceNode.Name == parentResource.Name &&
				resourceNode.Group == parentResource.Group &&
				resourceNode.Kind == parentResource.Kind {
				if isTheSelectedOne(&resourceNode, q, resourceNodes, isTheOneMap) {
					isTheOneMap[currentNode.UID] = true
					return true
				}
			}
		}
	}

	isTheOneMap[currentNode.UID] = false
	return false
}

// Sync syncs an application to its target state
func (s *Server) Sync(ctx context.Context, syncReq *application.ApplicationSyncRequest) (*appv1.Application, error) {
	appIf := s.appclientset.ArgoprojV1alpha1().Applications(s.ns)
	a, err := appIf.Get(ctx, *syncReq.Name, metav1.GetOptions{})
	if err != nil {
		return nil, fmt.Errorf("error getting application by name: %w", err)
	}

	proj, err := argo.GetAppProject(&a.Spec, applisters.NewAppProjectLister(s.projInformer.GetIndexer()), a.Namespace, s.settingsMgr, s.db, ctx)
	if err != nil {
		if apierr.IsNotFound(err) {
			return a, status.Errorf(codes.InvalidArgument, "application references project %s which does not exist", a.Spec.Project)
		}
		return a, fmt.Errorf("error getting app project: %w", err)
	}

	if !proj.Spec.SyncWindows.Matches(a).CanSync(true) {
		return a, status.Errorf(codes.PermissionDenied, "cannot sync: blocked by sync window")
	}

	if err := s.enf.EnforceErr(ctx.Value("claims"), rbacpolicy.ResourceApplications, rbacpolicy.ActionSync, apputil.AppRBACName(*a)); err != nil {
		return nil, err
	}
	if syncReq.Manifests != nil {
		if err := s.enf.EnforceErr(ctx.Value("claims"), rbacpolicy.ResourceApplications, rbacpolicy.ActionOverride, apputil.AppRBACName(*a)); err != nil {
			return nil, err
		}
		if a.Spec.SyncPolicy != nil && a.Spec.SyncPolicy.Automated != nil && !syncReq.GetDryRun() {
			return nil, status.Error(codes.FailedPrecondition, "cannot use local sync when Automatic Sync Policy is enabled unless for dry run")
		}
	}
	if a.DeletionTimestamp != nil {
		return nil, status.Errorf(codes.FailedPrecondition, "application is deleting")
	}
	if a.Spec.SyncPolicy != nil && a.Spec.SyncPolicy.Automated != nil {
		if syncReq.GetRevision() != "" && syncReq.GetRevision() != text.FirstNonEmpty(a.Spec.Source.TargetRevision, "HEAD") {
			return nil, status.Errorf(codes.FailedPrecondition, "Cannot sync to %s: auto-sync currently set to %s", syncReq.GetRevision(), a.Spec.Source.TargetRevision)
		}
	}
	revision, displayRevision, err := s.resolveRevision(ctx, a, syncReq)
	if err != nil {
		return nil, status.Errorf(codes.FailedPrecondition, err.Error())
	}

	var retry *appv1.RetryStrategy
	var syncOptions appv1.SyncOptions
	if a.Spec.SyncPolicy != nil {
		syncOptions = a.Spec.SyncPolicy.SyncOptions
		retry = a.Spec.SyncPolicy.Retry
	}
	if syncReq.RetryStrategy != nil {
		retry = syncReq.RetryStrategy
	}
	if syncReq.SyncOptions != nil {
		syncOptions = syncReq.SyncOptions.Items
	}

	// We cannot use local manifests if we're only allowed to sync to signed commits
	if syncReq.Manifests != nil && len(proj.Spec.SignatureKeys) > 0 {
		return nil, status.Errorf(codes.FailedPrecondition, "Cannot use local sync when signature keys are required.")
	}

	resources := []appv1.SyncOperationResource{}
	if syncReq.GetResources() != nil {
		for _, r := range syncReq.GetResources() {
			if r != nil {
				resources = append(resources, *r)
			}
		}
	}
	op := appv1.Operation{
		Sync: &appv1.SyncOperation{
			Revision:     revision,
			Prune:        syncReq.GetPrune(),
			DryRun:       syncReq.GetDryRun(),
			SyncOptions:  syncOptions,
			SyncStrategy: syncReq.Strategy,
			Resources:    resources,
			Manifests:    syncReq.Manifests,
		},
		InitiatedBy: appv1.OperationInitiator{Username: session.Username(ctx)},
		Info:        syncReq.Infos,
	}
	if retry != nil {
		op.Retry = *retry
	}

	a, err = argo.SetAppOperation(appIf, *syncReq.Name, &op)
	if err != nil {
		return nil, fmt.Errorf("error setting app operation: %w", err)
	}
	partial := ""
	if len(syncReq.Resources) > 0 {
		partial = "partial "
	}
	reason := fmt.Sprintf("initiated %ssync to %s", partial, displayRevision)
	if syncReq.Manifests != nil {
		reason = fmt.Sprintf("initiated %ssync locally", partial)
	}
	s.logAppEvent(a, ctx, argo.EventReasonOperationStarted, reason)
	return a, nil
}

func (s *Server) Rollback(ctx context.Context, rollbackReq *application.ApplicationRollbackRequest) (*appv1.Application, error) {
	appIf := s.appclientset.ArgoprojV1alpha1().Applications(s.ns)
	a, err := appIf.Get(ctx, *rollbackReq.Name, metav1.GetOptions{})
	if err != nil {
		return nil, fmt.Errorf("error getting application by name: %w", err)
	}
	if err := s.enf.EnforceErr(ctx.Value("claims"), rbacpolicy.ResourceApplications, rbacpolicy.ActionSync, apputil.AppRBACName(*a)); err != nil {
		return nil, err
	}
	if a.DeletionTimestamp != nil {
		return nil, status.Errorf(codes.FailedPrecondition, "application is deleting")
	}
	if a.Spec.SyncPolicy != nil && a.Spec.SyncPolicy.Automated != nil {
		return nil, status.Errorf(codes.FailedPrecondition, "rollback cannot be initiated when auto-sync is enabled")
	}

	var deploymentInfo *appv1.RevisionHistory
	for _, info := range a.Status.History {
		if info.ID == rollbackReq.GetId() {
			deploymentInfo = &info
			break
		}
	}
	if deploymentInfo == nil {
		return nil, status.Errorf(codes.InvalidArgument, "application %s does not have deployment with id %v", a.Name, rollbackReq.GetId())
	}
	if deploymentInfo.Source.IsZero() {
		// Since source type was introduced to history starting with v0.12, and is now required for
		// rollback, we cannot support rollback to revisions deployed using Argo CD v0.11 or below
		return nil, status.Errorf(codes.FailedPrecondition, "cannot rollback to revision deployed with Argo CD v0.11 or lower. sync to revision instead.")
	}

	var syncOptions appv1.SyncOptions
	if a.Spec.SyncPolicy != nil {
		syncOptions = a.Spec.SyncPolicy.SyncOptions
	}

	// Rollback is just a convenience around Sync
	op := appv1.Operation{
		Sync: &appv1.SyncOperation{
			Revision:     deploymentInfo.Revision,
			DryRun:       rollbackReq.GetDryRun(),
			Prune:        rollbackReq.GetPrune(),
			SyncOptions:  syncOptions,
			SyncStrategy: &appv1.SyncStrategy{Apply: &appv1.SyncStrategyApply{}},
			Source:       &deploymentInfo.Source,
		},
	}
	a, err = argo.SetAppOperation(appIf, *rollbackReq.Name, &op)
	if err != nil {
		return nil, fmt.Errorf("error setting app operation: %w", err)
	}
	s.logAppEvent(a, ctx, argo.EventReasonOperationStarted, fmt.Sprintf("initiated rollback to %d", rollbackReq.GetId()))
	return a, nil
}

// resolveRevision resolves the revision specified either in the sync request, or the
// application source, into a concrete revision that will be used for a sync operation.
func (s *Server) resolveRevision(ctx context.Context, app *appv1.Application, syncReq *application.ApplicationSyncRequest) (string, string, error) {
	if syncReq.Manifests != nil {
		return "", "", nil
	}
	ambiguousRevision := syncReq.GetRevision()
	if ambiguousRevision == "" {
		ambiguousRevision = app.Spec.Source.TargetRevision
	}
	repo, err := s.db.GetRepository(ctx, app.Spec.Source.RepoURL)
	if err != nil {
		return "", "", fmt.Errorf("error getting repository by URL: %w", err)
	}
	conn, repoClient, err := s.repoClientset.NewRepoServerClient()
	if err != nil {
		return "", "", fmt.Errorf("error getting repo server client: %w", err)
	}
	defer io.Close(conn)

	if !app.Spec.Source.IsHelm() {
		if git.IsCommitSHA(ambiguousRevision) {
			// If it's already a commit SHA, then no need to look it up
			return ambiguousRevision, ambiguousRevision, nil
		}
	}

	resolveRevisionResponse, err := repoClient.ResolveRevision(ctx, &apiclient.ResolveRevisionRequest{
		Repo:              repo,
		App:               app,
		AmbiguousRevision: ambiguousRevision,
	})
	if err != nil {
		return "", "", fmt.Errorf("error resolving repo revision: %w", err)
	}
	return resolveRevisionResponse.Revision, resolveRevisionResponse.AmbiguousRevision, nil
}

func (s *Server) TerminateOperation(ctx context.Context, termOpReq *application.OperationTerminateRequest) (*application.OperationTerminateResponse, error) {
	a, err := s.appclientset.ArgoprojV1alpha1().Applications(s.ns).Get(ctx, *termOpReq.Name, metav1.GetOptions{})
	if err != nil {
		return nil, fmt.Errorf("error getting application by name: %w", err)
	}
	if err := s.enf.EnforceErr(ctx.Value("claims"), rbacpolicy.ResourceApplications, rbacpolicy.ActionSync, apputil.AppRBACName(*a)); err != nil {
		return nil, err
	}

	for i := 0; i < 10; i++ {
		if a.Operation == nil || a.Status.OperationState == nil {
			return nil, status.Errorf(codes.InvalidArgument, "Unable to terminate operation. No operation is in progress")
		}
		a.Status.OperationState.Phase = common.OperationTerminating
		updated, err := s.appclientset.ArgoprojV1alpha1().Applications(s.ns).Update(ctx, a, metav1.UpdateOptions{})
		if err == nil {
			s.waitSync(updated)
			s.logAppEvent(a, ctx, argo.EventReasonResourceUpdated, "terminated running operation")
			return &application.OperationTerminateResponse{}, nil
		}
		if !apierr.IsConflict(err) {
			return nil, fmt.Errorf("error updating application: %w", err)
		}
		log.Warnf("failed to set operation for app %q due to update conflict. retrying again...", *termOpReq.Name)
		time.Sleep(100 * time.Millisecond)
		a, err = s.appclientset.ArgoprojV1alpha1().Applications(s.ns).Get(ctx, *termOpReq.Name, metav1.GetOptions{})
		if err != nil {
			return nil, fmt.Errorf("error getting application by name: %w", err)
		}
	}
	return nil, status.Errorf(codes.Internal, "Failed to terminate app. Too many conflicts")
}

func (s *Server) logAppEvent(a *appv1.Application, ctx context.Context, reason string, action string) {
	eventInfo := argo.EventInfo{Type: v1.EventTypeNormal, Reason: reason}
	user := session.Username(ctx)
	if user == "" {
		user = "Unknown user"
	}
	message := fmt.Sprintf("%s %s", user, action)
	s.auditLogger.LogAppEvent(a, eventInfo, message)
}

func (s *Server) logResourceEvent(res *appv1.ResourceNode, ctx context.Context, reason string, action string) {
	eventInfo := argo.EventInfo{Type: v1.EventTypeNormal, Reason: reason}
	user := session.Username(ctx)
	if user == "" {
		user = "Unknown user"
	}
	message := fmt.Sprintf("%s %s", user, action)
	s.auditLogger.LogResourceEvent(res, eventInfo, message)
}

func (s *Server) ListResourceActions(ctx context.Context, q *application.ApplicationResourceRequest) (*application.ResourceActionsListResponse, error) {
	res, config, _, err := s.getAppLiveResource(ctx, rbacpolicy.ActionGet, q)
	if err != nil {
		return nil, fmt.Errorf("error getting app live resource: %w", err)
	}
	obj, err := s.kubectl.GetResource(ctx, config, res.GroupKindVersion(), res.Name, res.Namespace)
	if err != nil {
		return nil, fmt.Errorf("error getting resource: %w", err)
	}
	resourceOverrides, err := s.settingsMgr.GetResourceOverrides()
	if err != nil {
		return nil, fmt.Errorf("error getting resource overrides: %w", err)
	}

	availableActions, err := s.getAvailableActions(resourceOverrides, obj)
	if err != nil {
		return nil, fmt.Errorf("error getting available actions: %w", err)
	}
	actionsPtr := []*appv1.ResourceAction{}
	for i := range availableActions {
		actionsPtr = append(actionsPtr, &availableActions[i])
	}

	return &application.ResourceActionsListResponse{Actions: actionsPtr}, nil
}

func (s *Server) getAvailableActions(resourceOverrides map[string]appv1.ResourceOverride, obj *unstructured.Unstructured) ([]appv1.ResourceAction, error) {
	luaVM := lua.VM{
		ResourceOverrides: resourceOverrides,
	}

	discoveryScript, err := luaVM.GetResourceActionDiscovery(obj)
	if err != nil {
		return nil, fmt.Errorf("error getting Lua discovery script: %w", err)
	}
	if discoveryScript == "" {
		return []appv1.ResourceAction{}, nil
	}
	availableActions, err := luaVM.ExecuteResourceActionDiscovery(obj, discoveryScript)
	if err != nil {
		return nil, fmt.Errorf("error executing Lua discovery script: %w", err)
	}
	return availableActions, nil

}

func (s *Server) RunResourceAction(ctx context.Context, q *application.ResourceActionRunRequest) (*application.ApplicationResponse, error) {
	resourceRequest := &application.ApplicationResourceRequest{
		Name:         q.Name,
		Namespace:    q.Namespace,
		ResourceName: q.ResourceName,
		Kind:         q.Kind,
		Version:      q.Version,
		Group:        q.Group,
	}
<<<<<<< HEAD
	actionRequest := fmt.Sprintf("%s/%s/%s/%s", rbacpolicy.ActionAction, q.Group, q.Kind, q.Action)
=======
	actionRequest := fmt.Sprintf("%s/%s/%s/%s", rbacpolicy.ActionAction, q.GetGroup(), q.GetKind(), q.GetAction())
>>>>>>> c8a1a865
	res, config, a, err := s.getAppLiveResource(ctx, actionRequest, resourceRequest)
	if err != nil {
		return nil, fmt.Errorf("error getting app live resource: %w", err)
	}
	liveObj, err := s.kubectl.GetResource(ctx, config, res.GroupKindVersion(), res.Name, res.Namespace)
	if err != nil {
		return nil, fmt.Errorf("error getting resource: %w", err)
	}

	resourceOverrides, err := s.settingsMgr.GetResourceOverrides()
	if err != nil {
		return nil, fmt.Errorf("error getting resource overrides: %w", err)
	}

	luaVM := lua.VM{
		ResourceOverrides: resourceOverrides,
	}
	action, err := luaVM.GetResourceAction(liveObj, q.GetAction())
	if err != nil {
		return nil, fmt.Errorf("error getting Lua resource action: %w", err)
	}

	newObj, err := luaVM.ExecuteResourceAction(liveObj, action.ActionLua)
	if err != nil {
		return nil, fmt.Errorf("error executing Lua resource action: %w", err)
	}

	newObjBytes, err := json.Marshal(newObj)
	if err != nil {
		return nil, fmt.Errorf("error marshaling new object: %w", err)
	}

	liveObjBytes, err := json.Marshal(liveObj)
	if err != nil {
		return nil, fmt.Errorf("error marshaling live object: %w", err)
	}

	diffBytes, err := jsonpatch.CreateMergePatch(liveObjBytes, newObjBytes)
	if err != nil {
		return nil, fmt.Errorf("error calculating merge patch: %w", err)
	}
	if string(diffBytes) == "{}" {
		return &application.ApplicationResponse{}, nil
	}

	// The following logic detects if the resource action makes a modification to status and/or spec.
	// If status was modified, we attempt to patch the status using status subresource, in case the
	// CRD is configured using the status subresource feature. See:
	// https://kubernetes.io/docs/tasks/extend-kubernetes/custom-resources/custom-resource-definitions/#status-subresource
	// If status subresource is in use, the patch has to be split into two:
	// * one to update spec (and other non-status fields)
	// * the other to update only status.
	nonStatusPatch, statusPatch, err := splitStatusPatch(diffBytes)
	if err != nil {
		return nil, fmt.Errorf("error splitting status patch: %w", err)
	}
	if statusPatch != nil {
		_, err = s.kubectl.PatchResource(ctx, config, newObj.GroupVersionKind(), newObj.GetName(), newObj.GetNamespace(), types.MergePatchType, diffBytes, "status")
		if err != nil {
			if !apierr.IsNotFound(err) {
				return nil, fmt.Errorf("error patching resource: %w", err)
			}
			// K8s API server returns 404 NotFound when the CRD does not support the status subresource
			// if we get here, the CRD does not use the status subresource. We will fall back to a normal patch
		} else {
			// If we get here, the CRD does use the status subresource, so we must patch status and
			// spec separately. update the diffBytes to the spec-only patch and fall through.
			diffBytes = nonStatusPatch
		}
	}
	if diffBytes != nil {
		_, err = s.kubectl.PatchResource(ctx, config, newObj.GroupVersionKind(), newObj.GetName(), newObj.GetNamespace(), types.MergePatchType, diffBytes)
		if err != nil {
			return nil, fmt.Errorf("error patching resource: %w", err)
		}
	}

	s.logAppEvent(a, ctx, argo.EventReasonResourceActionRan, fmt.Sprintf("ran action %s on resource %s/%s/%s", q.GetAction(), res.Group, res.Kind, res.Name))
	s.logResourceEvent(res, ctx, argo.EventReasonResourceActionRan, fmt.Sprintf("ran action %s", q.GetAction()))
	return &application.ApplicationResponse{}, nil
}

// splitStatusPatch splits a patch into two: one for a non-status patch, and the status-only patch.
// Returns nil for either if the patch doesn't have modifications to non-status, or status, respectively.
func splitStatusPatch(patch []byte) ([]byte, []byte, error) {
	var obj map[string]interface{}
	err := json.Unmarshal(patch, &obj)
	if err != nil {
		return nil, nil, err
	}
	var nonStatusPatch, statusPatch []byte
	if statusVal, ok := obj["status"]; ok {
		// calculate the status-only patch
		statusObj := map[string]interface{}{
			"status": statusVal,
		}
		statusPatch, err = json.Marshal(statusObj)
		if err != nil {
			return nil, nil, err
		}
		// remove status, and calculate the non-status patch
		delete(obj, "status")
		if len(obj) > 0 {
			nonStatusPatch, err = json.Marshal(obj)
			if err != nil {
				return nil, nil, err
			}
		}
	} else {
		// status was not modified in patch
		nonStatusPatch = patch
	}
	return nonStatusPatch, statusPatch, nil
}

func (s *Server) plugins() ([]*v1alpha1.ConfigManagementPlugin, error) {
	plugins, err := s.settingsMgr.GetConfigManagementPlugins()
	if err != nil {
		return nil, fmt.Errorf("error getting config management plugin: %w", err)
	}
	tools := make([]*v1alpha1.ConfigManagementPlugin, len(plugins))
	for i, p := range plugins {
		p := p
		tools[i] = &p
	}
	return tools, nil
}

func (s *Server) GetApplicationSyncWindows(ctx context.Context, q *application.ApplicationSyncWindowsQuery) (*application.ApplicationSyncWindowsResponse, error) {
	appIf := s.appclientset.ArgoprojV1alpha1().Applications(s.ns)
	a, err := appIf.Get(ctx, *q.Name, metav1.GetOptions{})
	if err != nil {
		return nil, fmt.Errorf("error getting application by name: %w", err)
	}

	if err := s.enf.EnforceErr(ctx.Value("claims"), rbacpolicy.ResourceApplications, rbacpolicy.ActionGet, apputil.AppRBACName(*a)); err != nil {
		return nil, err
	}

	proj, err := argo.GetAppProject(&a.Spec, applisters.NewAppProjectLister(s.projInformer.GetIndexer()), a.Namespace, s.settingsMgr, s.db, ctx)
	if err != nil {
		return nil, fmt.Errorf("error getting app project: %w", err)
	}

	windows := proj.Spec.SyncWindows.Matches(a)
	sync := windows.CanSync(true)

	res := &application.ApplicationSyncWindowsResponse{
		ActiveWindows:   convertSyncWindows(windows.Active()),
		AssignedWindows: convertSyncWindows(windows),
		CanSync:         &sync,
	}

	return res, nil
}

func convertSyncWindows(w *v1alpha1.SyncWindows) []*application.ApplicationSyncWindow {
	if w != nil {
		var windows []*application.ApplicationSyncWindow
		for _, w := range *w {
			nw := &application.ApplicationSyncWindow{
				Kind:       &w.Kind,
				Schedule:   &w.Schedule,
				Duration:   &w.Duration,
				ManualSync: &w.ManualSync,
			}
			windows = append(windows, nw)
		}
		if len(windows) > 0 {
			return windows
		}
	}
	return nil
}

func getPropagationPolicyFinalizer(policy string) string {
	switch strings.ToLower(policy) {
	case backgroundPropagationPolicy:
		return appv1.BackgroundPropagationPolicyFinalizer
	case foregroundPropagationPolicy:
		return appv1.ForegroundPropagationPolicyFinalizer
	case "":
		return appv1.ResourcesFinalizerName
	default:
		return ""
	}
}<|MERGE_RESOLUTION|>--- conflicted
+++ resolved
@@ -116,17 +116,10 @@
 	projectLock sync.KeyLock,
 	settingsMgr *settings.SettingsManager,
 	projInformer cache.SharedIndexInformer,
-<<<<<<< HEAD
-) *Server {
+) application.ApplicationServiceServer {
 	appBroadcaster := &broadcasterHandler{}
 	appInformer.AddEventHandler(appBroadcaster)
-	server := &Server{
-=======
-) (application.ApplicationServiceServer, AppResourceTreeFn) {
-	appBroadcaster := &broadcasterHandler{}
-	appInformer.AddEventHandler(appBroadcaster)
-	s := &Server{
->>>>>>> c8a1a865
+	return &Server{
 		ns:             namespace,
 		appclientset:   appclientset,
 		appLister:      appLister,
@@ -143,19 +136,11 @@
 		settingsMgr:    settingsMgr,
 		projInformer:   projInformer,
 	}
-<<<<<<< HEAD
+	return s, s.GetAppResources
 
 	server.applicationEventReporter = NewApplicationEventReporter(server)
 
 	return server
-}
-
-// appRBACName formats fully qualified application name for RBAC check
-func appRBACName(app appv1.Application) string {
-	return fmt.Sprintf("%s/%s", app.Spec.GetProject(), app.Name)
-=======
-	return s, s.GetAppResources
->>>>>>> c8a1a865
 }
 
 // List returns list of applications
@@ -309,21 +294,13 @@
 	if err != nil {
 		return fmt.Errorf("error getting helm settings: %w", err)
 	}
-	helmOptions, err := s.settingsMgr.GetHelmSettings()
-	if err != nil {
-		return err
-	}
 	permittedHelmCredentials, err := argo.GetPermittedReposCredentials(proj, helmRepositoryCredentials)
 	if err != nil {
 		return fmt.Errorf("error getting permitted repos credentials: %w", err)
 	}
 	enabledSourceTypes, err := s.settingsMgr.GetEnabledSourceTypes()
 	if err != nil {
-<<<<<<< HEAD
-		return err
-=======
 		return fmt.Errorf("error getting settings enabled source types: %w", err)
->>>>>>> c8a1a865
 	}
 	return action(client, repo, permittedHelmRepos, permittedHelmCredentials, helmOptions, kustomizeOptions, enabledSourceTypes)
 }
@@ -532,15 +509,6 @@
 			"involvedObject.namespace": a.Namespace,
 		}).String()
 	} else {
-<<<<<<< HEAD
-		tree, err := s.getAppResources(ctx, a)
-		if err != nil {
-			return nil, err
-		}
-		found := false
-		for _, n := range append(tree.Nodes, tree.OrphanedNodes...) {
-			if n.ResourceRef.UID == q.ResourceUID && n.ResourceRef.Name == q.ResourceName && n.ResourceRef.Namespace == q.ResourceNamespace {
-=======
 		tree, err := s.GetAppResources(ctx, a)
 		if err != nil {
 			return nil, fmt.Errorf("error getting app resources: %w", err)
@@ -548,23 +516,15 @@
 		found := false
 		for _, n := range append(tree.Nodes, tree.OrphanedNodes...) {
 			if n.ResourceRef.UID == q.GetResourceUID() && n.ResourceRef.Name == q.GetResourceName() && n.ResourceRef.Namespace == q.GetResourceNamespace() {
->>>>>>> c8a1a865
 				found = true
 				break
 			}
 		}
 		if !found {
-<<<<<<< HEAD
-			return nil, status.Errorf(codes.InvalidArgument, "%s not found as part of application %s", q.ResourceName, *q.Name)
-		}
-
-		namespace = q.ResourceNamespace
-=======
 			return nil, status.Errorf(codes.InvalidArgument, "%s not found as part of application %s", q.GetResourceName(), q.GetName())
 		}
 
 		namespace = q.GetResourceNamespace()
->>>>>>> c8a1a865
 		var config *rest.Config
 		config, err = s.getApplicationClusterConfig(ctx, a)
 		if err != nil {
@@ -1200,15 +1160,9 @@
 		return nil, nil, nil, fmt.Errorf("error getting app resources: %w", err)
 	}
 
-<<<<<<< HEAD
-	found := tree.FindNode(q.Group, q.Kind, q.Namespace, q.ResourceName)
-	if found == nil || found.ResourceRef.UID == "" {
-		return nil, nil, nil, status.Errorf(codes.InvalidArgument, "%s %s %s not found as part of application %s", q.Kind, q.Group, q.ResourceName, *q.Name)
-=======
 	found := tree.FindNode(q.GetGroup(), q.GetKind(), q.GetNamespace(), q.GetResourceName())
 	if found == nil || found.ResourceRef.UID == "" {
 		return nil, nil, nil, status.Errorf(codes.InvalidArgument, "%s %s %s not found as part of application %s", q.GetKind(), q.GetGroup(), q.GetResourceName(), q.GetName())
->>>>>>> c8a1a865
 	}
 	config, err := s.getApplicationClusterConfig(ctx, a)
 	if err != nil {
@@ -1960,11 +1914,7 @@
 		Version:      q.Version,
 		Group:        q.Group,
 	}
-<<<<<<< HEAD
-	actionRequest := fmt.Sprintf("%s/%s/%s/%s", rbacpolicy.ActionAction, q.Group, q.Kind, q.Action)
-=======
 	actionRequest := fmt.Sprintf("%s/%s/%s/%s", rbacpolicy.ActionAction, q.GetGroup(), q.GetKind(), q.GetAction())
->>>>>>> c8a1a865
 	res, config, a, err := s.getAppLiveResource(ctx, actionRequest, resourceRequest)
 	if err != nil {
 		return nil, fmt.Errorf("error getting app live resource: %w", err)
