--- conflicted
+++ resolved
@@ -560,26 +560,23 @@
 			return err
 		}
 	}
-	conditions, appSourceType, err := argo.ValidateRepo(ctx, &app.Spec, s.repoClientset, s.db)
+
+	buildOptions, err := s.settingsMgr.GetKustomizeBuildOptions()
+	if err != nil {
+		return err
+	}
+	kustomizeOptions := appv1.KustomizeOptions{
+		BuildOptions: buildOptions,
+	}
+	conditions, appSourceType, err := argo.ValidateRepo(ctx, &app.Spec, s.repoClientset, s.db, &kustomizeOptions)
 	if err != nil {
 		return err
 	}
 	if len(conditions) > 0 {
 		return status.Errorf(codes.InvalidArgument, "application spec is invalid: %s", argo.FormatAppConditions(conditions))
 	}
-<<<<<<< HEAD
-	buildOptions, err := s.settingsMgr.GetKustomizeBuildOptions()
-	if err != nil {
-		return err
-	}
-	kustomizeOptions := appv1.KustomizeOptions{
-		BuildOptions: buildOptions,
-	}
-	conditions, appSourceType, err := argo.ValidateRepo(ctx, &app.Spec, s.repoClientset, s.db, &kustomizeOptions)
-=======
 
 	conditions, err = argo.ValidatePermissions(ctx, &app.Spec, proj, s.db)
->>>>>>> b2131e4a
 	if err != nil {
 		return err
 	}
