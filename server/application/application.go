--- conflicted
+++ resolved
@@ -957,7 +957,11 @@
 		return fmt.Errorf("failed to get application event: %w", err)
 	}
 
-<<<<<<< HEAD
+	if appEvent == nil {
+		// event did not have an OperationState - skip all events
+		return nil
+	}
+
 	if a.Labels != nil {
 		parentAppName := a.Labels["app.kubernetes.io/instance"]
 		if parentAppName != "" {
@@ -965,15 +969,6 @@
 				return fmt.Errorf("failed to send event for resource %s/%s: %w", a.Namespace, a.Name, err)
 			}
 		}
-=======
-	if appEvent == nil {
-		// event did not have an OperationState - skip all events
-		return nil
-	}
-
-	if err := stream.Send(appEvent); err != nil {
-		return fmt.Errorf("failed to send event for resource %s/%s: %w", a.Namespace, a.Name, err)
->>>>>>> 2270d83b
 	}
 
 	// get the desired state manifests of the application
