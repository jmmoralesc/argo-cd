syntax = "proto2";
option go_package = "github.com/argoproj/argo-cd/v2/pkg/apiclient/application";

// Application Service
//
// Application Service API performs CRUD actions against application resources
package application;

import "google/api/annotations.proto";
import "k8s.io/api/core/v1/generated.proto";
import "k8s.io/apimachinery/pkg/apis/meta/v1/generated.proto";
import "github.com/argoproj/argo-cd/v2/pkg/apis/application/v1alpha1/generated.proto";
import "github.com/argoproj/argo-cd/v2/reposerver/repository/repository.proto";


// ApplicationQuery is a query for application resources
message ApplicationQuery {
	// the application's name
	optional string name = 1;
	// forces application reconciliation if set to true
	optional string refresh = 2;
	// the project names to restrict returned list applications
	repeated string projects = 3;
	// when specified with a watch call, shows changes that occur after that particular version of a resource.
	optional string resourceVersion = 4;
	// the selector to restrict returned list to applications only with matched labels
	optional string selector = 5;
	// the repoURL to restrict returned list applications
	optional string repo = 6;
	// the application's namespace
	optional string appNamespace = 7;
}

message NodeQuery {
	// the application's name
	optional string name = 1;
	optional string appNamespace = 2;
}

message RevisionMetadataQuery{
	// the application's name
	required string name = 1;
	// the revision of the app
	required string revision = 2;
	// the application's namespace
	optional string appNamespace = 3;
}

// ApplicationEventsQuery is a query for application resource events
message ApplicationResourceEventsQuery {
	required string name = 1;
	optional string resourceNamespace = 2;
	optional string resourceName = 3;
	optional string resourceUID = 4;
	optional string appNamespace = 5;
}

// ManifestQuery is a query for manifest resources
message ApplicationManifestQuery {
	required string name = 1;
	optional string revision = 2;
	optional string appNamespace = 3;
}

message FileChunk {
	required bytes chunk = 1;
}

message ApplicationManifestQueryWithFiles {
	required string name = 1;
	required string checksum = 2;
	optional string appNamespace = 3;
}

<<<<<<< HEAD
message ApplicationValidateResponse {
	optional string error = 1;
	optional string entity = 2;
}

=======
>>>>>>> fc3eaec6
message ApplicationManifestQueryWithFilesWrapper {
	oneof part {
		ApplicationManifestQueryWithFiles query = 1;
		FileChunk chunk = 2;
	}
}

message ApplicationResponse {}

message ApplicationCreateRequest {
	required github.com.argoproj.argo_cd.v2.pkg.apis.application.v1alpha1.Application application = 1;
	optional bool upsert = 2;
	optional bool validate = 3;
}

message ApplicationUpdateRequest {
	required github.com.argoproj.argo_cd.v2.pkg.apis.application.v1alpha1.Application application = 1;
	optional bool validate = 2;
}

message ApplicationDeleteRequest {
	required string name = 1;
	optional bool cascade = 2;
	optional string propagationPolicy = 3;
	optional string appNamespace = 4;
}

message SyncOptions {
	repeated string items = 1;
}

// ApplicationSyncRequest is a request to apply the config state to live state
message ApplicationSyncRequest {
	required string name = 1;
	optional string revision = 2;
	optional bool dryRun = 3;
	optional bool prune = 4;
	optional github.com.argoproj.argo_cd.v2.pkg.apis.application.v1alpha1.SyncStrategy strategy = 5;
	repeated github.com.argoproj.argo_cd.v2.pkg.apis.application.v1alpha1.SyncOperationResource resources = 7;
	repeated string manifests = 8;
	repeated github.com.argoproj.argo_cd.v2.pkg.apis.application.v1alpha1.Info infos = 9;
	optional github.com.argoproj.argo_cd.v2.pkg.apis.application.v1alpha1.RetryStrategy retryStrategy = 10;
	optional SyncOptions syncOptions = 11;
	optional string appNamespace = 12;
<<<<<<< HEAD
}

message ApplicationValidationRequest {
	required github.com.argoproj.argo_cd.v2.pkg.apis.application.v1alpha1.Application application = 1;
=======
>>>>>>> fc3eaec6
}


// ApplicationUpdateSpecRequest is a request to update application spec
message ApplicationUpdateSpecRequest {
	required string name = 1;
	required github.com.argoproj.argo_cd.v2.pkg.apis.application.v1alpha1.ApplicationSpec spec = 2;
	optional bool validate = 3;
	optional string appNamespace = 4;
}

// ApplicationPatchRequest is a request to patch an application
message ApplicationPatchRequest {
	required string name = 1;
	required string patch = 2;
	required string patchType = 3;
	optional string appNamespace = 5;
}

message ApplicationRollbackRequest {
	required string name = 1;
	required int64 id = 2;
	optional bool dryRun = 3;
	optional bool prune = 4;
	optional string appNamespace = 6;
}

message ApplicationResourceRequest {
	required string name = 1;
	optional string namespace = 2;
	required string resourceName = 3;
	required string version = 4;
	optional string group = 5;
	required string kind = 6;
	optional string appNamespace = 7;
}

message ApplicationResourcePatchRequest {
	required string name = 1;
	optional string namespace = 2;
	required string resourceName = 3;
	required string version = 4;
	optional string group = 5;
	required string kind = 6;
	required string patch = 7;
	required string patchType = 8;
	optional string appNamespace = 9;
}

message ApplicationResourceDeleteRequest {
	required string name = 1;
	optional string namespace = 2;
	required string resourceName = 3;
	required string version = 4;
	optional string group = 5;
	required string kind = 6;
	optional bool force = 7;
	optional bool orphan = 8;
	optional string appNamespace = 9;
}

message ResourceActionRunRequest {
	required string name = 1;
	optional string namespace = 2;
	required string resourceName = 3;
	required string version = 4;
	optional string group = 5;
	required string kind = 6;
	required string action = 7;
	optional string appNamespace = 8;
}

message ResourceActionsListResponse {
	repeated github.com.argoproj.argo_cd.v2.pkg.apis.application.v1alpha1.ResourceAction actions = 1;
}

message ApplicationResourceResponse {
	required string manifest = 1;
}

message ApplicationPodLogsQuery {
	required string name = 1;
	optional string namespace = 2;
	optional string podName = 3;
	optional string container = 4;
	optional int64 sinceSeconds = 5;
	optional k8s.io.apimachinery.pkg.apis.meta.v1.Time sinceTime = 6;
	optional int64 tailLines = 7;
	optional bool follow = 8;
	optional string untilTime = 9;
	optional string filter = 10;
	optional string kind = 11;
	optional string group = 12;
	optional string resourceName = 13 ;
	optional bool previous = 14;
	optional string appNamespace = 15;
}

message LogEntry {
	required string content = 1;
	// deprecated in favor of timeStampStr since meta.v1.Time don't support nano time
	required k8s.io.apimachinery.pkg.apis.meta.v1.Time timeStamp = 2;
	required bool last = 3;
	required string timeStampStr = 4;
	required string podName = 5;
}

message OperationTerminateRequest {
	required string name = 1;
	optional string appNamespace = 2;
}

message ApplicationSyncWindowsQuery {
	required string name = 1;
	optional string appNamespace = 2;
}

message ApplicationSyncWindowsResponse {
	repeated ApplicationSyncWindow activeWindows = 1;
	repeated ApplicationSyncWindow assignedWindows = 2;
	required bool canSync = 3;
}

message ApplicationSyncWindow {
	required string kind = 1;
	required string schedule = 2;
	required string duration = 3;
	required bool manualSync = 4;
}

message OperationTerminateResponse {
}


message ResourcesQuery {
	required string applicationName = 1;

	optional string namespace = 2;
	optional string name = 3;
	optional string version = 4;
	optional string group = 5;
	optional string kind = 6;
	optional string appNamespace = 7;
}

message ManagedResourcesResponse {
	repeated github.com.argoproj.argo_cd.v2.pkg.apis.application.v1alpha1.ResourceDiff items = 1;
}

// ApplicationService
service ApplicationService {

	// List returns list of applications
	rpc List(ApplicationQuery) returns (github.com.argoproj.argo_cd.v2.pkg.apis.application.v1alpha1.ApplicationList) {
		option (google.api.http).get = "/api/v1/applications";
	}

	// ListResourceEvents returns a list of event resources
	rpc ListResourceEvents(ApplicationResourceEventsQuery) returns (k8s.io.api.core.v1.EventList) {
		option (google.api.http).get = "/api/v1/applications/{name}/events";
	}

	// Watch returns stream of application change events
	rpc Watch(ApplicationQuery) returns (stream github.com.argoproj.argo_cd.v2.pkg.apis.application.v1alpha1.ApplicationWatchEvent) {
		option (google.api.http).get = "/api/v1/stream/applications";
	}

	// Create creates an application
	rpc Create (ApplicationCreateRequest) returns (github.com.argoproj.argo_cd.v2.pkg.apis.application.v1alpha1.Application) {
		option (google.api.http) = {
			post: "/api/v1/applications"
			body: "application"
		};
	}

	// Get returns an application by name
	rpc Get (ApplicationQuery) returns (github.com.argoproj.argo_cd.v2.pkg.apis.application.v1alpha1.Application) {
		option (google.api.http).get = "/api/v1/applications/{name}";
	}

	// Get returns sync windows of the application
	rpc GetApplicationSyncWindows (ApplicationSyncWindowsQuery) returns (ApplicationSyncWindowsResponse) {
		option (google.api.http).get = "/api/v1/applications/{name}/syncwindows";
	}

	// Get the meta-data (author, date, tags, message) for a specific revision of the application
	rpc RevisionMetadata (RevisionMetadataQuery) returns (github.com.argoproj.argo_cd.v2.pkg.apis.application.v1alpha1.RevisionMetadata) {
		option (google.api.http).get = "/api/v1/applications/{name}/revisions/{revision}/metadata";
	}

	// GetManifests returns application manifests
	rpc GetManifests (ApplicationManifestQuery) returns (repository.ManifestResponse) {
		option (google.api.http).get = "/api/v1/applications/{name}/manifests";
	}

	// GetManifestsWithFiles returns application manifests using provided files to generate them
	rpc GetManifestsWithFiles (stream ApplicationManifestQueryWithFilesWrapper) returns (repository.ManifestResponse) {
		option (google.api.http) = {
			post: "/api/v1/applications/manifestsWithFiles"
			body: "*"
		};
	}

	// Update updates an application
	rpc Update(ApplicationUpdateRequest) returns (github.com.argoproj.argo_cd.v2.pkg.apis.application.v1alpha1.Application) {
		option (google.api.http) = {
			put: "/api/v1/applications/{application.metadata.name}"
			body: "application"
		};
	}

	// UpdateSpec updates an application spec
	rpc UpdateSpec(ApplicationUpdateSpecRequest) returns (github.com.argoproj.argo_cd.v2.pkg.apis.application.v1alpha1.ApplicationSpec) {
		option (google.api.http) = {
			put: "/api/v1/applications/{name}/spec"
			body: "spec"
		};
	}

	// Patch patch an application
	rpc Patch(ApplicationPatchRequest) returns (github.com.argoproj.argo_cd.v2.pkg.apis.application.v1alpha1.Application) {
		option (google.api.http) = {
			patch: "/api/v1/applications/{name}"
			body: "*"
		};
	}

	// Delete deletes an application
	rpc Delete(ApplicationDeleteRequest) returns (ApplicationResponse) {
		option (google.api.http).delete = "/api/v1/applications/{name}";
	}

	// Sync syncs an application to its target state
	rpc Sync(ApplicationSyncRequest) returns (github.com.argoproj.argo_cd.v2.pkg.apis.application.v1alpha1.Application) {
		option (google.api.http) = {
			post: "/api/v1/applications/{name}/sync"
			body: "*"
		};
	}

	// ManagedResources returns list of managed resources
	rpc ManagedResources(ResourcesQuery) returns (ManagedResourcesResponse) {
		option (google.api.http).get = "/api/v1/applications/{applicationName}/managed-resources";
	}

	// ResourceTree returns resource tree
	rpc ResourceTree(ResourcesQuery) returns (github.com.argoproj.argo_cd.v2.pkg.apis.application.v1alpha1.ApplicationTree) {
		option (google.api.http).get = "/api/v1/applications/{applicationName}/resource-tree";
	}

	// Watch returns stream of application resource tree
	rpc WatchResourceTree(ResourcesQuery) returns (stream github.com.argoproj.argo_cd.v2.pkg.apis.application.v1alpha1.ApplicationTree) {
		option (google.api.http).get = "/api/v1/stream/applications/{applicationName}/resource-tree";
	}

	// Rollback syncs an application to its target state
	rpc Rollback(ApplicationRollbackRequest) returns (github.com.argoproj.argo_cd.v2.pkg.apis.application.v1alpha1.Application) {
		option (google.api.http) = {
			post: "/api/v1/applications/{name}/rollback"
			body: "*"
		};
	}

	// TerminateOperation terminates the currently running operation
	rpc TerminateOperation(OperationTerminateRequest) returns (OperationTerminateResponse) {
		option (google.api.http) = {
			delete: "/api/v1/applications/{name}/operation";
		};
	}

	// GetResource returns single application resource
	rpc GetResource(ApplicationResourceRequest) returns (ApplicationResourceResponse) {
		option (google.api.http).get = "/api/v1/applications/{name}/resource";
	}

	// PatchResource patch single application resource
	rpc PatchResource(ApplicationResourcePatchRequest) returns (ApplicationResourceResponse) {
		option (google.api.http) = {
			post: "/api/v1/applications/{name}/resource"
			body: "patch"
		};
	}

	// ListResourceActions returns list of resource actions
	rpc ListResourceActions(ApplicationResourceRequest) returns (ResourceActionsListResponse) {
		option (google.api.http).get = "/api/v1/applications/{name}/resource/actions";
	}

	// RunResourceAction run resource action
	rpc RunResourceAction(ResourceActionRunRequest) returns (ApplicationResponse) {
		option (google.api.http) = {
			post: "/api/v1/applications/{name}/resource/actions"
			body: "action"
		};
	}

	// DeleteResource deletes a single application resource
	rpc DeleteResource(ApplicationResourceDeleteRequest) returns (ApplicationResponse) {
		option (google.api.http).delete = "/api/v1/applications/{name}/resource";
	}

	// Create creates an application
	rpc ValidateSrcAndDst(ApplicationValidationRequest) returns (ApplicationValidateResponse) {
		option (google.api.http) = {
			post: "/api/v1/application-validate"
			body: "application"
		};
	}


	// PodLogs returns stream of log entries for the specified pod. Pod
	rpc PodLogs(ApplicationPodLogsQuery) returns (stream LogEntry) {
		option (google.api.http) = {
			get: "/api/v1/applications/{name}/pods/{podName}/logs"
			additional_bindings {
				get: "/api/v1/applications/{name}/logs"
			}
		};
	}
}<|MERGE_RESOLUTION|>--- conflicted
+++ resolved
@@ -72,19 +72,16 @@
 	optional string appNamespace = 3;
 }
 
-<<<<<<< HEAD
-message ApplicationValidateResponse {
-	optional string error = 1;
-	optional string entity = 2;
-}
-
-=======
->>>>>>> fc3eaec6
 message ApplicationManifestQueryWithFilesWrapper {
 	oneof part {
 		ApplicationManifestQueryWithFiles query = 1;
 		FileChunk chunk = 2;
 	}
+}
+
+message ApplicationValidateResponse {
+	optional string error = 1;
+	optional string entity = 2;
 }
 
 message ApplicationResponse {}
@@ -124,13 +121,10 @@
 	optional github.com.argoproj.argo_cd.v2.pkg.apis.application.v1alpha1.RetryStrategy retryStrategy = 10;
 	optional SyncOptions syncOptions = 11;
 	optional string appNamespace = 12;
-<<<<<<< HEAD
 }
 
 message ApplicationValidationRequest {
 	required github.com.argoproj.argo_cd.v2.pkg.apis.application.v1alpha1.Application application = 1;
-=======
->>>>>>> fc3eaec6
 }
 
 
