--- conflicted
+++ resolved
@@ -84,26 +84,6 @@
 	})
 }
 
-type GetSettingsFunc func() (*settings.ArgoCDSettings, error)
-
-// WithFeatureFlagMiddleware is an HTTP middleware to verify if the terminal
-// feature is enabled before invoking the main handler
-func (s *terminalHandler) WithFeatureFlagMiddleware(getSettings GetSettingsFunc) http.Handler {
-	return http.HandlerFunc(func(w http.ResponseWriter, r *http.Request) {
-		argocdSettings, err := getSettings()
-		if err != nil {
-			log.Errorf("error executing WithFeatureFlagMiddleware: error getting settings: %s", err)
-			http.Error(w, "Failed to get settings", http.StatusBadRequest)
-			return
-		}
-		if !argocdSettings.ExecEnabled {
-			w.WriteHeader(http.StatusNotFound)
-			return
-		}
-		s.ServeHTTP(w, r)
-	})
-}
-
 func (s *terminalHandler) ServeHTTP(w http.ResponseWriter, r *http.Request) {
 	q := r.URL.Query()
 
@@ -120,11 +100,7 @@
 
 	appNamespace := q.Get("appNamespace")
 
-<<<<<<< HEAD
-	if !isValidPodName(podName) {
-=======
 	if !argo.IsValidPodName(podName) {
->>>>>>> ecbb7aa0
 		http.Error(w, "Pod name is not valid", http.StatusBadRequest)
 		return
 	}
@@ -144,11 +120,7 @@
 		http.Error(w, "Namespace name is not valid", http.StatusBadRequest)
 		return
 	}
-<<<<<<< HEAD
-	if !isValidNamespaceName(appNamespace) {
-=======
 	if !argo.IsValidNamespaceName(appNamespace) {
->>>>>>> ecbb7aa0
 		http.Error(w, "App namespace name is not valid", http.StatusBadRequest)
 		return
 	}
