package application

import (
	"context"
	coreerrors "errors"
	"fmt"
	"io"
	"strconv"
	"sync/atomic"
	"testing"
	"time"

	"github.com/argoproj/gitops-engine/pkg/health"
	synccommon "github.com/argoproj/gitops-engine/pkg/sync/common"
	"github.com/argoproj/gitops-engine/pkg/utils/kube"
	"github.com/argoproj/gitops-engine/pkg/utils/kube/kubetest"
	"github.com/argoproj/pkg/sync"
	"github.com/ghodss/yaml"
	"github.com/golang-jwt/jwt/v4"
	"github.com/stretchr/testify/assert"
	"github.com/stretchr/testify/mock"
	"github.com/stretchr/testify/require"
	"google.golang.org/grpc/codes"
	"google.golang.org/grpc/metadata"
	"google.golang.org/grpc/status"
	k8sappsv1 "k8s.io/api/apps/v1"
	v1 "k8s.io/api/core/v1"
	metav1 "k8s.io/apimachinery/pkg/apis/meta/v1"
	"k8s.io/apimachinery/pkg/apis/meta/v1/unstructured"
	"k8s.io/apimachinery/pkg/runtime"
	"k8s.io/apimachinery/pkg/runtime/schema"
	"k8s.io/apimachinery/pkg/watch"
	"k8s.io/client-go/kubernetes/fake"
	"k8s.io/client-go/rest"
	kubetesting "k8s.io/client-go/testing"
	k8scache "k8s.io/client-go/tools/cache"
	"k8s.io/utils/pointer"

	"github.com/argoproj/argo-cd/v2/common"
	"github.com/argoproj/argo-cd/v2/pkg/apiclient/application"
	appsv1 "github.com/argoproj/argo-cd/v2/pkg/apis/application/v1alpha1"
	apps "github.com/argoproj/argo-cd/v2/pkg/client/clientset/versioned/fake"
	appinformer "github.com/argoproj/argo-cd/v2/pkg/client/informers/externalversions"
	"github.com/argoproj/argo-cd/v2/reposerver/apiclient"
	"github.com/argoproj/argo-cd/v2/reposerver/apiclient/mocks"
	appmocks "github.com/argoproj/argo-cd/v2/server/application/mocks"
	servercache "github.com/argoproj/argo-cd/v2/server/cache"
	"github.com/argoproj/argo-cd/v2/server/rbacpolicy"
	"github.com/argoproj/argo-cd/v2/test"
	"github.com/argoproj/argo-cd/v2/util/argo"
	"github.com/argoproj/argo-cd/v2/util/assets"
	"github.com/argoproj/argo-cd/v2/util/cache"
	cacheutil "github.com/argoproj/argo-cd/v2/util/cache"
	"github.com/argoproj/argo-cd/v2/util/cache/appstate"
	"github.com/argoproj/argo-cd/v2/util/db"
	"github.com/argoproj/argo-cd/v2/util/errors"
	"github.com/argoproj/argo-cd/v2/util/grpc"
	"github.com/argoproj/argo-cd/v2/util/rbac"
	"github.com/argoproj/argo-cd/v2/util/settings"
)

const (
	testNamespace = "default"
	fakeRepoURL   = "https://git.com/repo.git"
)

func fakeRepo() *appsv1.Repository {
	return &appsv1.Repository{
		Repo: fakeRepoURL,
	}
}

func fakeCluster() *appsv1.Cluster {
	return &appsv1.Cluster{
		Server: "https://cluster-api.com",
		Name:   "fake-cluster",
		Config: appsv1.ClusterConfig{},
	}
}

func fakeAppList() *apiclient.AppList {
	return &apiclient.AppList{
		Apps: map[string]string{
			"some/path": "Ksonnet",
		},
	}
}

func fakeResolveRevesionResponse() *apiclient.ResolveRevisionResponse {
	return &apiclient.ResolveRevisionResponse{
		Revision:          "f9ba9e98119bf8c1176fbd65dbae26a71d044add",
		AmbiguousRevision: "HEAD (f9ba9e98119bf8c1176fbd65dbae26a71d044add)",
	}
}

func fakeResolveRevesionResponseHelm() *apiclient.ResolveRevisionResponse {
	return &apiclient.ResolveRevisionResponse{
		Revision:          "0.7.*",
		AmbiguousRevision: "0.7.* (0.7.2)",
	}
}

func fakeRepoServerClient(isHelm bool) *mocks.RepoServerServiceClient {
	mockRepoServiceClient := mocks.RepoServerServiceClient{}
	mockRepoServiceClient.On("ListApps", mock.Anything, mock.Anything).Return(fakeAppList(), nil)
	mockRepoServiceClient.On("GenerateManifest", mock.Anything, mock.Anything).Return(&apiclient.ManifestResponse{}, nil)
	mockRepoServiceClient.On("GetAppDetails", mock.Anything, mock.Anything).Return(&apiclient.RepoAppDetailsResponse{}, nil)
	mockRepoServiceClient.On("TestRepository", mock.Anything, mock.Anything).Return(&apiclient.TestRepositoryResponse{}, nil)
	mockRepoServiceClient.On("GetRevisionMetadata", mock.Anything, mock.Anything).Return(&appsv1.RevisionMetadata{}, nil)
	mockWithFilesClient := &mocks.RepoServerService_GenerateManifestWithFilesClient{}
	mockWithFilesClient.On("Send", mock.Anything).Return(nil)
	mockWithFilesClient.On("CloseAndRecv").Return(&apiclient.ManifestResponse{}, nil)
	mockRepoServiceClient.On("GenerateManifestWithFiles", mock.Anything, mock.Anything).Return(mockWithFilesClient, nil)

	if isHelm {
		mockRepoServiceClient.On("ResolveRevision", mock.Anything, mock.Anything).Return(fakeResolveRevesionResponseHelm(), nil)
	} else {
		mockRepoServiceClient.On("ResolveRevision", mock.Anything, mock.Anything).Return(fakeResolveRevesionResponse(), nil)
	}

	return &mockRepoServiceClient
}

// return an ApplicationServiceServer which returns fake data
func newTestAppServer(t *testing.T, objects ...runtime.Object) *Server {
	f := func(enf *rbac.Enforcer) {
		_ = enf.SetBuiltinPolicy(assets.BuiltinPolicyCSV)
		enf.SetDefaultRole("role:admin")
	}
	return newTestAppServerWithEnforcerConfigure(f, t, objects...)
}

func newTestAppServerWithEnforcerConfigure(f func(*rbac.Enforcer), t *testing.T, objects ...runtime.Object) *Server {
	kubeclientset := fake.NewSimpleClientset(&v1.ConfigMap{
		ObjectMeta: metav1.ObjectMeta{
			Namespace: testNamespace,
			Name:      "argocd-cm",
			Labels: map[string]string{
				"app.kubernetes.io/part-of": "argocd",
			},
		},
	}, &v1.Secret{
		ObjectMeta: metav1.ObjectMeta{
			Name:      "argocd-secret",
			Namespace: testNamespace,
		},
		Data: map[string][]byte{
			"admin.password":   []byte("test"),
			"server.secretkey": []byte("test"),
		},
	})
	ctx := context.Background()
	db := db.NewDB(testNamespace, settings.NewSettingsManager(ctx, kubeclientset, testNamespace), kubeclientset)
	_, err := db.CreateRepository(ctx, fakeRepo())
	errors.CheckError(err)
	_, err = db.CreateCluster(ctx, fakeCluster())
	errors.CheckError(err)

	mockRepoClient := &mocks.Clientset{RepoServerServiceClient: fakeRepoServerClient(false)}

	defaultProj := &appsv1.AppProject{
		ObjectMeta: metav1.ObjectMeta{Name: "default", Namespace: "default"},
		Spec: appsv1.AppProjectSpec{
			SourceRepos:  []string{"*"},
			Destinations: []appsv1.ApplicationDestination{{Server: "*", Namespace: "*"}},
		},
	}
	myProj := &appsv1.AppProject{
		ObjectMeta: metav1.ObjectMeta{Name: "my-proj", Namespace: "default"},
		Spec: appsv1.AppProjectSpec{
			SourceRepos:  []string{"*"},
			Destinations: []appsv1.ApplicationDestination{{Server: "*", Namespace: "*"}},
		},
	}
	projWithSyncWindows := &appsv1.AppProject{
		ObjectMeta: metav1.ObjectMeta{Name: "proj-maint", Namespace: "default"},
		Spec: appsv1.AppProjectSpec{
			SourceRepos:  []string{"*"},
			Destinations: []appsv1.ApplicationDestination{{Server: "*", Namespace: "*"}},
			SyncWindows:  appsv1.SyncWindows{},
		},
	}
	matchingWindow := &appsv1.SyncWindow{
		Kind:         "allow",
		Schedule:     "* * * * *",
		Duration:     "1h",
		Applications: []string{"test-app"},
	}
	projWithSyncWindows.Spec.SyncWindows = append(projWithSyncWindows.Spec.SyncWindows, matchingWindow)

	objects = append(objects, defaultProj, myProj, projWithSyncWindows)

	fakeAppsClientset := apps.NewSimpleClientset(objects...)
	factory := appinformer.NewSharedInformerFactoryWithOptions(fakeAppsClientset, 0, appinformer.WithNamespace(""), appinformer.WithTweakListOptions(func(options *metav1.ListOptions) {}))
	fakeProjLister := factory.Argoproj().V1alpha1().AppProjects().Lister().AppProjects(testNamespace)

	enforcer := rbac.NewEnforcer(kubeclientset, testNamespace, common.ArgoCDRBACConfigMapName, nil)
	f(enforcer)
	enforcer.SetClaimsEnforcerFunc(rbacpolicy.NewRBACPolicyEnforcer(enforcer, fakeProjLister).EnforceClaims)

	settingsMgr := settings.NewSettingsManager(ctx, kubeclientset, testNamespace)

	// populate the app informer with the fake objects
	appInformer := factory.Argoproj().V1alpha1().Applications().Informer()
	// TODO(jessesuen): probably should return cancel function so tests can stop background informer
	//ctx, cancel := context.WithCancel(context.Background())
	go appInformer.Run(ctx.Done())
	if !k8scache.WaitForCacheSync(ctx.Done(), appInformer.HasSynced) {
		panic("Timed out waiting for caches to sync")
	}

	projInformer := factory.Argoproj().V1alpha1().AppProjects().Informer()
	go projInformer.Run(ctx.Done())
	if !k8scache.WaitForCacheSync(ctx.Done(), projInformer.HasSynced) {
		panic("Timed out waiting for caches to sync")
	}

	broadcaster := new(appmocks.Broadcaster)
	broadcaster.On("Subscribe", mock.Anything, mock.Anything).Return(func() {}).Run(func(args mock.Arguments) {
		// Simulate the broadcaster notifying the subscriber of an application update.
		// The second parameter to Subscribe is filters. For the purposes of tests, we ignore the filters. Future tests
		// might require implementing those.
		go func() {
			events := args.Get(0).(chan *appsv1.ApplicationWatchEvent)
			for _, obj := range objects {
				app, ok := obj.(*appsv1.Application)
				if ok {
					oldVersion, err := strconv.Atoi(app.ResourceVersion)
					if err != nil {
						oldVersion = 0
					}
					clonedApp := app.DeepCopy()
					clonedApp.ResourceVersion = fmt.Sprintf("%d", oldVersion+1)
					events <- &appsv1.ApplicationWatchEvent{Type: watch.Added, Application: *clonedApp}
				}
			}
		}()
	})
	broadcaster.On("OnAdd", mock.Anything).Return()
	broadcaster.On("OnUpdate", mock.Anything, mock.Anything).Return()
	broadcaster.On("OnDelete", mock.Anything).Return()

	appStateCache := appstate.NewCache(cache.NewCache(cache.NewInMemoryCache(time.Hour)), time.Hour)
	// pre-populate the app cache
	for _, obj := range objects {
		app, ok := obj.(*appsv1.Application)
		if ok {
			err := appStateCache.SetAppManagedResources(app.Name, []*appsv1.ResourceDiff{})
			require.NoError(t, err)

			// Pre-populate the resource tree based on the app's resources.
			nodes := make([]appsv1.ResourceNode, len(app.Status.Resources))
			for i, res := range app.Status.Resources {
				nodes[i] = appsv1.ResourceNode{
					ResourceRef: appsv1.ResourceRef{
						Group:     res.Group,
						Kind:      res.Kind,
						Version:   res.Version,
						Name:      res.Name,
						Namespace: res.Namespace,
						UID:       "fake",
					},
				}
			}
			err = appStateCache.SetAppResourcesTree(app.Name, &appsv1.ApplicationTree{
				Nodes: nodes,
			})
			require.NoError(t, err)
		}
	}
	appCache := servercache.NewCache(appStateCache, time.Hour, time.Hour, time.Hour)

	kubectl := &kubetest.MockKubectlCmd{}
	kubectl = kubectl.WithGetResourceFunc(func(_ context.Context, _ *rest.Config, gvk schema.GroupVersionKind, name string, namespace string) (*unstructured.Unstructured, error) {
		for _, obj := range objects {
			if obj.GetObjectKind().GroupVersionKind().GroupKind() == gvk.GroupKind() {
				if obj, ok := obj.(*unstructured.Unstructured); ok && obj.GetName() == name && obj.GetNamespace() == namespace {
					return obj, nil
				}
			}
		}
		return nil, nil
	})

	server, _ := NewServer(
		testNamespace,
		kubeclientset,
		fakeAppsClientset,
		factory.Argoproj().V1alpha1().Applications().Lister(),
		appInformer,
		broadcaster,
		mockRepoClient,
		appCache,
		kubectl,
		db,
		enforcer,
		sync.NewKeyLock(),
		settingsMgr,
		projInformer,
		[]string{},
	)
	return server.(*Server)
}

const fakeApp = `
apiVersion: argoproj.io/v1alpha1
kind: Application
metadata:
  name: test-app
  namespace: default
spec:
  source:
    path: some/path
    repoURL: https://github.com/argoproj/argocd-example-apps.git
    targetRevision: HEAD
    ksonnet:
      environment: default
  destination:
    namespace: ` + test.FakeDestNamespace + `
    server: https://cluster-api.com
`

const fakeAppWithDestName = `
apiVersion: argoproj.io/v1alpha1
kind: Application
metadata:
  name: test-app
  namespace: default
spec:
  source:
    path: some/path
    repoURL: https://github.com/argoproj/argocd-example-apps.git
    targetRevision: HEAD
    ksonnet:
      environment: default
  destination:
    namespace: ` + test.FakeDestNamespace + `
    name: fake-cluster
`

const fakeAppWithAnnotations = `
apiVersion: argoproj.io/v1alpha1
kind: Application
metadata:
  name: test-app
  namespace: default
  annotations:
    test.annotation: test
spec:
  source:
    path: some/path
    repoURL: https://github.com/argoproj/argocd-example-apps.git
    targetRevision: HEAD
    ksonnet:
      environment: default
  destination:
    namespace: ` + test.FakeDestNamespace + `
    server: https://cluster-api.com
`

func newTestAppWithDestName(opts ...func(app *appsv1.Application)) *appsv1.Application {
	return createTestApp(fakeAppWithDestName, opts...)
}

func newTestApp(opts ...func(app *appsv1.Application)) *appsv1.Application {
	return createTestApp(fakeApp, opts...)
}

func newTestAppWithAnnotations(opts ...func(app *appsv1.Application)) *appsv1.Application {
	return createTestApp(fakeAppWithAnnotations, opts...)
}

func createTestApp(testApp string, opts ...func(app *appsv1.Application)) *appsv1.Application {
	var app appsv1.Application
	err := yaml.Unmarshal([]byte(testApp), &app)
	if err != nil {
		panic(err)
	}
	for i := range opts {
		opts[i](&app)
	}
	return &app
}

type TestServerStream struct {
	ctx        context.Context
	appName    string
	headerSent bool
}

func (t *TestServerStream) SetHeader(metadata.MD) error {
	return nil
}

func (t *TestServerStream) SendHeader(metadata.MD) error {
	return nil
}

<<<<<<< HEAD
func (t *TestServerStream) SetTrailer(metadata.MD) {
}
=======
func (t *TestServerStream) SetTrailer(metadata.MD) {}
>>>>>>> 04db457b

func (t *TestServerStream) Context() context.Context {
	return t.ctx
}

func (t *TestServerStream) SendMsg(m interface{}) error {
	return nil
}

func (t *TestServerStream) RecvMsg(m interface{}) error {
	return nil
}

func (t *TestServerStream) SendAndClose(r *apiclient.ManifestResponse) error {
	return nil
}

func (t *TestServerStream) Recv() (*application.ApplicationManifestQueryWithFilesWrapper, error) {
	if !t.headerSent {
		t.headerSent = true
		return &application.ApplicationManifestQueryWithFilesWrapper{Part: &application.ApplicationManifestQueryWithFilesWrapper_Query{
			Query: &application.ApplicationManifestQueryWithFiles{
				Name:     pointer.String(t.appName),
				Checksum: pointer.String(""),
			},
		}}, nil
	}
	return nil, io.EOF
}

func (t *TestServerStream) ServerStream() TestServerStream {
	return TestServerStream{}
}

type TestResourceTreeServer struct {
	ctx context.Context
}

func (t *TestResourceTreeServer) Send(tree *appsv1.ApplicationTree) error {
	return nil
}

func (t *TestResourceTreeServer) SetHeader(metadata.MD) error {
	return nil
}

func (t *TestResourceTreeServer) SendHeader(metadata.MD) error {
	return nil
}

<<<<<<< HEAD
func (t *TestResourceTreeServer) SetTrailer(metadata.MD) {
}
=======
func (t *TestResourceTreeServer) SetTrailer(metadata.MD) {}
>>>>>>> 04db457b

func (t *TestResourceTreeServer) Context() context.Context {
	return t.ctx
}

func (t *TestResourceTreeServer) SendMsg(m interface{}) error {
	return nil
}

func (t *TestResourceTreeServer) RecvMsg(m interface{}) error {
	return nil
}

type TestPodLogsServer struct {
	ctx context.Context
}

func (t *TestPodLogsServer) Send(log *application.LogEntry) error {
	return nil
}

func (t *TestPodLogsServer) SetHeader(metadata.MD) error {
	return nil
}

func (t *TestPodLogsServer) SendHeader(metadata.MD) error {
	return nil
}

<<<<<<< HEAD
func (t *TestPodLogsServer) SetTrailer(metadata.MD) {
}
=======
func (t *TestPodLogsServer) SetTrailer(metadata.MD) {}
>>>>>>> 04db457b

func (t *TestPodLogsServer) Context() context.Context {
	return t.ctx
}

func (t *TestPodLogsServer) SendMsg(m interface{}) error {
	return nil
}

func (t *TestPodLogsServer) RecvMsg(m interface{}) error {
	return nil
}

func TestNoAppEnumeration(t *testing.T) {
	// This test ensures that malicious users can't infer the existence or non-existence of Applications by inspecting
	// error messages. The errors for "app does not exist" must be the same as errors for "you aren't allowed to
	// interact with this app."

	// These tests are only important on API calls where the full app RBAC name (project, namespace, and name) is _not_
	// known based on the query parameters. For example, the Create call cannot leak existence of Applications, because
	// the Application's project, namespace, and name are all specified in the API call. The call can be rejected
	// immediately if the user does not have access. But the Delete endpoint may be called with just the Application
	// name. So we cannot return a different error message for "does not exist" and "you don't have delete permissions,"
	// because the user could infer that the Application exists if they do not get the "does not exist" message. For
	// endpoints that do not require the full RBAC name, we must return a generic "permission denied" for both "does not
	// exist" and "no access."

	f := func(enf *rbac.Enforcer) {
		_ = enf.SetBuiltinPolicy(assets.BuiltinPolicyCSV)
		enf.SetDefaultRole("role:none")
	}
	deployment := k8sappsv1.Deployment{
		TypeMeta: metav1.TypeMeta{
			APIVersion: "apps/v1",
			Kind:       "Deployment",
		},
		ObjectMeta: metav1.ObjectMeta{
			Name:      "test",
			Namespace: "test",
		},
	}
	testApp := newTestApp(func(app *appsv1.Application) {
		app.Name = "test"
		app.Status.Resources = []appsv1.ResourceStatus{
			{
				Group:     deployment.GroupVersionKind().Group,
				Kind:      deployment.GroupVersionKind().Kind,
				Version:   deployment.GroupVersionKind().Version,
				Name:      deployment.Name,
				Namespace: deployment.Namespace,
				Status:    "Synced",
			},
		}
		app.Status.History = []appsv1.RevisionHistory{
			{
				ID: 0,
				Source: appsv1.ApplicationSource{
					TargetRevision: "something-old",
				},
			},
		}
	})
	testDeployment := kube.MustToUnstructured(&deployment)
	appServer := newTestAppServerWithEnforcerConfigure(f, t, testApp, testDeployment)

	noRoleCtx := context.Background()
	// nolint:staticcheck
	adminCtx := context.WithValue(noRoleCtx, "claims", &jwt.MapClaims{"groups": []string{"admin"}})

	t.Run("Get", func(t *testing.T) {
		// nolint:staticcheck
		_, err := appServer.Get(adminCtx, &application.ApplicationQuery{Name: pointer.String("test")})
		assert.NoError(t, err)
		// nolint:staticcheck
		_, err = appServer.Get(noRoleCtx, &application.ApplicationQuery{Name: pointer.String("test")})
		assert.Equal(t, permissionDeniedErr.Error(), err.Error(), "error message must be _only_ the permission error, to avoid leaking information about app existence")
		// nolint:staticcheck
		_, err = appServer.Get(adminCtx, &application.ApplicationQuery{Name: pointer.String("doest-not-exist")})
		assert.Equal(t, permissionDeniedErr.Error(), err.Error(), "error message must be _only_ the permission error, to avoid leaking information about app existence")
	})

	t.Run("GetManifests", func(t *testing.T) {
		_, err := appServer.GetManifests(adminCtx, &application.ApplicationManifestQuery{Name: pointer.String("test")})
		assert.NoError(t, err)
		_, err = appServer.GetManifests(noRoleCtx, &application.ApplicationManifestQuery{Name: pointer.String("test")})
		assert.Equal(t, permissionDeniedErr.Error(), err.Error(), "error message must be _only_ the permission error, to avoid leaking information about app existence")
		_, err = appServer.GetManifests(adminCtx, &application.ApplicationManifestQuery{Name: pointer.String("doest-not-exist")})
		assert.Equal(t, permissionDeniedErr.Error(), err.Error(), "error message must be _only_ the permission error, to avoid leaking information about app existence")
	})

	t.Run("ListResourceEvents", func(t *testing.T) {
		_, err := appServer.ListResourceEvents(adminCtx, &application.ApplicationResourceEventsQuery{Name: pointer.String("test")})
		assert.NoError(t, err)
		_, err = appServer.ListResourceEvents(noRoleCtx, &application.ApplicationResourceEventsQuery{Name: pointer.String("test")})
		assert.Equal(t, permissionDeniedErr.Error(), err.Error(), "error message must be _only_ the permission error, to avoid leaking information about app existence")
		_, err = appServer.ListResourceEvents(adminCtx, &application.ApplicationResourceEventsQuery{Name: pointer.String("doest-not-exist")})
		assert.Equal(t, permissionDeniedErr.Error(), err.Error(), "error message must be _only_ the permission error, to avoid leaking information about app existence")
	})

	t.Run("UpdateSpec", func(t *testing.T) {
		_, err := appServer.UpdateSpec(adminCtx, &application.ApplicationUpdateSpecRequest{Name: pointer.String("test"), Spec: &appsv1.ApplicationSpec{
			Destination: appsv1.ApplicationDestination{Namespace: "default", Server: "https://cluster-api.com"},
			Source:      &appsv1.ApplicationSource{RepoURL: "https://some-fake-source", Path: "."},
		}})
		assert.NoError(t, err)
		_, err = appServer.UpdateSpec(noRoleCtx, &application.ApplicationUpdateSpecRequest{Name: pointer.String("test"), Spec: &appsv1.ApplicationSpec{
			Destination: appsv1.ApplicationDestination{Namespace: "default", Server: "https://cluster-api.com"},
			Source:      &appsv1.ApplicationSource{RepoURL: "https://some-fake-source", Path: "."},
		}})
		assert.Equal(t, permissionDeniedErr.Error(), err.Error(), "error message must be _only_ the permission error, to avoid leaking information about app existence")
		_, err = appServer.UpdateSpec(adminCtx, &application.ApplicationUpdateSpecRequest{Name: pointer.String("doest-not-exist"), Spec: &appsv1.ApplicationSpec{
			Destination: appsv1.ApplicationDestination{Namespace: "default", Server: "https://cluster-api.com"},
			Source:      &appsv1.ApplicationSource{RepoURL: "https://some-fake-source", Path: "."},
		}})
		assert.Equal(t, permissionDeniedErr.Error(), err.Error(), "error message must be _only_ the permission error, to avoid leaking information about app existence")
	})

	t.Run("Patch", func(t *testing.T) {
		_, err := appServer.Patch(adminCtx, &application.ApplicationPatchRequest{Name: pointer.String("test"), Patch: pointer.String(`[{"op": "replace", "path": "/spec/source/path", "value": "foo"}]`)})
		assert.NoError(t, err)
		_, err = appServer.Patch(noRoleCtx, &application.ApplicationPatchRequest{Name: pointer.String("test"), Patch: pointer.String(`[{"op": "replace", "path": "/spec/source/path", "value": "foo"}]`)})
		assert.Equal(t, permissionDeniedErr.Error(), err.Error(), "error message must be _only_ the permission error, to avoid leaking information about app existence")
		_, err = appServer.Patch(adminCtx, &application.ApplicationPatchRequest{Name: pointer.String("doest-not-exist")})
		assert.Equal(t, permissionDeniedErr.Error(), err.Error(), "error message must be _only_ the permission error, to avoid leaking information about app existence")
	})

	t.Run("GetResource", func(t *testing.T) {
		_, err := appServer.GetResource(adminCtx, &application.ApplicationResourceRequest{Name: pointer.String("test"), ResourceName: pointer.String("test"), Group: pointer.String("apps"), Kind: pointer.String("Deployment"), Namespace: pointer.String("test")})
		assert.NoError(t, err)
		_, err = appServer.GetResource(noRoleCtx, &application.ApplicationResourceRequest{Name: pointer.String("test"), ResourceName: pointer.String("test"), Group: pointer.String("apps"), Kind: pointer.String("Deployment"), Namespace: pointer.String("test")})
		assert.Equal(t, permissionDeniedErr.Error(), err.Error(), "error message must be _only_ the permission error, to avoid leaking information about app existence")
		_, err = appServer.GetResource(adminCtx, &application.ApplicationResourceRequest{Name: pointer.String("doest-not-exist"), ResourceName: pointer.String("test"), Group: pointer.String("apps"), Kind: pointer.String("Deployment"), Namespace: pointer.String("test")})
		assert.Equal(t, permissionDeniedErr.Error(), err.Error(), "error message must be _only_ the permission error, to avoid leaking information about app existence")
	})

	t.Run("PatchResource", func(t *testing.T) {
		_, err := appServer.PatchResource(adminCtx, &application.ApplicationResourcePatchRequest{Name: pointer.String("test"), ResourceName: pointer.String("test"), Group: pointer.String("apps"), Kind: pointer.String("Deployment"), Namespace: pointer.String("test"), Patch: pointer.String(`[{"op": "replace", "path": "/spec/replicas", "value": 3}]`)})
		// This will always throw an error, because the kubectl mock for PatchResource is hard-coded to return nil.
		// The best we can do is to confirm we get past the permission check.
		assert.NotEqual(t, permissionDeniedErr.Error(), err.Error(), "error message must be _only_ the permission error, to avoid leaking information about app existence")
		_, err = appServer.PatchResource(noRoleCtx, &application.ApplicationResourcePatchRequest{Name: pointer.String("test"), ResourceName: pointer.String("test"), Group: pointer.String("apps"), Kind: pointer.String("Deployment"), Namespace: pointer.String("test"), Patch: pointer.String(`[{"op": "replace", "path": "/spec/replicas", "value": 3}]`)})
		assert.Equal(t, permissionDeniedErr.Error(), err.Error(), "error message must be _only_ the permission error, to avoid leaking information about app existence")
		_, err = appServer.PatchResource(adminCtx, &application.ApplicationResourcePatchRequest{Name: pointer.String("doest-not-exist"), ResourceName: pointer.String("test"), Group: pointer.String("apps"), Kind: pointer.String("Deployment"), Namespace: pointer.String("test"), Patch: pointer.String(`[{"op": "replace", "path": "/spec/replicas", "value": 3}]`)})
		assert.Equal(t, permissionDeniedErr.Error(), err.Error(), "error message must be _only_ the permission error, to avoid leaking information about app existence")
	})

	t.Run("DeleteResource", func(t *testing.T) {
		_, err := appServer.DeleteResource(adminCtx, &application.ApplicationResourceDeleteRequest{Name: pointer.String("test"), ResourceName: pointer.String("test"), Group: pointer.String("apps"), Kind: pointer.String("Deployment"), Namespace: pointer.String("test")})
		assert.NoError(t, err)
		_, err = appServer.DeleteResource(noRoleCtx, &application.ApplicationResourceDeleteRequest{Name: pointer.String("test"), ResourceName: pointer.String("test"), Group: pointer.String("apps"), Kind: pointer.String("Deployment"), Namespace: pointer.String("test")})
		assert.Equal(t, permissionDeniedErr.Error(), err.Error(), "error message must be _only_ the permission error, to avoid leaking information about app existence")
		_, err = appServer.DeleteResource(adminCtx, &application.ApplicationResourceDeleteRequest{Name: pointer.String("doest-not-exist"), ResourceName: pointer.String("test"), Group: pointer.String("apps"), Kind: pointer.String("Deployment"), Namespace: pointer.String("test")})
		assert.Equal(t, permissionDeniedErr.Error(), err.Error(), "error message must be _only_ the permission error, to avoid leaking information about app existence")
	})

	t.Run("ResourceTree", func(t *testing.T) {
		_, err := appServer.ResourceTree(adminCtx, &application.ResourcesQuery{ApplicationName: pointer.String("test")})
		assert.NoError(t, err)
		_, err = appServer.ResourceTree(noRoleCtx, &application.ResourcesQuery{ApplicationName: pointer.String("test")})
		assert.Equal(t, permissionDeniedErr.Error(), err.Error(), "error message must be _only_ the permission error, to avoid leaking information about app existence")
		_, err = appServer.ResourceTree(adminCtx, &application.ResourcesQuery{ApplicationName: pointer.String("doest-not-exist")})
		assert.Equal(t, permissionDeniedErr.Error(), err.Error(), "error message must be _only_ the permission error, to avoid leaking information about app existence")
	})

	t.Run("RevisionMetadata", func(t *testing.T) {
		_, err := appServer.RevisionMetadata(adminCtx, &application.RevisionMetadataQuery{Name: pointer.String("test")})
		assert.NoError(t, err)
		_, err = appServer.RevisionMetadata(noRoleCtx, &application.RevisionMetadataQuery{Name: pointer.String("test")})
		assert.Equal(t, permissionDeniedErr.Error(), err.Error(), "error message must be _only_ the permission error, to avoid leaking information about app existence")
		_, err = appServer.RevisionMetadata(adminCtx, &application.RevisionMetadataQuery{Name: pointer.String("doest-not-exist")})
		assert.Equal(t, permissionDeniedErr.Error(), err.Error(), "error message must be _only_ the permission error, to avoid leaking information about app existence")
	})

	t.Run("ManagedResources", func(t *testing.T) {
		_, err := appServer.ManagedResources(adminCtx, &application.ResourcesQuery{ApplicationName: pointer.String("test")})
		assert.NoError(t, err)
		_, err = appServer.ManagedResources(noRoleCtx, &application.ResourcesQuery{ApplicationName: pointer.String("test")})
		assert.Equal(t, permissionDeniedErr.Error(), err.Error(), "error message must be _only_ the permission error, to avoid leaking information about app existence")
		_, err = appServer.ManagedResources(adminCtx, &application.ResourcesQuery{ApplicationName: pointer.String("doest-not-exist")})
		assert.Equal(t, permissionDeniedErr.Error(), err.Error(), "error message must be _only_ the permission error, to avoid leaking information about app existence")
	})

	t.Run("Sync", func(t *testing.T) {
		_, err := appServer.Sync(adminCtx, &application.ApplicationSyncRequest{Name: pointer.String("test")})
		assert.NoError(t, err)
		_, err = appServer.Sync(noRoleCtx, &application.ApplicationSyncRequest{Name: pointer.String("test")})
		assert.Equal(t, permissionDeniedErr.Error(), err.Error(), "error message must be _only_ the permission error, to avoid leaking information about app existence")
		_, err = appServer.Sync(adminCtx, &application.ApplicationSyncRequest{Name: pointer.String("doest-not-exist")})
		assert.Equal(t, permissionDeniedErr.Error(), err.Error(), "error message must be _only_ the permission error, to avoid leaking information about app existence")
	})

	t.Run("TerminateOperation", func(t *testing.T) {
		// The sync operation is already started from the previous test. We just need to set the field that the
		// controller would set if this were an actual Argo CD environment.
		setSyncRunningOperationState(t, appServer)
		_, err := appServer.TerminateOperation(adminCtx, &application.OperationTerminateRequest{Name: pointer.String("test")})
		assert.NoError(t, err)
		_, err = appServer.TerminateOperation(noRoleCtx, &application.OperationTerminateRequest{Name: pointer.String("test")})
		assert.Equal(t, permissionDeniedErr.Error(), err.Error(), "error message must be _only_ the permission error, to avoid leaking information about app existence")
		_, err = appServer.TerminateOperation(adminCtx, &application.OperationTerminateRequest{Name: pointer.String("doest-not-exist")})
		assert.Equal(t, permissionDeniedErr.Error(), err.Error(), "error message must be _only_ the permission error, to avoid leaking information about app existence")
	})

	t.Run("Rollback", func(t *testing.T) {
		unsetSyncRunningOperationState(t, appServer)
		_, err := appServer.Rollback(adminCtx, &application.ApplicationRollbackRequest{Name: pointer.String("test")})
		assert.NoError(t, err)
		_, err = appServer.Rollback(noRoleCtx, &application.ApplicationRollbackRequest{Name: pointer.String("test")})
		assert.Equal(t, permissionDeniedErr.Error(), err.Error(), "error message must be _only_ the permission error, to avoid leaking information about app existence")
		_, err = appServer.Rollback(adminCtx, &application.ApplicationRollbackRequest{Name: pointer.String("doest-not-exist")})
		assert.Equal(t, permissionDeniedErr.Error(), err.Error(), "error message must be _only_ the permission error, to avoid leaking information about app existence")
	})

	t.Run("ListResourceActions", func(t *testing.T) {
		_, err := appServer.ListResourceActions(adminCtx, &application.ApplicationResourceRequest{Name: pointer.String("test"), ResourceName: pointer.String("test"), Group: pointer.String("apps"), Kind: pointer.String("Deployment"), Namespace: pointer.String("test")})
		assert.NoError(t, err)
		_, err = appServer.ListResourceActions(noRoleCtx, &application.ApplicationResourceRequest{Name: pointer.String("test")})
		assert.Equal(t, permissionDeniedErr.Error(), err.Error(), "error message must be _only_ the permission error, to avoid leaking information about app existence")
		_, err = appServer.ListResourceActions(noRoleCtx, &application.ApplicationResourceRequest{Group: pointer.String("argoproj.io"), Kind: pointer.String("Application"), Name: pointer.String("test")})
		assert.Equal(t, permissionDeniedErr.Error(), err.Error(), "error message must be _only_ the permission error, to avoid leaking information about app existence")
		_, err = appServer.ListResourceActions(adminCtx, &application.ApplicationResourceRequest{Name: pointer.String("doest-not-exist")})
		assert.Equal(t, permissionDeniedErr.Error(), err.Error(), "error message must be _only_ the permission error, to avoid leaking information about app existence")
	})

	t.Run("RunResourceAction", func(t *testing.T) {
		_, err := appServer.RunResourceAction(adminCtx, &application.ResourceActionRunRequest{Name: pointer.String("test"), ResourceName: pointer.String("test"), Group: pointer.String("apps"), Kind: pointer.String("Deployment"), Namespace: pointer.String("test"), Action: pointer.String("restart")})
		assert.NoError(t, err)
		_, err = appServer.RunResourceAction(noRoleCtx, &application.ResourceActionRunRequest{Name: pointer.String("test")})
		assert.Equal(t, permissionDeniedErr.Error(), err.Error(), "error message must be _only_ the permission error, to avoid leaking information about app existence")
		_, err = appServer.RunResourceAction(noRoleCtx, &application.ResourceActionRunRequest{Group: pointer.String("argoproj.io"), Kind: pointer.String("Application"), Name: pointer.String("test")})
		assert.Equal(t, permissionDeniedErr.Error(), err.Error(), "error message must be _only_ the permission error, to avoid leaking information about app existence")
		_, err = appServer.RunResourceAction(adminCtx, &application.ResourceActionRunRequest{Name: pointer.String("doest-not-exist")})
		assert.Equal(t, permissionDeniedErr.Error(), err.Error(), "error message must be _only_ the permission error, to avoid leaking information about app existence")
	})

	t.Run("GetApplicationSyncWindows", func(t *testing.T) {
		_, err := appServer.GetApplicationSyncWindows(adminCtx, &application.ApplicationSyncWindowsQuery{Name: pointer.String("test")})
		assert.NoError(t, err)
		_, err = appServer.GetApplicationSyncWindows(noRoleCtx, &application.ApplicationSyncWindowsQuery{Name: pointer.String("test")})
		assert.Equal(t, permissionDeniedErr.Error(), err.Error(), "error message must be _only_ the permission error, to avoid leaking information about app existence")
		_, err = appServer.GetApplicationSyncWindows(adminCtx, &application.ApplicationSyncWindowsQuery{Name: pointer.String("doest-not-exist")})
		assert.Equal(t, permissionDeniedErr.Error(), err.Error(), "error message must be _only_ the permission error, to avoid leaking information about app existence")
	})

	t.Run("GetManifestsWithFiles", func(t *testing.T) {
		err := appServer.GetManifestsWithFiles(&TestServerStream{ctx: adminCtx, appName: "test"})
		assert.NoError(t, err)
		err = appServer.GetManifestsWithFiles(&TestServerStream{ctx: noRoleCtx, appName: "test"})
		assert.Equal(t, permissionDeniedErr.Error(), err.Error(), "error message must be _only_ the permission error, to avoid leaking information about app existence")
		err = appServer.GetManifestsWithFiles(&TestServerStream{ctx: adminCtx, appName: "does-not-exist"})
		assert.Equal(t, permissionDeniedErr.Error(), err.Error(), "error message must be _only_ the permission error, to avoid leaking information about app existence")
	})

	t.Run("WatchResourceTree", func(t *testing.T) {
		err := appServer.WatchResourceTree(&application.ResourcesQuery{ApplicationName: pointer.String("test")}, &TestResourceTreeServer{ctx: adminCtx})
		assert.NoError(t, err)
		err = appServer.WatchResourceTree(&application.ResourcesQuery{ApplicationName: pointer.String("test")}, &TestResourceTreeServer{ctx: noRoleCtx})
		assert.Equal(t, permissionDeniedErr.Error(), err.Error(), "error message must be _only_ the permission error, to avoid leaking information about app existence")
		err = appServer.WatchResourceTree(&application.ResourcesQuery{ApplicationName: pointer.String("does-not-exist")}, &TestResourceTreeServer{ctx: adminCtx})
		assert.Equal(t, permissionDeniedErr.Error(), err.Error(), "error message must be _only_ the permission error, to avoid leaking information about app existence")
	})

	t.Run("PodLogs", func(t *testing.T) {
		err := appServer.PodLogs(&application.ApplicationPodLogsQuery{Name: pointer.String("test")}, &TestPodLogsServer{ctx: adminCtx})
		assert.NoError(t, err)
		err = appServer.PodLogs(&application.ApplicationPodLogsQuery{Name: pointer.String("test")}, &TestPodLogsServer{ctx: noRoleCtx})
		assert.Equal(t, permissionDeniedErr.Error(), err.Error(), "error message must be _only_ the permission error, to avoid leaking information about app existence")
		err = appServer.PodLogs(&application.ApplicationPodLogsQuery{Name: pointer.String("does-not-exist")}, &TestPodLogsServer{ctx: adminCtx})
		assert.Equal(t, permissionDeniedErr.Error(), err.Error(), "error message must be _only_ the permission error, to avoid leaking information about app existence")
	})

	t.Run("ListLinks", func(t *testing.T) {
		_, err := appServer.ListLinks(adminCtx, &application.ListAppLinksRequest{Name: pointer.String("test")})
		assert.NoError(t, err)
		_, err = appServer.ListLinks(noRoleCtx, &application.ListAppLinksRequest{Name: pointer.String("test")})
		assert.Equal(t, permissionDeniedErr.Error(), err.Error(), "error message must be _only_ the permission error, to avoid leaking information about app existence")
		_, err = appServer.ListLinks(adminCtx, &application.ListAppLinksRequest{Name: pointer.String("does-not-exist")})
		assert.Equal(t, permissionDeniedErr.Error(), err.Error(), "error message must be _only_ the permission error, to avoid leaking information about app existence")
	})

	t.Run("ListResourceLinks", func(t *testing.T) {
		_, err := appServer.ListResourceLinks(adminCtx, &application.ApplicationResourceRequest{Name: pointer.String("test"), ResourceName: pointer.String("test"), Group: pointer.String("apps"), Kind: pointer.String("Deployment"), Namespace: pointer.String("test")})
		assert.NoError(t, err)
		_, err = appServer.ListResourceLinks(noRoleCtx, &application.ApplicationResourceRequest{Name: pointer.String("test"), ResourceName: pointer.String("test"), Group: pointer.String("apps"), Kind: pointer.String("Deployment"), Namespace: pointer.String("test")})
		assert.Equal(t, permissionDeniedErr.Error(), err.Error(), "error message must be _only_ the permission error, to avoid leaking information about app existence")
		_, err = appServer.ListResourceLinks(adminCtx, &application.ApplicationResourceRequest{Name: pointer.String("does-not-exist"), ResourceName: pointer.String("test"), Group: pointer.String("apps"), Kind: pointer.String("Deployment"), Namespace: pointer.String("test")})
		assert.Equal(t, permissionDeniedErr.Error(), err.Error(), "error message must be _only_ the permission error, to avoid leaking information about app existence")
	})

	// Do this last so other stuff doesn't fail.
	t.Run("Delete", func(t *testing.T) {
		_, err := appServer.Delete(adminCtx, &application.ApplicationDeleteRequest{Name: pointer.String("test")})
		assert.NoError(t, err)
		_, err = appServer.Delete(noRoleCtx, &application.ApplicationDeleteRequest{Name: pointer.String("test")})
		assert.Equal(t, permissionDeniedErr.Error(), err.Error(), "error message must be _only_ the permission error, to avoid leaking information about app existence")
		_, err = appServer.Delete(adminCtx, &application.ApplicationDeleteRequest{Name: pointer.String("doest-not-exist")})
		assert.Equal(t, permissionDeniedErr.Error(), err.Error(), "error message must be _only_ the permission error, to avoid leaking information about app existence")
	})
}

// setSyncRunningOperationState simulates starting a sync operation on the given app.
func setSyncRunningOperationState(t *testing.T, appServer *Server) {
	appIf := appServer.appclientset.ArgoprojV1alpha1().Applications("default")
	app, err := appIf.Get(context.Background(), "test", metav1.GetOptions{})
	require.NoError(t, err)
	// This sets the status that would be set by the controller usually.
	app.Status.OperationState = &appsv1.OperationState{Phase: synccommon.OperationRunning, Operation: appsv1.Operation{Sync: &appsv1.SyncOperation{}}}
	_, err = appIf.Update(context.Background(), app, metav1.UpdateOptions{})
	require.NoError(t, err)
}

// unsetSyncRunningOperationState simulates finishing a sync operation on the given app.
func unsetSyncRunningOperationState(t *testing.T, appServer *Server) {
	appIf := appServer.appclientset.ArgoprojV1alpha1().Applications("default")
	app, err := appIf.Get(context.Background(), "test", metav1.GetOptions{})
	require.NoError(t, err)
	app.Operation = nil
	app.Status.OperationState = nil
	_, err = appIf.Update(context.Background(), app, metav1.UpdateOptions{})
	require.NoError(t, err)
}

func TestListAppsInNamespaceWithLabels(t *testing.T) {
	appServer := newTestAppServer(t, newTestApp(func(app *appsv1.Application) {
		app.Name = "App1"
		app.ObjectMeta.Namespace = "test-namespace"
		app.SetLabels(map[string]string{"key1": "value1", "key2": "value1"})
	}), newTestApp(func(app *appsv1.Application) {
		app.Name = "App2"
		app.ObjectMeta.Namespace = "test-namespace"
		app.SetLabels(map[string]string{"key1": "value2"})
	}), newTestApp(func(app *appsv1.Application) {
		app.Name = "App3"
		app.ObjectMeta.Namespace = "test-namespace"
		app.SetLabels(map[string]string{"key1": "value3"})
	}))
	appServer.ns = "test-namespace"
	appQuery := application.ApplicationQuery{}
	namespace := "test-namespace"
	appQuery.AppNamespace = &namespace
	testListAppsWithLabels(t, appQuery, appServer)
}

func TestListAppsInDefaultNSWithLabels(t *testing.T) {
	appServer := newTestAppServer(t, newTestApp(func(app *appsv1.Application) {
		app.Name = "App1"
		app.SetLabels(map[string]string{"key1": "value1", "key2": "value1"})
	}), newTestApp(func(app *appsv1.Application) {
		app.Name = "App2"
		app.SetLabels(map[string]string{"key1": "value2"})
	}), newTestApp(func(app *appsv1.Application) {
		app.Name = "App3"
		app.SetLabels(map[string]string{"key1": "value3"})
	}))
	appQuery := application.ApplicationQuery{}
	testListAppsWithLabels(t, appQuery, appServer)
}

func testListAppsWithLabels(t *testing.T, appQuery application.ApplicationQuery, appServer *Server) {
	validTests := []struct {
		testName       string
		label          string
		expectedResult []string
	}{
		{testName: "Equality based filtering using '=' operator",
			label:          "key1=value1",
			expectedResult: []string{"App1"}},
		{testName: "Equality based filtering using '==' operator",
			label:          "key1==value1",
			expectedResult: []string{"App1"}},
		{testName: "Equality based filtering using '!=' operator",
			label:          "key1!=value1",
			expectedResult: []string{"App2", "App3"}},
		{testName: "Set based filtering using 'in' operator",
			label:          "key1 in (value1, value3)",
			expectedResult: []string{"App1", "App3"}},
		{testName: "Set based filtering using 'notin' operator",
			label:          "key1 notin (value1, value3)",
			expectedResult: []string{"App2"}},
		{testName: "Set based filtering using 'exists' operator",
			label:          "key1",
			expectedResult: []string{"App1", "App2", "App3"}},
		{testName: "Set based filtering using 'not exists' operator",
			label:          "!key2",
			expectedResult: []string{"App2", "App3"}},
	}
	//test valid scenarios
	for _, validTest := range validTests {
		t.Run(validTest.testName, func(t *testing.T) {
			appQuery.Selector = &validTest.label
			res, err := appServer.List(context.Background(), &appQuery)
			assert.NoError(t, err)
			apps := []string{}
			for i := range res.Items {
				apps = append(apps, res.Items[i].Name)
			}
			assert.Equal(t, validTest.expectedResult, apps)
		})
	}

	invalidTests := []struct {
		testName    string
		label       string
		errorMesage string
	}{
		{testName: "Set based filtering using '>' operator",
			label:       "key1>value1",
			errorMesage: "error parsing the selector"},
		{testName: "Set based filtering using '<' operator",
			label:       "key1<value1",
			errorMesage: "error parsing the selector"},
	}
	//test invalid scenarios
	for _, invalidTest := range invalidTests {
		t.Run(invalidTest.testName, func(t *testing.T) {
			appQuery.Selector = &invalidTest.label
			_, err := appServer.List(context.Background(), &appQuery)
			assert.ErrorContains(t, err, invalidTest.errorMesage)
		})
	}
}

func TestListAppWithProjects(t *testing.T) {
	appServer := newTestAppServer(t, newTestApp(func(app *appsv1.Application) {
		app.Name = "App1"
		app.Spec.Project = "test-project1"
	}), newTestApp(func(app *appsv1.Application) {
		app.Name = "App2"
		app.Spec.Project = "test-project2"
	}), newTestApp(func(app *appsv1.Application) {
		app.Name = "App3"
		app.Spec.Project = "test-project3"
	}))

	t.Run("List all apps", func(t *testing.T) {
		appQuery := application.ApplicationQuery{}
		appList, err := appServer.List(context.Background(), &appQuery)
		assert.NoError(t, err)
		assert.Len(t, appList.Items, 3)
	})

	t.Run("List apps with projects filter set", func(t *testing.T) {
		appQuery := application.ApplicationQuery{Projects: []string{"test-project1"}}
		appList, err := appServer.List(context.Background(), &appQuery)
		assert.NoError(t, err)
		assert.Len(t, appList.Items, 1)
		for _, app := range appList.Items {
			assert.Equal(t, "test-project1", app.Spec.Project)
		}
	})

	t.Run("List apps with project filter set (legacy field)", func(t *testing.T) {
		appQuery := application.ApplicationQuery{Project: []string{"test-project1"}}
		appList, err := appServer.List(context.Background(), &appQuery)
		assert.NoError(t, err)
		assert.Len(t, appList.Items, 1)
		for _, app := range appList.Items {
			assert.Equal(t, "test-project1", app.Spec.Project)
		}
	})

	t.Run("List apps with both projects and project filter set", func(t *testing.T) {
		// If the older field is present, we should use it instead of the newer field.
		appQuery := application.ApplicationQuery{Project: []string{"test-project1"}, Projects: []string{"test-project2"}}
		appList, err := appServer.List(context.Background(), &appQuery)
		assert.NoError(t, err)
		assert.Len(t, appList.Items, 1)
		for _, app := range appList.Items {
			assert.Equal(t, "test-project1", app.Spec.Project)
		}
	})
}

func TestListApps(t *testing.T) {
	appServer := newTestAppServer(t, newTestApp(func(app *appsv1.Application) {
		app.Name = "bcd"
	}), newTestApp(func(app *appsv1.Application) {
		app.Name = "abc"
	}), newTestApp(func(app *appsv1.Application) {
		app.Name = "def"
	}))

	res, err := appServer.List(context.Background(), &application.ApplicationQuery{})
	assert.NoError(t, err)
	var names []string
	for i := range res.Items {
		names = append(names, res.Items[i].Name)
	}
	assert.Equal(t, []string{"abc", "bcd", "def"}, names)
}

func TestCoupleAppsListApps(t *testing.T) {
	var objects []runtime.Object
	ctx := context.Background()

	var groups []string
	for i := 0; i < 50; i++ {
		groups = append(groups, fmt.Sprintf("group-%d", i))
	}
	// nolint:staticcheck
	ctx = context.WithValue(ctx, "claims", &jwt.MapClaims{"groups": groups})
	for projectId := 0; projectId < 100; projectId++ {
		projectName := fmt.Sprintf("proj-%d", projectId)
		for appId := 0; appId < 100; appId++ {
			objects = append(objects, newTestApp(func(app *appsv1.Application) {
				app.Name = fmt.Sprintf("app-%d-%d", projectId, appId)
				app.Spec.Project = projectName
			}))
		}
	}

	f := func(enf *rbac.Enforcer) {
		policy := `
p, role:test, applications, *, proj-10/*, allow
g, group-45, role:test
p, role:test2, applications, *, proj-15/*, allow
g, group-47, role:test2
p, role:test3, applications, *, proj-20/*, allow
g, group-49, role:test3
`
		_ = enf.SetUserPolicy(policy)
	}
	appServer := newTestAppServerWithEnforcerConfigure(f, t, objects...)

	res, err := appServer.List(ctx, &application.ApplicationQuery{})

	assert.NoError(t, err)
	var names []string
	for i := range res.Items {
		names = append(names, res.Items[i].Name)
	}
	assert.Equal(t, 300, len(names))
}

func TestCreateApp(t *testing.T) {
	testApp := newTestApp()
	appServer := newTestAppServer(t)
	testApp.Spec.Project = ""
	createReq := application.ApplicationCreateRequest{
		Application: testApp,
	}
	app, err := appServer.Create(context.Background(), &createReq)
	assert.NoError(t, err)
	assert.NotNil(t, app)
	assert.NotNil(t, app.Spec)
	assert.Equal(t, app.Spec.Project, "default")
}

func TestCreateAppWithDestName(t *testing.T) {
	appServer := newTestAppServer(t)
	testApp := newTestAppWithDestName()
	createReq := application.ApplicationCreateRequest{
		Application: testApp,
	}
	app, err := appServer.Create(context.Background(), &createReq)
	assert.NoError(t, err)
	assert.NotNil(t, app)
	assert.Equal(t, app.Spec.Destination.Server, "https://cluster-api.com")
}

func TestUpdateApp(t *testing.T) {
	testApp := newTestApp()
	appServer := newTestAppServer(t, testApp)
	testApp.Spec.Project = ""
	app, err := appServer.Update(context.Background(), &application.ApplicationUpdateRequest{
		Application: testApp,
	})
	assert.Nil(t, err)
	assert.Equal(t, app.Spec.Project, "default")
}

func TestUpdateAppSpec(t *testing.T) {
	testApp := newTestApp()
	appServer := newTestAppServer(t, testApp)
	testApp.Spec.Project = ""
	spec, err := appServer.UpdateSpec(context.Background(), &application.ApplicationUpdateSpecRequest{
		Name: &testApp.Name,
		Spec: &testApp.Spec,
	})
	assert.NoError(t, err)
	assert.Equal(t, "default", spec.Project)
	app, err := appServer.Get(context.Background(), &application.ApplicationQuery{Name: &testApp.Name})
	assert.NoError(t, err)
	assert.Equal(t, "default", app.Spec.Project)
}

func TestDeleteApp(t *testing.T) {
	ctx := context.Background()
	appServer := newTestAppServer(t)
	createReq := application.ApplicationCreateRequest{
		Application: newTestApp(),
	}
	app, err := appServer.Create(ctx, &createReq)
	assert.Nil(t, err)

	app, err = appServer.Get(ctx, &application.ApplicationQuery{Name: &app.Name})
	assert.Nil(t, err)
	assert.NotNil(t, app)

	fakeAppCs := appServer.appclientset.(*apps.Clientset)
	// this removes the default */* reactor so we can set our own patch/delete reactor
	fakeAppCs.ReactionChain = nil
	patched := false
	deleted := false
	fakeAppCs.AddReactor("patch", "applications", func(action kubetesting.Action) (handled bool, ret runtime.Object, err error) {
		patched = true
		return true, nil, nil
	})
	fakeAppCs.AddReactor("delete", "applications", func(action kubetesting.Action) (handled bool, ret runtime.Object, err error) {
		deleted = true
		return true, nil, nil
	})
	fakeAppCs.AddReactor("get", "applications", func(action kubetesting.Action) (handled bool, ret runtime.Object, err error) {
		return true, &appsv1.Application{Spec: appsv1.ApplicationSpec{Source: &appsv1.ApplicationSource{}}}, nil
	})
	appServer.appclientset = fakeAppCs

	trueVar := true
	_, err = appServer.Delete(ctx, &application.ApplicationDeleteRequest{Name: &app.Name, Cascade: &trueVar})
	assert.Nil(t, err)
	assert.True(t, patched)
	assert.True(t, deleted)

	// now call delete with cascade=false. patch should not be called
	falseVar := false
	patched = false
	deleted = false
	_, err = appServer.Delete(ctx, &application.ApplicationDeleteRequest{Name: &app.Name, Cascade: &falseVar})
	assert.Nil(t, err)
	assert.False(t, patched)
	assert.True(t, deleted)

	patched = false
	deleted = false
	revertValues := func() {
		patched = false
		deleted = false
	}

	t.Run("Delete with background propagation policy", func(t *testing.T) {
		policy := backgroundPropagationPolicy
		_, err = appServer.Delete(ctx, &application.ApplicationDeleteRequest{Name: &app.Name, PropagationPolicy: &policy})
		assert.Nil(t, err)
		assert.True(t, patched)
		assert.True(t, deleted)
		t.Cleanup(revertValues)
	})

	t.Run("Delete with cascade disabled and background propagation policy", func(t *testing.T) {
		policy := backgroundPropagationPolicy
		_, err = appServer.Delete(ctx, &application.ApplicationDeleteRequest{Name: &app.Name, Cascade: &falseVar, PropagationPolicy: &policy})
		assert.EqualError(t, err, "rpc error: code = InvalidArgument desc = cannot set propagation policy when cascading is disabled")
		assert.False(t, patched)
		assert.False(t, deleted)
		t.Cleanup(revertValues)
	})

	t.Run("Delete with invalid propagation policy", func(t *testing.T) {
		invalidPolicy := "invalid"
		_, err = appServer.Delete(ctx, &application.ApplicationDeleteRequest{Name: &app.Name, Cascade: &trueVar, PropagationPolicy: &invalidPolicy})
		assert.EqualError(t, err, "rpc error: code = InvalidArgument desc = invalid propagation policy: invalid")
		assert.False(t, patched)
		assert.False(t, deleted)
		t.Cleanup(revertValues)
	})

	t.Run("Delete with foreground propagation policy", func(t *testing.T) {
		policy := foregroundPropagationPolicy
		_, err = appServer.Delete(ctx, &application.ApplicationDeleteRequest{Name: &app.Name, Cascade: &trueVar, PropagationPolicy: &policy})
		assert.Nil(t, err)
		assert.True(t, patched)
		assert.True(t, deleted)
		t.Cleanup(revertValues)
	})
}

func TestSyncAndTerminate(t *testing.T) {
	ctx := context.Background()
	appServer := newTestAppServer(t)
	testApp := newTestApp()
	testApp.Spec.Source.RepoURL = "https://github.com/argoproj/argo-cd.git"
	createReq := application.ApplicationCreateRequest{
		Application: testApp,
	}
	app, err := appServer.Create(ctx, &createReq)
	assert.Nil(t, err)
	app, err = appServer.Sync(ctx, &application.ApplicationSyncRequest{Name: &app.Name})
	assert.Nil(t, err)
	assert.NotNil(t, app)
	assert.NotNil(t, app.Operation)

	events, err := appServer.kubeclientset.CoreV1().Events(appServer.ns).List(context.Background(), metav1.ListOptions{})
	assert.Nil(t, err)
	event := events.Items[1]

	assert.Regexp(t, ".*initiated sync to HEAD \\([0-9A-Fa-f]{40}\\).*", event.Message)

	// set status.operationState to pretend that an operation has started by controller
	app.Status.OperationState = &appsv1.OperationState{
		Operation: *app.Operation,
		Phase:     synccommon.OperationRunning,
		StartedAt: metav1.NewTime(time.Now()),
	}
	_, err = appServer.appclientset.ArgoprojV1alpha1().Applications(appServer.ns).Update(context.Background(), app, metav1.UpdateOptions{})
	assert.Nil(t, err)

	resp, err := appServer.TerminateOperation(ctx, &application.OperationTerminateRequest{Name: &app.Name})
	assert.Nil(t, err)
	assert.NotNil(t, resp)

	app, err = appServer.Get(ctx, &application.ApplicationQuery{Name: &app.Name})
	assert.Nil(t, err)
	assert.NotNil(t, app)
	assert.Equal(t, synccommon.OperationTerminating, app.Status.OperationState.Phase)
}

func TestSyncHelm(t *testing.T) {
	ctx := context.Background()
	appServer := newTestAppServer(t)
	testApp := newTestApp()
	testApp.Spec.Source.RepoURL = "https://argoproj.github.io/argo-helm"
	testApp.Spec.Source.Path = ""
	testApp.Spec.Source.Chart = "argo-cd"
	testApp.Spec.Source.TargetRevision = "0.7.*"

	appServer.repoClientset = &mocks.Clientset{RepoServerServiceClient: fakeRepoServerClient(true)}

	app, err := appServer.Create(ctx, &application.ApplicationCreateRequest{Application: testApp})
	assert.NoError(t, err)

	app, err = appServer.Sync(ctx, &application.ApplicationSyncRequest{Name: &app.Name})
	assert.NoError(t, err)
	assert.NotNil(t, app)
	assert.NotNil(t, app.Operation)

	events, err := appServer.kubeclientset.CoreV1().Events(appServer.ns).List(context.Background(), metav1.ListOptions{})
	assert.NoError(t, err)
	assert.Equal(t, "Unknown user initiated sync to 0.7.* (0.7.2)", events.Items[1].Message)
}

func TestSyncGit(t *testing.T) {
	ctx := context.Background()
	appServer := newTestAppServer(t)
	testApp := newTestApp()
	testApp.Spec.Source.RepoURL = "https://github.com/org/test"
	testApp.Spec.Source.Path = "deploy"
	testApp.Spec.Source.TargetRevision = "0.7.*"
	app, err := appServer.Create(ctx, &application.ApplicationCreateRequest{Application: testApp})
	assert.NoError(t, err)
	syncReq := &application.ApplicationSyncRequest{
		Name: &app.Name,
		Manifests: []string{
			`apiVersion: v1
			kind: ServiceAccount
			metadata:
			  name: test
			  namespace: test`,
		},
	}
	app, err = appServer.Sync(ctx, syncReq)
	assert.NoError(t, err)
	assert.NotNil(t, app)
	assert.NotNil(t, app.Operation)
	events, err := appServer.kubeclientset.CoreV1().Events(appServer.ns).List(context.Background(), metav1.ListOptions{})
	assert.NoError(t, err)
	assert.Equal(t, "Unknown user initiated sync locally", events.Items[1].Message)
}

func TestRollbackApp(t *testing.T) {
	testApp := newTestApp()
	testApp.Status.History = []appsv1.RevisionHistory{{
		ID:       1,
		Revision: "abc",
		Source:   *testApp.Spec.Source.DeepCopy(),
	}}
	appServer := newTestAppServer(t, testApp)

	updatedApp, err := appServer.Rollback(context.Background(), &application.ApplicationRollbackRequest{
		Name: &testApp.Name,
		Id:   pointer.Int64(1),
	})

	assert.Nil(t, err)

	assert.NotNil(t, updatedApp.Operation)
	assert.NotNil(t, updatedApp.Operation.Sync)
	assert.NotNil(t, updatedApp.Operation.Sync.Source)
	assert.Equal(t, "abc", updatedApp.Operation.Sync.Revision)
}

func TestUpdateAppProject(t *testing.T) {
	testApp := newTestApp()
	ctx := context.Background()
	// nolint:staticcheck
	ctx = context.WithValue(ctx, "claims", &jwt.StandardClaims{Subject: "admin"})
	appServer := newTestAppServer(t, testApp)
	appServer.enf.SetDefaultRole("")

	t.Run("update without changing project", func(t *testing.T) {
		_ = appServer.enf.SetBuiltinPolicy(`p, admin, applications, update, default/test-app, allow`)
		_, err := appServer.Update(ctx, &application.ApplicationUpdateRequest{Application: testApp})
		assert.NoError(t, err)
	})

	t.Run("cannot update to another project", func(t *testing.T) {
		testApp.Spec.Project = "my-proj"
		_, err := appServer.Update(ctx, &application.ApplicationUpdateRequest{Application: testApp})
		assert.Equal(t, status.Code(err), codes.PermissionDenied)
	})

	t.Run("cannot change projects without create privileges", func(t *testing.T) {
		_ = appServer.enf.SetBuiltinPolicy(`
p, admin, applications, update, default/test-app, allow
p, admin, applications, update, my-proj/test-app, allow
`)
		_, err := appServer.Update(ctx, &application.ApplicationUpdateRequest{Application: testApp})
		statusErr := grpc.UnwrapGRPCStatus(err)
		assert.NotNil(t, statusErr)
		assert.Equal(t, codes.PermissionDenied, statusErr.Code())
	})

	t.Run("cannot change projects without update privileges in new project", func(t *testing.T) {
		_ = appServer.enf.SetBuiltinPolicy(`
p, admin, applications, update, default/test-app, allow
p, admin, applications, create, my-proj/test-app, allow
`)
		_, err := appServer.Update(ctx, &application.ApplicationUpdateRequest{Application: testApp})
		assert.Equal(t, status.Code(err), codes.PermissionDenied)
	})

	t.Run("cannot change projects without update privileges in old project", func(t *testing.T) {
		_ = appServer.enf.SetBuiltinPolicy(`
p, admin, applications, create, my-proj/test-app, allow
p, admin, applications, update, my-proj/test-app, allow
`)
		_, err := appServer.Update(ctx, &application.ApplicationUpdateRequest{Application: testApp})
		statusErr := grpc.UnwrapGRPCStatus(err)
		assert.NotNil(t, statusErr)
		assert.Equal(t, codes.PermissionDenied, statusErr.Code())
	})

	t.Run("can update project with proper permissions", func(t *testing.T) {
		// Verify can update project with proper permissions
		_ = appServer.enf.SetBuiltinPolicy(`
p, admin, applications, update, default/test-app, allow
p, admin, applications, create, my-proj/test-app, allow
p, admin, applications, update, my-proj/test-app, allow
`)
		updatedApp, err := appServer.Update(ctx, &application.ApplicationUpdateRequest{Application: testApp})
		assert.NoError(t, err)
		assert.Equal(t, "my-proj", updatedApp.Spec.Project)
	})
}

func TestAppJsonPatch(t *testing.T) {
	testApp := newTestAppWithAnnotations()
	ctx := context.Background()
	// nolint:staticcheck
	ctx = context.WithValue(ctx, "claims", &jwt.StandardClaims{Subject: "admin"})
	appServer := newTestAppServer(t, testApp)
	appServer.enf.SetDefaultRole("")

	app, err := appServer.Patch(ctx, &application.ApplicationPatchRequest{Name: &testApp.Name, Patch: pointer.String("garbage")})
	assert.Error(t, err)
	assert.Nil(t, app)

	app, err = appServer.Patch(ctx, &application.ApplicationPatchRequest{Name: &testApp.Name, Patch: pointer.String("[]")})
	assert.NoError(t, err)
	assert.NotNil(t, app)

	app, err = appServer.Patch(ctx, &application.ApplicationPatchRequest{Name: &testApp.Name, Patch: pointer.String(`[{"op": "replace", "path": "/spec/source/path", "value": "foo"}]`)})
	assert.NoError(t, err)
	assert.Equal(t, "foo", app.Spec.Source.Path)

	app, err = appServer.Patch(ctx, &application.ApplicationPatchRequest{Name: &testApp.Name, Patch: pointer.String(`[{"op": "remove", "path": "/metadata/annotations/test.annotation"}]`)})
	assert.NoError(t, err)
	assert.NotContains(t, app.Annotations, "test.annotation")
}

func TestAppMergePatch(t *testing.T) {
	testApp := newTestApp()
	ctx := context.Background()
	// nolint:staticcheck
	ctx = context.WithValue(ctx, "claims", &jwt.StandardClaims{Subject: "admin"})
	appServer := newTestAppServer(t, testApp)
	appServer.enf.SetDefaultRole("")

	app, err := appServer.Patch(ctx, &application.ApplicationPatchRequest{
		Name: &testApp.Name, Patch: pointer.String(`{"spec": { "source": { "path": "foo" } }}`), PatchType: pointer.String("merge")})
	assert.NoError(t, err)
	assert.Equal(t, "foo", app.Spec.Source.Path)
}

func TestServer_GetApplicationSyncWindowsState(t *testing.T) {
	t.Run("Active", func(t *testing.T) {
		testApp := newTestApp()
		testApp.Spec.Project = "proj-maint"
		appServer := newTestAppServer(t, testApp)

		active, err := appServer.GetApplicationSyncWindows(context.Background(), &application.ApplicationSyncWindowsQuery{Name: &testApp.Name})
		assert.NoError(t, err)
		assert.Equal(t, 1, len(active.ActiveWindows))
	})
	t.Run("Inactive", func(t *testing.T) {
		testApp := newTestApp()
		testApp.Spec.Project = "default"
		appServer := newTestAppServer(t, testApp)

		active, err := appServer.GetApplicationSyncWindows(context.Background(), &application.ApplicationSyncWindowsQuery{Name: &testApp.Name})
		assert.NoError(t, err)
		assert.Equal(t, 0, len(active.ActiveWindows))
	})
	t.Run("ProjectDoesNotExist", func(t *testing.T) {
		testApp := newTestApp()
		testApp.Spec.Project = "none"
		appServer := newTestAppServer(t, testApp)

		active, err := appServer.GetApplicationSyncWindows(context.Background(), &application.ApplicationSyncWindowsQuery{Name: &testApp.Name})
		assert.Contains(t, err.Error(), "not found")
		assert.Nil(t, active)
	})
}

func TestGetCachedAppState(t *testing.T) {
	testApp := newTestApp()
	testApp.ObjectMeta.ResourceVersion = "1"
	testApp.Spec.Project = "test-proj"
	testProj := &appsv1.AppProject{
		ObjectMeta: metav1.ObjectMeta{
			Name:      "test-proj",
			Namespace: testNamespace,
		},
	}
	appServer := newTestAppServer(t, testApp, testProj)
	fakeClientSet := appServer.appclientset.(*apps.Clientset)
	fakeClientSet.AddReactor("get", "applications", func(action kubetesting.Action) (handled bool, ret runtime.Object, err error) {
		return true, &appsv1.Application{Spec: appsv1.ApplicationSpec{Source: &appsv1.ApplicationSource{}}}, nil
	})
	t.Run("NoError", func(t *testing.T) {
		err := appServer.getCachedAppState(context.Background(), testApp, func() error {
			return nil
		})
		assert.NoError(t, err)
	})
	t.Run("CacheMissErrorTriggersRefresh", func(t *testing.T) {
		retryCount := 0
		patched := false
		watcher := watch.NewFakeWithChanSize(1, true)

		// Configure fakeClientSet within lock, before requesting cached app state, to avoid data race
		{
			fakeClientSet.Lock()
			fakeClientSet.ReactionChain = nil
			fakeClientSet.WatchReactionChain = nil
			fakeClientSet.AddReactor("patch", "applications", func(action kubetesting.Action) (handled bool, ret runtime.Object, err error) {
				patched = true
				updated := testApp.DeepCopy()
				updated.ResourceVersion = "2"
				appServer.appBroadcaster.OnUpdate(testApp, updated)
				return true, testApp, nil
			})
			fakeClientSet.AddReactor("get", "applications", func(action kubetesting.Action) (handled bool, ret runtime.Object, err error) {
				return true, &appsv1.Application{Spec: appsv1.ApplicationSpec{Source: &appsv1.ApplicationSource{}}}, nil
			})
			fakeClientSet.Unlock()
			fakeClientSet.AddWatchReactor("applications", func(action kubetesting.Action) (handled bool, ret watch.Interface, err error) {
				return true, watcher, nil
			})
		}

		err := appServer.getCachedAppState(context.Background(), testApp, func() error {
			res := cache.ErrCacheMiss
			if retryCount == 1 {
				res = nil
			}
			retryCount++
			return res
		})
		assert.Equal(t, nil, err)
		assert.Equal(t, 2, retryCount)
		assert.True(t, patched)
	})

	t.Run("NonCacheErrorDoesNotTriggerRefresh", func(t *testing.T) {
		randomError := coreerrors.New("random error")
		err := appServer.getCachedAppState(context.Background(), testApp, func() error {
			return randomError
		})
		assert.Equal(t, randomError, err)
	})
}

func TestSplitStatusPatch(t *testing.T) {
	specPatch := `{"spec":{"aaa":"bbb"}}`
	statusPatch := `{"status":{"ccc":"ddd"}}`
	{
		nonStatus, status, err := splitStatusPatch([]byte(specPatch))
		assert.NoError(t, err)
		assert.Equal(t, specPatch, string(nonStatus))
		assert.Nil(t, status)
	}
	{
		nonStatus, status, err := splitStatusPatch([]byte(statusPatch))
		assert.NoError(t, err)
		assert.Nil(t, nonStatus)
		assert.Equal(t, statusPatch, string(status))
	}
	{
		bothPatch := `{"spec":{"aaa":"bbb"},"status":{"ccc":"ddd"}}`
		nonStatus, status, err := splitStatusPatch([]byte(bothPatch))
		assert.NoError(t, err)
		assert.Equal(t, specPatch, string(nonStatus))
		assert.Equal(t, statusPatch, string(status))
	}
	{
		otherFields := `{"operation":{"eee":"fff"},"spec":{"aaa":"bbb"},"status":{"ccc":"ddd"}}`
		nonStatus, status, err := splitStatusPatch([]byte(otherFields))
		assert.NoError(t, err)
		assert.Equal(t, `{"operation":{"eee":"fff"},"spec":{"aaa":"bbb"}}`, string(nonStatus))
		assert.Equal(t, statusPatch, string(status))
	}
}

func TestLogsGetSelectedPod(t *testing.T) {
	deployment := appsv1.ResourceRef{Group: "", Version: "v1", Kind: "Deployment", Name: "deployment", UID: "1"}
	rs := appsv1.ResourceRef{Group: "", Version: "v1", Kind: "ReplicaSet", Name: "rs", UID: "2"}
	podRS := appsv1.ResourceRef{Group: "", Version: "v1", Kind: "Pod", Name: "podrs", UID: "3"}
	pod := appsv1.ResourceRef{Group: "", Version: "v1", Kind: "Pod", Name: "pod", UID: "4"}
	treeNodes := []appsv1.ResourceNode{
		{ResourceRef: deployment, ParentRefs: nil},
		{ResourceRef: rs, ParentRefs: []appsv1.ResourceRef{deployment}},
		{ResourceRef: podRS, ParentRefs: []appsv1.ResourceRef{rs}},
		{ResourceRef: pod, ParentRefs: nil},
	}
	appName := "appName"

	t.Run("GetAllPods", func(t *testing.T) {
		podQuery := application.ApplicationPodLogsQuery{
			Name: &appName,
		}
		pods := getSelectedPods(treeNodes, &podQuery)
		assert.Equal(t, 2, len(pods))
	})

	t.Run("GetRSPods", func(t *testing.T) {
		group := ""
		kind := "ReplicaSet"
		name := "rs"
		podQuery := application.ApplicationPodLogsQuery{
			Name:         &appName,
			Group:        &group,
			Kind:         &kind,
			ResourceName: &name,
		}
		pods := getSelectedPods(treeNodes, &podQuery)
		assert.Equal(t, 1, len(pods))
	})

	t.Run("GetDeploymentPods", func(t *testing.T) {
		group := ""
		kind := "Deployment"
		name := "deployment"
		podQuery := application.ApplicationPodLogsQuery{
			Name:         &appName,
			Group:        &group,
			Kind:         &kind,
			ResourceName: &name,
		}
		pods := getSelectedPods(treeNodes, &podQuery)
		assert.Equal(t, 1, len(pods))
	})

	t.Run("NoMatchingPods", func(t *testing.T) {
		group := ""
		kind := "Service"
		name := "service"
		podQuery := application.ApplicationPodLogsQuery{
			Name:         &appName,
			Group:        &group,
			Kind:         &kind,
			ResourceName: &name,
		}
		pods := getSelectedPods(treeNodes, &podQuery)
		assert.Equal(t, 0, len(pods))
	})
}

// refreshAnnotationRemover runs an infinite loop until it detects and removes refresh annotation or given context is done
func refreshAnnotationRemover(t *testing.T, ctx context.Context, patched *int32, appServer *Server, appName string, ch chan string) {
	for ctx.Err() == nil {
		aName, appNs := argo.ParseAppQualifiedName(appName, appServer.ns)
		a, err := appServer.appLister.Applications(appNs).Get(aName)
		require.NoError(t, err)
		a = a.DeepCopy()
		if a.GetAnnotations() != nil && a.GetAnnotations()[appsv1.AnnotationKeyRefresh] != "" {
			a.SetAnnotations(map[string]string{})
			a.SetResourceVersion("999")
			_, err = appServer.appclientset.ArgoprojV1alpha1().Applications(a.Namespace).Update(
				context.Background(), a, metav1.UpdateOptions{})
			require.NoError(t, err)
			atomic.AddInt32(patched, 1)
			ch <- ""
		}
		time.Sleep(100 * time.Millisecond)
	}
}

func TestGetAppRefresh_NormalRefresh(t *testing.T) {
	ctx, cancel := context.WithCancel(context.Background())
	defer cancel()
	testApp := newTestApp()
	testApp.ObjectMeta.ResourceVersion = "1"
	appServer := newTestAppServer(t, testApp)

	var patched int32

	ch := make(chan string, 1)

	go refreshAnnotationRemover(t, ctx, &patched, appServer, testApp.Name, ch)

	_, err := appServer.Get(context.Background(), &application.ApplicationQuery{
		Name:    &testApp.Name,
		Refresh: pointer.StringPtr(string(appsv1.RefreshTypeNormal)),
	})
	assert.NoError(t, err)

	select {
	case <-ch:
		assert.Equal(t, atomic.LoadInt32(&patched), int32(1))
	case <-time.After(10 * time.Second):
		assert.Fail(t, "Out of time ( 10 seconds )")
	}

}

func TestGetAppRefresh_HardRefresh(t *testing.T) {
	ctx, cancel := context.WithCancel(context.Background())
	defer cancel()
	testApp := newTestApp()
	testApp.ObjectMeta.ResourceVersion = "1"
	appServer := newTestAppServer(t, testApp)

	var getAppDetailsQuery *apiclient.RepoServerAppDetailsQuery
	mockRepoServiceClient := mocks.RepoServerServiceClient{}
	mockRepoServiceClient.On("GetAppDetails", mock.Anything, mock.MatchedBy(func(q *apiclient.RepoServerAppDetailsQuery) bool {
		getAppDetailsQuery = q
		return true
	})).Return(&apiclient.RepoAppDetailsResponse{}, nil)
	appServer.repoClientset = &mocks.Clientset{RepoServerServiceClient: &mockRepoServiceClient}

	var patched int32

	ch := make(chan string, 1)

	go refreshAnnotationRemover(t, ctx, &patched, appServer, testApp.Name, ch)

	_, err := appServer.Get(context.Background(), &application.ApplicationQuery{
		Name:    &testApp.Name,
		Refresh: pointer.StringPtr(string(appsv1.RefreshTypeHard)),
	})
	assert.NoError(t, err)
	require.NotNil(t, getAppDetailsQuery)
	assert.True(t, getAppDetailsQuery.NoCache)
	assert.Equal(t, testApp.Spec.Source, getAppDetailsQuery.Source)

	assert.NoError(t, err)
	select {
	case <-ch:
		assert.Equal(t, atomic.LoadInt32(&patched), int32(1))
	case <-time.After(10 * time.Second):
		assert.Fail(t, "Out of time ( 10 seconds )")
	}
}

func TestInferResourcesStatusHealth(t *testing.T) {
	cacheClient := cacheutil.NewCache(cacheutil.NewInMemoryCache(1 * time.Hour))

	testApp := newTestApp()
	testApp.Status.ResourceHealthSource = appsv1.ResourceHealthLocationAppTree
	testApp.Status.Resources = []appsv1.ResourceStatus{{
		Group:     "apps",
		Kind:      "Deployment",
		Name:      "guestbook",
		Namespace: "default",
	}, {
		Group:     "apps",
		Kind:      "StatefulSet",
		Name:      "guestbook-stateful",
		Namespace: "default",
	}}
	appServer := newTestAppServer(t, testApp)
	appStateCache := appstate.NewCache(cacheClient, time.Minute)
	err := appStateCache.SetAppResourcesTree(testApp.Name, &appsv1.ApplicationTree{Nodes: []appsv1.ResourceNode{{
		ResourceRef: appsv1.ResourceRef{
			Group:     "apps",
			Kind:      "Deployment",
			Name:      "guestbook",
			Namespace: "default",
		},
		Health: &appsv1.HealthStatus{
			Status: health.HealthStatusDegraded,
		},
	}}})

	require.NoError(t, err)

	appServer.cache = servercache.NewCache(appStateCache, time.Minute, time.Minute, time.Minute)

	appServer.inferResourcesStatusHealth(testApp)

	assert.Equal(t, health.HealthStatusDegraded, testApp.Status.Resources[0].Health.Status)
	assert.Nil(t, testApp.Status.Resources[1].Health)
}<|MERGE_RESOLUTION|>--- conflicted
+++ resolved
@@ -396,12 +396,7 @@
 	return nil
 }
 
-<<<<<<< HEAD
-func (t *TestServerStream) SetTrailer(metadata.MD) {
-}
-=======
 func (t *TestServerStream) SetTrailer(metadata.MD) {}
->>>>>>> 04db457b
 
 func (t *TestServerStream) Context() context.Context {
 	return t.ctx
@@ -452,12 +447,7 @@
 	return nil
 }
 
-<<<<<<< HEAD
-func (t *TestResourceTreeServer) SetTrailer(metadata.MD) {
-}
-=======
 func (t *TestResourceTreeServer) SetTrailer(metadata.MD) {}
->>>>>>> 04db457b
 
 func (t *TestResourceTreeServer) Context() context.Context {
 	return t.ctx
@@ -487,12 +477,7 @@
 	return nil
 }
 
-<<<<<<< HEAD
-func (t *TestPodLogsServer) SetTrailer(metadata.MD) {
-}
-=======
 func (t *TestPodLogsServer) SetTrailer(metadata.MD) {}
->>>>>>> 04db457b
 
 func (t *TestPodLogsServer) Context() context.Context {
 	return t.ctx
