--- conflicted
+++ resolved
@@ -513,13 +513,9 @@
 	if anonymousEnabled {
 		cm.Data["users.anonymous.enabled"] = "true"
 	}
-<<<<<<< HEAD
-	ts := httptest.NewServer(http.HandlerFunc(func(w http.ResponseWriter, r *http.Request) {}))
-=======
 	ts := httptest.NewServer(http.HandlerFunc(func(w http.ResponseWriter, r *http.Request) {
 		// Start with a placeholder. We need the server URL before setting up the real handler.
 	}))
->>>>>>> c8a1a865
 	ts.Config.Handler = http.HandlerFunc(func(w http.ResponseWriter, r *http.Request) {
 		dexMockHandler(t, ts.URL)(w, r)
 	})
@@ -610,22 +606,15 @@
 		t.Run(testDataCopy.test, func(t *testing.T) {
 			t.Parallel()
 
-<<<<<<< HEAD
-=======
 			// Must be declared here to avoid race.
 			ctx := context.Background() //nolint:ineffassign,staticcheck
 
->>>>>>> c8a1a865
 			argocd, dexURL := getTestServer(t, testDataCopy.anonymousEnabled, true)
 			testDataCopy.claims.Issuer = fmt.Sprintf("%s/api/dex", dexURL)
 			token := jwt.NewWithClaims(jwt.SigningMethodHS256, testDataCopy.claims)
 			tokenString, err := token.SignedString([]byte("key"))
 			require.NoError(t, err)
-<<<<<<< HEAD
-			ctx := metadata.NewIncomingContext(context.Background(), metadata.Pairs(apiclient.MetaDataTokenKey, tokenString))
-=======
 			ctx = metadata.NewIncomingContext(context.Background(), metadata.Pairs(apiclient.MetaDataTokenKey, tokenString))
->>>>>>> c8a1a865
 
 			ctx, err = argocd.Authenticate(ctx)
 			claims := ctx.Value("claims")
@@ -714,21 +703,14 @@
 		t.Run(testDataCopy.test, func(t *testing.T) {
 			t.Parallel()
 
-<<<<<<< HEAD
-=======
 			// Must be declared here to avoid race.
 			ctx := context.Background() //nolint:ineffassign,staticcheck
 
->>>>>>> c8a1a865
 			argocd, dexURL := getTestServer(t, testDataCopy.anonymousEnabled, false)
 			token := jwt.NewWithClaims(jwt.SigningMethodHS256, jwt.RegisteredClaims{Issuer: fmt.Sprintf("%s/api/dex", dexURL)})
 			tokenString, err := token.SignedString([]byte("key"))
 			require.NoError(t, err)
-<<<<<<< HEAD
-			ctx := metadata.NewIncomingContext(context.Background(), metadata.Pairs(apiclient.MetaDataTokenKey, tokenString))
-=======
 			ctx = metadata.NewIncomingContext(context.Background(), metadata.Pairs(apiclient.MetaDataTokenKey, tokenString))
->>>>>>> c8a1a865
 
 			ctx, err = argocd.Authenticate(ctx)
 			claims := ctx.Value("claims")
@@ -829,16 +811,11 @@
 		t.Run(testDataCopy.test, func(t *testing.T) {
 			t.Parallel()
 
-<<<<<<< HEAD
-			argocd, _ := getTestServer(t, testDataCopy.anonymousEnabled, true)
-			ctx := metadata.NewIncomingContext(context.Background(), testDataCopy.metadata)
-=======
 			// Must be declared here to avoid race.
 			ctx := context.Background() //nolint:ineffassign,staticcheck
 
 			argocd, _ := getTestServer(t, testDataCopy.anonymousEnabled, true)
 			ctx = metadata.NewIncomingContext(context.Background(), testDataCopy.metadata)
->>>>>>> c8a1a865
 
 			ctx, err := argocd.Authenticate(ctx)
 			claims := ctx.Value("claims")
@@ -1091,8 +1068,6 @@
 
 	//Then
 	assert.Equal(t, result, false, "no error since no config change")
-<<<<<<< HEAD
-=======
 }
 
 func TestIsMainJsBundle(t *testing.T) {
@@ -1261,5 +1236,4 @@
 			assert.Equal(t, testCase.expected, result)
 		})
 	}
->>>>>>> c8a1a865
 }