# Webhook

The webhook notification service allows sending a generic HTTP request using the templatized request body and URL.
Using Webhook you might trigger a Jenkins job, update GitHub commit status.

## Parameters

The Webhook notification service configuration includes following settings:

- `url` - the url to send the webhook to
- `headers` - optional, the headers to pass along with the webhook
- `basicAuth` - optional, the basic authentication to pass along with the webhook
- `insecureSkipVerify` - optional bool, true or false
- `retryWaitMin` - Optional, the minimum wait time between retries. Default value: 1s.
- `retryWaitMax` - Optional, the maximum wait time between retries. Default value: 5s.
- `retryMax` - Optional, the maximum number of retries. Default value: 3.

## Retry Behavior

The webhook service will automatically retry the request if it fails due to network errors or if the server returns a 5xx status code. The number of retries and the wait time between retries can be configured using the `retryMax`, `retryWaitMin`, and `retryWaitMax` parameters.

The wait time between retries is between `retryWaitMin` and `retryWaitMax`. If all retries fail, the `Send` method will return an error.

## Configuration

Use the following steps to configure webhook:

1 Register webhook in `argocd-notifications-cm` ConfigMap:

```yaml
apiVersion: v1
kind: ConfigMap
metadata:
  name: argocd-notifications-cm
data:
  service.webhook.<webhook-name>: |
    url: https://<hostname>/<optional-path>
    headers: #optional headers
    - name: <header-name>
      value: <header-value>
    basicAuth: #optional username password
      username: <username>
      password: <api-key>
    insecureSkipVerify: true #optional bool
```

2 Define template that customizes webhook request method, path and body:

```yaml
apiVersion: v1
kind: ConfigMap
metadata:
  name: argocd-notifications-cm
data:
  template.<template-name>: |
    webhook:
      <webhook-name>:
        method: POST # one of: GET, POST, PUT, PATCH. Default value: GET 
        path: <optional-path-template>
        body: |
          <optional-body-template>
```

3 Define trigger that customize when the request should be send and which template should be used.

```yaml
apiVersion: v1
kind: ConfigMap
metadata:
  name: <config-map-name>
data:
  trigger.<trigger-name>: |
    - when: app.status.operationState.phase in ['Succeeded']
      send: [<template-name>]
```

4 Create subscription for webhook integration:

```yaml
apiVersion: argoproj.io/v1alpha1
kind: Application
metadata:
  annotations:
    notifications.argoproj.io/subscribe.<trigger-name>.<webhook-name>: ""
```

## Examples

### Set GitHub commit status

```yaml
apiVersion: v1
kind: ConfigMap
metadata:
  name: argocd-notifications-cm
data:
  service.webhook.github: |
    url: https://api.github.com
    headers: #optional headers
    - name: Authorization
      value: token $github-token
<<<<<<< HEAD
=======
```

2 Define template that customizes webhook request method, path and body:

```yaml
apiVersion: v1
kind: ConfigMap
metadata:
  name: argocd-notifications-cm
data:
  service.webhook.github: |
    url: https://api.github.com
    headers: #optional headers
    - name: Authorization
      value: token $github-token
>>>>>>> 1f8add59

  template.github-commit-status: |
    webhook:
      github:
        method: POST
        path: /repos/{{call .repo.FullNameByRepoURL .app.spec.source.repoURL}}/statuses/{{.app.status.operationState.operation.sync.revision}}
        body: |
          {
            {{if eq .app.status.operationState.phase "Running"}} "state": "pending"{{end}}
            {{if eq .app.status.operationState.phase "Succeeded"}} "state": "success"{{end}}
            {{if eq .app.status.operationState.phase "Error"}} "state": "error"{{end}}
            {{if eq .app.status.operationState.phase "Failed"}} "state": "error"{{end}},
            "description": "ArgoCD",
            "target_url": "{{.context.argocdUrl}}/applications/{{.app.metadata.name}}",
            "context": "continuous-delivery/{{.app.metadata.name}}"
          }
  trigger.on-sync-succeeded: |
    - when: app.status.operationState.phase in ['Succeeded']
      send: [github-commit-status]
```

### Start Jenkins Job

```yaml
apiVersion: v1
kind: ConfigMap
metadata:
  name: argocd-notifications-cm
data:
  service.webhook.jenkins: |
    url: http://<jenkins-host>/job/<job-name>/build?token=<job-secret>
    basicAuth:
      username: <username>
      password: <api-key>
  template.jenkins: |
    webhook:
      jenkins:
        method: POST
  trigger.on-sync-succeeded: |
    - when: app.status.operationState.phase in ['Succeeded']
      send: [jenkins]
```

### Send form-data

```yaml
apiVersion: v1
kind: ConfigMap
metadata:
  name: argocd-notifications-cm
data:
  service.webhook.form: |
    url: https://form.example.com
    headers:
    - name: Content-Type
      value: application/x-www-form-urlencoded

  template.form-data: |
    webhook:
      form:
        method: POST
        body: key1=value1&key2=value2
  trigger.on-sync-succeeded: |
    - when: app.status.operationState.phase in ['Succeeded']
      send: [form-data]
```

### Send Slack

```yaml
apiVersion: v1
kind: ConfigMap
metadata:
  name: argocd-notifications-cm
data:
  service.webhook.slack_webhook: |
    url: https://hooks.slack.com/services/xxxxx
    headers:
    - name: Content-Type
      value: application/json
  template.slack: |
    webhook:
      slack_webhook:
        method: POST
  template.send-slack: |
    webhook:
      slack_webhook:
        method: POST
        body: |
          {
            "attachments": [{
              "title": "{{.app.metadata.name}}",
              "title_link": "{{.context.argocdUrl}}/applications/{{.app.metadata.name}}",
              "color": "#18be52",
              "fields": [{
                "title": "Sync Status",
                "value": "{{.app.status.sync.status}}",
                "short": true
              }, {
                "title": "Repository",
                "value": "{{.app.spec.source.repoURL}}",
                "short": true
              }]
            }]
          }
  trigger.on-sync-succeeded: |
    - when: app.status.operationState.phase in ['Succeeded']
      send: [slack]
```<|MERGE_RESOLUTION|>--- conflicted
+++ resolved
@@ -99,8 +99,6 @@
     headers: #optional headers
     - name: Authorization
       value: token $github-token
-<<<<<<< HEAD
-=======
 ```
 
 2 Define template that customizes webhook request method, path and body:
@@ -116,7 +114,6 @@
     headers: #optional headers
     - name: Authorization
       value: token $github-token
->>>>>>> 1f8add59
 
   template.github-commit-status: |
     webhook:
