# GitHub

## Parameters

The GitHub notification service changes commit status using [GitHub Apps](https://docs.github.com/en/developers/apps) and requires specifying the following settings:

* `appID` - the app id
* `installationID` - the app installation id
* `privateKey` - the app private key
* `enterpriseBaseURL` - optional URL, e.g. https://git.example.com/

## Configuration

1. Create a GitHub Apps using https://github.com/settings/apps/new
2. Change repository permissions to enable write commit statuses and/or deployments and/or pull requests comments
![2](https://user-images.githubusercontent.com/18019529/108397381-3ca57980-725b-11eb-8d17-5b8992dc009e.png)
3. Generate a private key, and download it automatically
![3](https://user-images.githubusercontent.com/18019529/108397926-d4a36300-725b-11eb-83fe-74795c8c3e03.png)
4. Install app to account
5. Store privateKey in `argocd-notifications-secret` Secret and configure GitHub integration
in `argocd-notifications-cm` ConfigMap

```yaml
apiVersion: v1
kind: ConfigMap
metadata:
  name: <config-map-name>
data:
  service.github: |
    appID: <app-id>
    installationID: <installation-id>
    privateKey: $github-privateKey
```

```yaml
apiVersion: v1
kind: Secret
metadata:
  name: <secret-name>
stringData:
  github-privateKey: |
    -----BEGIN RSA PRIVATE KEY-----
    (snip)
    -----END RSA PRIVATE KEY-----
```

6. Create subscription for your GitHub integration

```yaml
apiVersion: argoproj.io/v1alpha1
kind: Application
metadata:
  annotations:
    notifications.argoproj.io/subscribe.<trigger-name>.github: ""
```

## Templates

![](https://user-images.githubusercontent.com/18019529/108520497-168ce180-730e-11eb-93cb-b0b91f99bdc5.png)

```yaml
template.app-deployed: |
  message: |
    Application {{.app.metadata.name}} is now running new version of deployments manifests.
  github:
    repoURLPath: "{{.app.spec.source.repoURL}}"
    revisionPath: "{{.app.status.operationState.syncResult.revision}}"
    status:
      state: success
      label: "continuous-delivery/{{.app.metadata.name}}"
      targetURL: "{{.context.argocdUrl}}/applications/{{.app.metadata.name}}?operation=true"
    deployment:
      state: success
      environment: production
      environmentURL: "https://{{.app.metadata.name}}.example.com"
      logURL: "{{.context.argocdUrl}}/applications/{{.app.metadata.name}}?operation=true"
      requiredContexts: []
      autoMerge: true
    pullRequestComment:
      content: |
        Application {{.app.metadata.name}} is now running new version of deployments manifests.
        See more here: {{.context.argocdUrl}}/applications/{{.app.metadata.name}}?operation=true
```

**Notes**:
- If the message is set to 140 characters or more, it will be truncated.
- If `github.repoURLPath` and `github.revisionPath` are same as above, they can be omitted.
- Automerge is optional and `true` by default for github deployments to ensure the requested ref is up to date with the default branch.
  Setting this option to `false` is required if you would like to deploy older refs in your default branch.
<<<<<<< HEAD
  For more information see the [Github Deployment API Docs](https://docs.github.com/en/rest/deployments/deployments?apiVersion=2022-11-28#create-a-deployment).
=======
  For more information see the [GitHub Deployment API Docs](https://docs.github.com/en/rest/deployments/deployments?apiVersion=2022-11-28#create-a-deployment).
>>>>>>> 4875b02b
- If `github.pullRequestComment.content` is set to 65536 characters or more, it will be truncated.<|MERGE_RESOLUTION|>--- conflicted
+++ resolved
@@ -87,9 +87,5 @@
 - If `github.repoURLPath` and `github.revisionPath` are same as above, they can be omitted.
 - Automerge is optional and `true` by default for github deployments to ensure the requested ref is up to date with the default branch.
   Setting this option to `false` is required if you would like to deploy older refs in your default branch.
-<<<<<<< HEAD
-  For more information see the [Github Deployment API Docs](https://docs.github.com/en/rest/deployments/deployments?apiVersion=2022-11-28#create-a-deployment).
-=======
   For more information see the [GitHub Deployment API Docs](https://docs.github.com/en/rest/deployments/deployments?apiVersion=2022-11-28#create-a-deployment).
->>>>>>> 4875b02b
 - If `github.pullRequestComment.content` is set to 65536 characters or more, it will be truncated.