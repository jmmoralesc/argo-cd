--- conflicted
+++ resolved
@@ -2,19 +2,10 @@
 
 Argo CD is largely stateless. All data is persisted as Kubernetes objects, which in turn is stored in Kubernetes' etcd. Redis is only used as a throw-away cache and can be lost. When lost, it will be rebuilt without loss of service.
 
-<<<<<<< HEAD
 A set of [HA manifests](https://github.com/argoproj/argo-cd/tree/master/manifests/ha) are provided for users who wish to run Argo CD in a highly available manner. This runs more containers, and runs Redis in HA mode.
-
-!!! note
-    The HA installation will require at least three different nodes due to pod anti-affinity rules in the specs.
-=======
-A set of HA manifests are provided for users who wish to run Argo CD in a highly available manner. This runs more containers, and runs Redis in HA mode.
-
-[HA Manifests ⧉](https://github.com/argoproj/argo-cd/tree/master/manifests#high-availability) 
 
 > **NOTE:** The HA installation will require at least three different nodes due to pod anti-affinity roles in the
 > specs. Additionally, IPv6 only clusters are not supported.
->>>>>>> 558140f7
 
 ## Scaling Up
 
@@ -31,18 +22,11 @@
 or custom plugin. As a result Git repositories with multiple applications might affect repository server performance.
 Read [Monorepo Scaling Considerations](#monorepo-scaling-considerations) for more information.
 
-<<<<<<< HEAD
-* `argocd-repo-server` clones repository into `/tmp` ( or path specified in `TMPDIR` env variable ). Pod might run out of disk space if you have too many repositories
-or the repositories have a lot of files. To avoid this problem mount persistent volume.
-
-* `argocd-repo-server` executes `git ls-remote` to resolve ambiguous revisions such as `HEAD`, branch or tag name. This operation is happens pretty frequently and might fail. To avoid failed syncs use `ARGOCD_GIT_ATTEMPTS_COUNT` environment variable to retry failed requests.
-=======
 * `argocd-repo-server` clones the repository into `/tmp` (or the path specified in the `TMPDIR` env variable). The Pod might run out of disk space if it has too many repositories
 or if the repositories have a lot of files. To avoid this problem mount a persistent volume.
 
 * `argocd-repo-server` uses `git ls-remote` to resolve ambiguous revisions such as `HEAD`, a branch or a tag name. This operation happens frequently
 and might fail. To avoid failed syncs use the `ARGOCD_GIT_ATTEMPTS_COUNT` environment variable to retry failed requests.
->>>>>>> 558140f7
 
 * `argocd-repo-server` Every 3m (by default) Argo CD checks for changes to the app manifests. Argo CD assumes by default that manifests only change when the repo changes, so it caches the generated manifests (for 24h by default). With Kustomize remote bases, or Helm patch releases, the manifests can change even though the repo has not changed. By reducing the cache time, you can get the changes without waiting for 24h. Use `--repo-cache-expiration duration`, and we'd suggest in low volume environments you try '1h'. Bear in mind that this will negate the benefits of caching if set too low. 
 
