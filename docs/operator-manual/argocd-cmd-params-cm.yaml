apiVersion: v1
kind: ConfigMap
metadata:
  name: argocd-cmd-params-cm
  labels:
    app.kubernetes.io/name: argocd-cmd-params-cm
    app.kubernetes.io/part-of: argocd
data:
  # Repo server address. (default "argocd-repo-server:8081")
  repo.server: "argocd-repo-server:8081"
  
  # Dex server address (default "http://argocd-dex-server:5556")
  dex.server: "http://argocd-dex-server:5556"

  # Redis server hostname and port (e.g. argocd-redis:6379)
  redis.server: "argocd-redis:6379"
  # Redis database
  redis.db:

  # Open-Telemetry collector address: (e.g. "otel-collector:4317")
  otlp.address:

  ## Controller Properties
  # Repo server RPC call timeout seconds.
  controller.repo.server.timeout.seconds: "60"
  # Disable TLS on connections to repo server
  controller.repo.server.plaintext: "false"
  # Whether to use strict validation of the TLS cert presented by the repo server
  controller.repo.server.strict.tls: "false"
  # Number of application status processors (default 20)
  controller.status.processors: "20"
  # Number of application operation processors (default 10)
  controller.operation.processors: "10"
  # Set the logging format. One of: text|json (default "text")
  controller.log.format: "text"
  # Set the logging level. One of: debug|info|warn|error (default "info")
  controller.log.level: "info"
  # Prometheus metrics cache expiration (disabled  by default. e.g. 24h0m0s)
  controller.metrics.cache.expiration: "24h0m0s"
  # Specifies timeout between application self heal attempts (default 5)
  controller.self.heal.timeout.seconds: "5"
  # Cache expiration for app state (default 1h0m0s)
  controller.app.state.cache.expiration: "1h0m0s"
  # Cache expiration default (default 24h0m0s)
  controller.default.cache.expiration: "24h0m0s"

  ## Server properties
  # Run server without TLS
  server.insecure: "false"
  # Value for base href in index.html. Used if Argo CD is running behind reverse proxy under subpath different from / (default "/")
  server.basehref: "/"
  # Used if Argo CD is running behind reverse proxy under subpath different from /
  server.rootpath: "/"
  # Directory path that contains additional static assets
  server.staticassets: "/shared/app"

  # Set the logging format. One of: text|json (default "text")
  server.log.format: "text"
  # Set the logging level. One of: debug|info|warn|error (default "info")
  server.log.level: "info"
  # Repo server RPC call timeout seconds. (default 60)
  server.repo.server.timeout.seconds: "60"
  # Use a plaintext client (non-TLS) to connect to repository server
  server.repo.server.plaintext: "false"
  # Perform strict validation of TLS certificates when connecting to repo server
  server.repo.server.strict.tls: "false"
  # Use a plaintext client (non-TLS) to connect to dex server
  server.dex.server.plaintext: "false"
  # Perform strict validation of TLS certificates when connecting to dex server
  server.dex.server.strict.tls: "false"
  # Disable client authentication
  server.disable.auth: "false"
  # Enable GZIP compression
  server.enable.gzip: "false"
  # Set X-Frame-Options header in HTTP responses to value. To disable, set to "". (default "sameorigin")
  server.x.frame.options: "sameorigin"
  # The minimum SSL/TLS version that is acceptable (one of: 1.0|1.1|1.2|1.3) (default "1.2")
  server.tls.minversion: "1.2"
  # The maximum SSL/TLS version that is acceptable (one of: 1.0|1.1|1.2|1.3) (default "1.3")
  server.tls.maxversion: "1.3"
  # The list of acceptable ciphers to be used when establishing TLS connections. Use 'list' to list available ciphers. (default "TLS_ECDHE_RSA_WITH_AES_256_GCM_SHA384:TLS_RSA_WITH_AES_256_GCM_SHA384")
  server.tls.ciphers: "TLS_ECDHE_RSA_WITH_AES_256_GCM_SHA384:TLS_RSA_WITH_AES_256_GCM_SHA384"
  # Cache expiration for cluster/repo connection status (default 1h0m0s)
  server.connection.status.cache.expiration: "1h0m0s"
  # Cache expiration for OIDC state (default 3m0s)
  server.oidc.cache.expiration: "3m0s"
  # Cache expiration for failed login attempts (default 24h0m0s)
  server.login.attempts.expiration: "24h0m0s"
  # Cache expiration for app state (default 1h0m0s)
  server.app.state.cache.expiration: "1h0m0s"
  # Cache expiration default (default 24h0m0s)
  server.default.cache.expiration: "24h0m0s"

  ## Repo-server properties
  # Set the logging format. One of: text|json (default "text")
  reposerver.log.format: "text"
  # Set the logging level. One of: debug|info|warn|error (default "info")
  reposerver.log.level: "info"
  # Limit on number of concurrent manifests generate requests. Any value less the 1 means no limit.
  reposerver.parallelism.limit: "1"
  # Disable TLS on the gRPC endpoint
  reposerver.disable.tls: "false"
  # The minimum SSL/TLS version that is acceptable (one of: 1.0|1.1|1.2|1.3) (default "1.2")
  reposerver.tls.minversion: "1.2"
  # The maximum SSL/TLS version that is acceptable (one of: 1.0|1.1|1.2|1.3) (default "1.3")
  reposerver.tls.maxversion: "1.3"
  # The list of acceptable ciphers to be used when establishing TLS connections. Use 'list' to list available ciphers. (default "TLS_ECDHE_RSA_WITH_AES_256_GCM_SHA384:TLS_RSA_WITH_AES_256_GCM_SHA384")
  reposerver.tls.ciphers: "TLS_ECDHE_RSA_WITH_AES_256_GCM_SHA384:TLS_RSA_WITH_AES_256_GCM_SHA384"
  # Cache expiration for repo state, incl. app lists, app details, manifest generation, revision meta-data (default 24h0m0s)
  reposerver.repo.cache.expiration: "24h0m0s"
  # Cache expiration default (default 24h0m0s)
  reposerver.default.cache.expiration: "24h0m0s"
  # Max combined manifest file size for a single directory-type Application. In-memory manifest representation may be as
  # much as 300x the manifest file size. Limit this to stay within the memory limits of the repo-server while allowing
  # for 300x memory expansion and N Applications running at the same time.
  # (example 10M max * 300 expansion * 10 Apps = 30G max theoretical memory usage).
  reposerver.max.combined.directory.manifests.size: '10M'
  # Paths to be excluded from the tarball streamed to plugins. Separate with ;
  reposerver.plugin.tar.exclusions: ""
<<<<<<< HEAD

  # Disable TLS on the HTTP endpoint
  dexserver.disable.tls: "false"
=======
  # Allow repositories to contain symlinks that leave the boundaries of the repository. 
  # Changing this to "true" will not allow _all_ out-of-bounds symlinks. Those will still be blocked for things like values 
  # files in Helm charts. But symlinks which are not explicitly blocked by other checks will be allowed.
  reposerver.allow.oob.symlinks: "false"
>>>>>>> f223182d
<|MERGE_RESOLUTION|>--- conflicted
+++ resolved
@@ -117,13 +117,10 @@
   reposerver.max.combined.directory.manifests.size: '10M'
   # Paths to be excluded from the tarball streamed to plugins. Separate with ;
   reposerver.plugin.tar.exclusions: ""
-<<<<<<< HEAD
-
-  # Disable TLS on the HTTP endpoint
-  dexserver.disable.tls: "false"
-=======
   # Allow repositories to contain symlinks that leave the boundaries of the repository. 
   # Changing this to "true" will not allow _all_ out-of-bounds symlinks. Those will still be blocked for things like values 
   # files in Helm charts. But symlinks which are not explicitly blocked by other checks will be allowed.
   reposerver.allow.oob.symlinks: "false"
->>>>>>> f223182d
+  
+  # Disable TLS on the HTTP endpoint
+  dexserver.disable.tls: "false"