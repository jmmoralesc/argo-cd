# Controlling if/when the ApplicationSet controller modifies `Application` resources

The ApplicationSet controller supports a number of settings that limit the ability of the controller to make changes to generated Applications, for example, preventing the controller from deleting child Applications.

These settings allow you to exert control over when, and how, changes are made to your Applications, and to their corresponding cluster resources (`Deployments`, `Services`, etc).

Here are some of the controller settings that may be modified to alter the ApplicationSet controller's resource-handling behaviour.

## Dry run: prevent ApplicationSet from creating, modifying, or deleting all Applications

To prevent the ApplicationSet controller from creating, modifying, or deleting any `Application` resources, you may enable `dry-run` mode. This essentially switches the controller into a "read only" mode, where the controller Reconcile loop will run, but no resources will be modified.

To enable dry-run, add `--dryrun true` to the ApplicationSet Deployment's container launch parameters.

See 'How to modify ApplicationSet container parameters' below for detailed steps on how to add this parameter to the controller.

## Managed Applications modification Policies

The ApplicationSet controller supports a parameter `--policy`, which is specified on launch (within the controller Deployment container), and which restricts what types of modifications will be made to managed Argo CD `Application` resources.

The `--policy` parameter takes four values: `sync`, `create-only`, `create-delete`, and `create-update`. (`sync` is the default, which is used if the `--policy` parameter is not specified; the other policies are described below).

It is also possible to set this policy per ApplicationSet.

```yaml
apiVersion: argoproj.io/v1alpha1
kind: ApplicationSet
spec:
  # (...)
  syncPolicy:
    applicationsSync: create-only # create-update, create-delete sync

```

- Policy `create-only`: Prevents ApplicationSet controller from modifying or deleting Applications.
- Policy `create-update`: Prevents ApplicationSet controller from deleting Applications. Update is allowed.
- Policy `create-delete`: Prevents ApplicationSet controller from modifying Applications. Delete is allowed.
- Policy `sync`: Update and Delete are allowed.

If the controller parameter `--policy` is set, it takes precedence on the field `applicationsSync`. It is possible to allow per ApplicationSet sync policy by setting variable `ARGOCD_APPLICATIONSET_CONTROLLER_ENABLE_POLICY_OVERRIDE` to argocd-cmd-params-cm `applicationsetcontroller.enable.policy.override` or directly with controller parameter `--enable-policy-override` (default to `false`).

This does not prevent deletion of Applications if the ApplicationSet is deleted

### Controller parameter

To allow the ApplicationSet controller to *create* `Application` resources, but prevent any further modification, such as deletion, or modification of Application fields, add this parameter in the ApplicationSet controller:
```
--policy create-only
```

At ApplicationSet level

```yaml
apiVersion: argoproj.io/v1alpha1
kind: ApplicationSet
spec:
  # (...)
  syncPolicy:
    applicationsSync: create-only
```

## Policy - `create-update`: Prevent ApplicationSet controller from deleting Applications

To allow the ApplicationSet controller to create or modify `Application` resources, but prevent Applications from being deleted, add the following parameter to the ApplicationSet controller `Deployment`:
```
--policy create-update
```

This may be useful to users looking for additional protection against deletion of the Applications generated by the controller.

At ApplicationSet level

```yaml
apiVersion: argoproj.io/v1alpha1
kind: ApplicationSet
spec:
  # (...)
  syncPolicy:
    applicationsSync: create-update
```

## Ignore certain changes to Applications

The ApplicationSet spec includes an `ignoreApplicationDifferences` field, which allows you to specify which fields of 
the ApplicationSet should be ignored when comparing Applications.

The field supports multiple ignore rules. Each ignore rule may specify a list of either `jsonPointers` or 
`jqPathExpressions` to ignore.

You may optionally also specify a `name` to apply the ignore rule to a specific Application, or omit the `name` to apply
the ignore rule to all Applications.

```yaml
apiVersion: argoproj.io/v1alpha1
kind: ApplicationSet
spec:
  ignoreApplicationDifferences:
    - jsonPointers:
        - /spec/source/targetRevision
    - name: some-app
      jqPathExpressions:
        - .spec.source.helm.values
```

### Allow temporarily toggling auto-sync

One of the most common use cases for ignoring differences is to allow temporarily toggling auto-sync for an Application.

For example, if you have an ApplicationSet that is configured to automatically sync Applications, you may want to temporarily
disable auto-sync for a specific Application. You can do this by adding an ignore rule for the `spec.syncPolicy.automated` field.

```yaml
apiVersion: argoproj.io/v1alpha1
kind: ApplicationSet
spec:
  ignoreApplicationDifferences:
    - jsonPointers:
        - /spec/syncPolicy
```

### Limitations of `ignoreApplicationDifferences`

When an ApplicationSet is reconciled, the controller will compare the ApplicationSet spec with the spec of each Application
that it manages. If there are any differences, the controller will generate a patch to update the Application to match the
ApplicationSet spec.

The generated patch is a MergePatch. According to the MergePatch documentation, "existing lists will be completely 
replaced by new lists" when there is a change to the list.

This limits the effectiveness of `ignoreApplicationDifferences` when the ignored field is in a list. For example, if you
have an application with multiple sources, and you want to ignore changes to the `targetRevision` of one of the sources,
changes in other fields or in other sources will cause the entire `sources` list to be replaced, and the `targetRevision`
field will be reset to the value defined in the ApplicationSet.

For example, consider this ApplicationSet:

```yaml
apiVersion: argoproj.io/v1alpha1
kind: ApplicationSet
spec:
  ignoreApplicationDifferences:
    - jqPathExpressions:
        - .spec.sources[] | select(.repoURL == "https://git.example.com/org/repo1").targetRevision
  template:
    spec:
      sources:
      - repoURL: https://git.example.com/org/repo1
        targetRevision: main
      - repoURL: https://git.example.com/org/repo2
        targetRevision: main
```

You can freely change the `targetRevision` of the `repo1` source, and the ApplicationSet controller will not overwrite
your change.

```yaml
apiVersion: argoproj.io/v1alpha1
kind: Application
spec:
  sources:
  - repoURL: https://git.example.com/org/repo1
    targetRevision: fix/bug-123
  - repoURL: https://git.example.com/org/repo2
    targetRevision: main
```

However, if you change the `targetRevision` of the `repo2` source, the ApplicationSet controller will overwrite the entire
`sources` field.

```yaml
apiVersion: argoproj.io/v1alpha1
kind: Application
spec:
  sources:
  - repoURL: https://git.example.com/org/repo1
    targetRevision: main
  - repoURL: https://git.example.com/org/repo2
    targetRevision: main
```

!!! note
    [Future improvements](https://github.com/argoproj/argo-cd/issues/15975) to the ApplicationSet controller may 
    eliminate this problem. For example, the `ref` field might be made a merge key, allowing the ApplicationSet 
    controller to generate and use a StrategicMergePatch instead of a MergePatch. You could then target a specific 
    source by `ref`, ignore changes to a field in that source, and changes to other sources would not cause the ignored 
    field to be overwritten.

## Prevent an `Application`'s child resources from being deleted, when the parent Application is deleted

By default, when an `Application` resource is deleted by the ApplicationSet controller, all of the child resources of the Application will be deleted as well (such as, all of the Application's `Deployments`, `Services`, etc).

To prevent an Application's child resources from being deleted when the parent Application is deleted, add the `preserveResourcesOnDeletion: true` field to the `syncPolicy` of the ApplicationSet:
```yaml
apiVersion: argoproj.io/v1alpha1
kind: ApplicationSet
spec:
  # (...)
  syncPolicy:
    preserveResourcesOnDeletion: true
```

More information on the specific behaviour of `preserveResourcesOnDeletion`, and deletion in ApplicationSet controller and Argo CD in general, can be found on the [Application Deletion](Application-Deletion.md) page.


## Prevent an Application's child resources from being modified

Changes made to the ApplicationSet will propagate to the Applications managed by the ApplicationSet, and then Argo CD will propagate the Application changes to the underlying cluster resources (as per [Argo CD Integration](Argo-CD-Integration.md)).

The propagation of Application changes to the cluster is managed by the [automated sync settings](../../user-guide/auto_sync.md), which are referenced in the ApplicationSet `template` field:

- `spec.template.syncPolicy.automated`: If enabled, changes to Applications will automatically propagate to the cluster resources of the cluster. 
    - Unset this within the ApplicationSet template to 'pause' updates to cluster resources managed by the `Application` resource.
- `spec.template.syncPolicy.automated.prune`: By default, Automated sync will not delete resources when Argo CD detects the resource is no longer defined in Git.
    - For extra safety, set this to false to prevent unexpected changes to the backing Git repository from affecting cluster resources.


## How to modify ApplicationSet container launch parameters

There are a couple of ways to modify the ApplicationSet container parameters, so as to enable the above settings.

### A) Use `kubectl edit` to modify the deployment on the cluster

Edit the applicationset-controller `Deployment` resource on the cluster:
```
kubectl edit deployment/argocd-applicationset-controller -n argocd
```

Locate the `.spec.template.spec.containers[0].command` field, and add the required parameter(s):
```yaml
spec:
    # (...)
  template:
    # (...)
    spec:
      containers:
      - command:
        - entrypoint.sh
        - argocd-applicationset-controller
        # Insert new parameters here, for example:
        # --policy create-only
    # (...)
```

Save and exit the editor. Wait for a new `Pod` to start containing the updated parameters.

### Or, B) Edit the `install.yaml` manifest for the ApplicationSet installation

Rather than directly editing the cluster resource, you may instead choose to modify the installation YAML that is used to install the ApplicationSet controller:

Applicable for applicationset versions less than 0.4.0. 
```bash
# Clone the repository

git clone https://github.com/argoproj/applicationset

# Checkout the version that corresponds to the one you have installed.
git checkout "(version of applicationset)"
# example: git checkout "0.1.0"

cd applicationset/manifests

# open 'install.yaml' in a text editor, make the same modifications to Deployment 
# as described in the previous section.

# Apply the change to the cluster
kubectl apply -n argocd -f install.yaml
```

## Preserving changes made to an Applications annotations and labels

!!! note
    The same behavior can be achieved on a per-app basis using the [`ignoreApplicationDifferences`](#ignore-certain-changes-to-applications) 
    feature described above. However, preserved fields may be configured globally, a feature that is not yet available
    for `ignoreApplicationDifferences`.

It is common practice in Kubernetes to store state in annotations, operators will often make use of this. To allow for this, it is possible to configure a list of annotations that the ApplicationSet should preserve when reconciling.

For example, imagine that we have an Application created from an ApplicationSet, but a custom annotation and label has since been added (to the Application) that does not exist in the `ApplicationSet` resource:
```yaml
apiVersion: argoproj.io/v1alpha1
kind: Application
metadata:
  # This annotation and label exists only on this Application, and not in 
  # the parent ApplicationSet template:
  annotations: 
    my-custom-annotation: some-value
  labels:
    my-custom-label: some-value
spec:
  # (...)
```

To preserve this annotation and label we can use the `preservedFields` property of the `ApplicationSet` like so:
```yaml
apiVersion: argoproj.io/v1alpha1
kind: ApplicationSet
spec:
  # (...)
  preservedFields:
    annotations: ["my-custom-annotation"]
    labels: ["my-custom-label"]
```

The ApplicationSet controller will leave this annotation and label as-is when reconciling, even though it is not defined in the metadata of the ApplicationSet itself.

By default, the Argo CD notifications and the Argo CD refresh type annotations are also preserved.

<<<<<<< HEAD
## Limitations: what isn't supported as of the current release

Here is a list of commonly requested resource modification features which are not supported as of the current release. This lack of support is *not* necessarily by design; rather these behaviours are documented here to provide clear, concise descriptions of the current state of the feature.

### Limitation: No support for manual edits to individual Applications
=======
!!!note
  One can also set global preserved fields for the controller by passing a comma separated list of annotations and labels to 
  `ARGOCD_APPLICATIONSET_CONTROLLER_GLOBAL_PRESERVED_ANNOTATIONS` and `ARGOCD_APPLICATIONSET_CONTROLLER_GLOBAL_PRESERVED_LABELS` respectively.
>>>>>>> 6eba5be8

## Debugging unexpected changes to Applications

When the ApplicationSet controller makes a change to an application, it logs the patch at the debug level. To see these
logs, set the log level to debug in the `argocd-cmd-params-cm` ConfigMap in the `argocd` namespace:

```yaml
apiVersion: v1
kind: ConfigMap
metadata:
  name: argocd-cmd-params-cm
  namespace: argocd
data:
  applicationsetcontroller.log.level: debug
```<|MERGE_RESOLUTION|>--- conflicted
+++ resolved
@@ -305,17 +305,9 @@
 
 By default, the Argo CD notifications and the Argo CD refresh type annotations are also preserved.
 
-<<<<<<< HEAD
-## Limitations: what isn't supported as of the current release
-
-Here is a list of commonly requested resource modification features which are not supported as of the current release. This lack of support is *not* necessarily by design; rather these behaviours are documented here to provide clear, concise descriptions of the current state of the feature.
-
-### Limitation: No support for manual edits to individual Applications
-=======
 !!!note
   One can also set global preserved fields for the controller by passing a comma separated list of annotations and labels to 
   `ARGOCD_APPLICATIONSET_CONTROLLER_GLOBAL_PRESERVED_ANNOTATIONS` and `ARGOCD_APPLICATIONSET_CONTROLLER_GLOBAL_PRESERVED_LABELS` respectively.
->>>>>>> 6eba5be8
 
 ## Debugging unexpected changes to Applications
 
