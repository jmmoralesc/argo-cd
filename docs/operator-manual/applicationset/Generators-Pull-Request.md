# Pull Request Generator

<<<<<<< HEAD
The Pull Request generator uses the API of an SCMaaS provider (GitHub, Gitea, or Bitbucket Server) to automatically discover open pull requests within a repository. This fits well with the style of building a test environment when you create a pull request.

=======
The Pull Request generator uses the API of an SCMaaS provider (e.g. GitHub/GitLab) to automatically discover open pull requests within a repository. This fits well with the style of building a test environment when you create a pull request.
>>>>>>> 26b289b0

```yaml
apiVersion: argoproj.io/v1alpha1
kind: ApplicationSet
metadata:
  name: myapps
spec:
  generators:
  - pullRequest:
      # See below for provider specific options.
      github:
        # ...
```

!!! note
    Know the security implications of PR generators in ApplicationSets. 
    [Only admins may create ApplicationSets](./Security.md#only-admins-may-createupdatedelete-applicationsets) to avoid
    leaking Secrets, and [only admins may create PRs](./Security.md#templated-project-field) if the `project` field of 
    an ApplicationSet with a PR generator is templated, to avoid granting management of out-of-bounds resources.

## GitHub

Specify the repository from which to fetch the GitHub Pull requests.

```yaml
apiVersion: argoproj.io/v1alpha1
kind: ApplicationSet
metadata:
  name: myapps
spec:
  generators:
  - pullRequest:
      github:
        # The GitHub organization or user.
        owner: myorg
        # The Github repository
        repo: myrepository
        # For GitHub Enterprise (optional)
        api: https://git.example.com/
        # Reference to a Secret containing an access token. (optional)
        tokenRef:
          secretName: github-token
          key: token
        # Labels is used to filter the PRs that you want to target. (optional)
        labels:
        - preview
  requeueAfterSeconds: 1800
  template:
  # ...
```

* `owner`: Required name of the GitHub organization or user.
* `repo`: Required name of the GitHub repository.
* `api`: If using GitHub Enterprise, the URL to access it. (Optional)
* `tokenRef`: A `Secret` name and key containing the GitHub access token to use for requests. If not specified, will make anonymous requests which have a lower rate limit and can only see public repositories. (Optional)
* `labels`: Labels is used to filter the PRs that you want to target. (Optional)

## GitLab

Specify the project from which to fetch the GitLab merge requests.

```yaml
apiVersion: argoproj.io/v1alpha1
kind: ApplicationSet
metadata:
  name: myapps
spec:
  generators:
  - pullRequest:
      gitlab:
        # The GitLab project.
        project: myproject
        # For self-hosted GitLab (optional)
        api: https://git.example.com/
        # Reference to a Secret containing an access token. (optional)
        tokenRef:
          secretName: gitlab-token
          key: token
        # Labels is used to filter the MRs that you want to target. (optional)
        labels:
        - preview
  requeueAfterSeconds: 1800
  template:
  # ...
```

* `project`: Required name of the GitLab project.
* `api`: If using self-hosted GitLab, the URL to access it. (Optional)
* `tokenRef`: A `Secret` name and key containing the GitLab access token to use for requests. If not specified, will make anonymous requests which have a lower rate limit and can only see public repositories. (Optional)
* `labels`: Labels is used to filter the MRs that you want to target. (Optional)

## Gitea

Specify the repository from which to fetch the Gitea Pull requests.

```yaml
apiVersion: argoproj.io/v1alpha1
kind: ApplicationSet
metadata:
  name: myapps
spec:
  generators:
  - pullRequest:
      gitea:
        # The Gitea organization or user.
        owner: myorg
        # The Gitea repository
        repo: myrepository
        # The Gitea url to use
        api: https://gitea.mydomain.com/
        # Reference to a Secret containing an access token. (optional)
        tokenRef:
          secretName: gitea-token
          key: token
        # many gitea deployments use TLS, but many are self-hosted and self-signed certificates
        insecure: true
  requeueAfterSeconds: 1800
  template:
  # ...
```

* `owner`: Required name of the Gitea organization or user.
* `repo`: Required name of the Gitea repository.
* `api`: The url of the Gitea instance.
* `tokenRef`: A `Secret` name and key containing the Gitea access token to use for requests. If not specified, will make anonymous requests which have a lower rate limit and can only see public repositories. (Optional)
* `insecure`: `Allow for self-signed certificates, primarily for testing.`

## Bitbucket Server

Fetch pull requests from a repo hosted on a Bitbucket Server (not the same as Bitbucket Cloud).

```yaml
apiVersion: argoproj.io/v1alpha1
kind: ApplicationSet
metadata:
  name: myapps
spec:
  generators:
  - pullRequest:
      bitbucketServer:
        project: myproject
        repo: myrepository
        # URL of the Bitbucket Server. Required.
        api: https://mycompany.bitbucket.org
        # Credentials for Basic authentication. Required for private repositories.
        basicAuth:
          # The username to authenticate with
          username: myuser
          # Reference to a Secret containing the password or personal access token.
          passwordRef:
            secretName: mypassword
            key: password
      # Labels are not supported by Bitbucket Server, so filtering by label is not possible.
      # Filter PRs using the source branch name. (optional)
      filters:
      - branchMatch: ".*-argocd"
  template:
  # ...
```

* `project`: Required name of the Bitbucket project
* `repo`: Required name of the Bitbucket repository.
* `api`: Required URL to access the Bitbucket REST API. For the example above, an API request would be made to `https://mycompany.bitbucket.org/rest/api/1.0/projects/myproject/repos/myrepository/pull-requests`
* `branchMatch`: Optional regexp filter which should match the source branch name. This is an alternative to labels which are not supported by Bitbucket server.

If you want to access a private repository, you must also provide the credentials for Basic auth (this is the only auth supported currently):
* `username`: The username to authenticate with. It only needs read access to the relevant repo.
* `passwordRef`: A `Secret` name and key containing the password or personal access token to use for requests.

## Filters

Filters allow selecting which pull requests to generate for. Each filter can declare one or more conditions, all of which must pass. If multiple filters are present, any can match for a repository to be included. If no filters are specified, all pull requests will be processed.
Currently, only a subset of filters is available when comparing with SCM provider filters.

```yaml
apiVersion: argoproj.io/v1alpha1
kind: ApplicationSet
metadata:
  name: myapps
spec:
  generators:
  - scmProvider:
      # ...
      # Include any pull request ending with "argocd". (optional)
      filters:
      - branchMatch: ".*-argocd"
  template:
  # ...
```

* `branchMatch`: A regexp matched against source branch names.


## Template

As with all generators, several keys are available for replacement in the generated application.

The following is a comprehensive Helm Application example;

```yaml
apiVersion: argoproj.io/v1alpha1
kind: ApplicationSet
metadata:
  name: myapps
spec:
  generators:
  - pullRequest:
    # ...
  template:
    metadata:
      name: 'myapp-{{branch}}-{{number}}'
    spec:
      source:
        repoURL: 'https://github.com/myorg/myrepo.git'
        targetRevision: '{{head_sha}}'
        path: kubernetes/
        helm:
          parameters:
          - name: "image.tag"
            value: "pull-{{head_sha}}"
      project: "my-project"
      destination:
        server: https://kubernetes.default.svc
        namespace: default
```

And, here is a robust Kustomize example;

```yaml
apiVersion: argoproj.io/v1alpha1
kind: ApplicationSet
metadata:
  name: myapps
spec:
  generators:
  - pullRequest:
    # ...
  template:
    metadata:
      name: 'myapp-{{branch}}-{{number}}'
    spec:
      source:
        repoURL: 'https://github.com/myorg/myrepo.git'
        targetRevision: '{{head_sha}}'
        path: kubernetes/
        kustomize:
          nameSuffix: {{branch}}
          commonLabels:
            app.kubernetes.io/instance: {{branch}}-{{number}}
          images:
          - ghcr.io/myorg/myrepo:{{head_sha}}
      project: "my-project"
      destination:
        server: https://kubernetes.default.svc
        namespace: default
```

* `number`: The ID number of the pull request.
* `branch`: The name of the branch of the pull request head.
* `head_sha`: This is the SHA of the head of the pull request.

## Webhook Configuration

When using a Pull Request generator, the ApplicationSet controller polls every `requeueAfterSeconds` interval (defaulting to every 30 minutes) to detect changes. To eliminate this delay from polling, the ApplicationSet webhook server can be configured to receive webhook events, which will trigger Application generation by the Pull Request generator.

The configuration is almost the same as the one described [in the Git generator](Generators-Git.md), but there is one difference: if you want to use the Pull Request Generator as well, additionally configure the following settings.

In section 1, _"Create the webhook in the Git provider"_, add an event so that a webhook request will be sent when a pull request is created, closed, or label changed.

Add Webhook URL with uri `/api/webhook` and select content-type as json
![Add Webhook URL](../../assets/applicationset/webhook-config-pullrequest-generator.png "Add Webhook URL")

Select `Let me select individual events` and enable the checkbox for `Pull requests`.

![Add Webhook](../../assets/applicationset/webhook-config-pull-request.png "Add Webhook Pull Request")

The Pull Request Generator will requeue when the next action occurs.

- `opened`
- `closed`
- `reopened`
- `labeled`
- `unlabeled`
- `synchronized`

For more information about each event, please refer to the [official documentation](https://docs.github.com/en/developers/webhooks-and-events/webhooks/webhook-events-and-payloads).<|MERGE_RESOLUTION|>--- conflicted
+++ resolved
@@ -1,11 +1,6 @@
 # Pull Request Generator
 
-<<<<<<< HEAD
 The Pull Request generator uses the API of an SCMaaS provider (GitHub, Gitea, or Bitbucket Server) to automatically discover open pull requests within a repository. This fits well with the style of building a test environment when you create a pull request.
-
-=======
-The Pull Request generator uses the API of an SCMaaS provider (e.g. GitHub/GitLab) to automatically discover open pull requests within a repository. This fits well with the style of building a test environment when you create a pull request.
->>>>>>> 26b289b0
 
 ```yaml
 apiVersion: argoproj.io/v1alpha1
