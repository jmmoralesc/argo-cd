--- conflicted
+++ resolved
@@ -1,13 +1,12 @@
 # v2.4 to 2.5
 
-<<<<<<< HEAD
 ## Dex server TLS configuration
 
 In order to secure the communications between the dex server and the Argo CD API server, TLS is now enabled by default on the dex server.
 
 By default, without configuration, the dex server will generate a self-signed certificate upon startup. However, we recommend that users
 configure their own TLS certificate using the `argocd-dex-server-tls` secret. Please refer to the [TLS configuration guide](../tls.md#configuring-tls-to-argocd-dex-server) for more information.
-=======
+
 ## Out-of-bounds symlinks now blocked at fetch
 
 There have been several path traversal and identification vulnerabilities disclosed in the past related to symlinks. To help prevent any further vulnerabilities, we now scan all repositories and Helm charts for **out of bounds symlinks** at the time they are fetched and block further processing if they are found.
@@ -36,7 +35,6 @@
 3. Directly setting `ARGOCD_REPO_SERVER_ALLOW_OOB_SYMLINKS` environment variable on the repo server.
 
 It is **strongly recommended** to leave this check enabled. Disabling the check will not allow _all_ out-of-bounds symlinks. Those will still be blocked for things like values files in Helm charts, but symlinks which are not explicitly blocked by other checks will be allowed.
->>>>>>> f223182d
 
 ## Upgraded Kustomize Version
 
