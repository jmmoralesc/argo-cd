--- conflicted
+++ resolved
@@ -7,15 +7,6 @@
 
 Masterminds/semver v3 changed the behavior of the `^` prefix in semantic version constraints. If you are using Go-templated ApplicationSets which include references to [Sprig's semver functions](https://masterminds.github.io/sprig/semver.html) and use the `^` prefix, read the [Masterminds/semver changelog](https://github.com/Masterminds/semver/releases/tag/v3.0.0) to understand how your ApplicationSets' behavior may change.
 
-<<<<<<< HEAD
-## Removal of argocd-cm plugin support delayed until 2.7
-
-Support for argocd-cm plugins was previously scheduled for 2.6. At the time, sidecar plugins could not be specified by
-name. Argo CD v2.6 introduces support for specifying sidecar plugins by name. 
-
-Removal of argocd-cm plugin support has been delayed until 2.7 to provide a transition time for users who need to 
-specify plugins by name. 
-=======
 ## Applications with suspended jobs now marked "Suspended" instead of "Progressing"
 Prior to Argo CD v2.6, an Application managing a suspended Job would be marked as "Progressing". This was confusing/unexpected behavior for many. Starting with v2.6, Argo CD will mark such Applications as "Suspended".
 
@@ -30,4 +21,11 @@
 `skipAudienceCheckWhenTokenHasNoAudience` flag to `true` in your Argo CD OIDC configuration. (See the 
 [OIDC configuration documentation](https://argo-cd.readthedocs.io/en/stable/operator-manual/user-management/#existing-oidc-provider)
 for an example.)
->>>>>>> 22c83d31
+
+## Removal of argocd-cm plugin support delayed until 2.7
+
+Support for argocd-cm plugins was previously scheduled for 2.6. At the time, sidecar plugins could not be specified by
+name. Argo CD v2.6 introduces support for specifying sidecar plugins by name. 
+
+Removal of argocd-cm plugin support has been delayed until 2.7 to provide a transition time for users who need to 
+specify plugins by name. 