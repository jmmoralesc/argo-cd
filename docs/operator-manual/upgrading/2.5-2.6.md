--- conflicted
+++ resolved
@@ -80,9 +80,6 @@
 name. Argo CD v2.6 introduces support for specifying sidecar plugins by name. 
 
 Removal of argocd-cm plugin support has been delayed until 2.7 to provide a transition time for users who need to 
-<<<<<<< HEAD
-specify plugins by name. 
-=======
 specify plugins by name. 
 
 ## `argocd app create` for old CLI versions fails with API version >=2.6.7
@@ -97,4 +94,3 @@
 To solve the issue, upgrade the CLI to at least 2.5.16, or 2.6.7.
 
 CLIs older than 2.5.0-rc1 are unaffected.
->>>>>>> ecbb7aa0
