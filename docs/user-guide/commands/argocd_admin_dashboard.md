## argocd admin dashboard

Starts Argo CD Web UI locally

```
argocd admin dashboard [flags]
```

### Options

```
      --address string                 Listen on given address (default "localhost")
      --as string                      Username to impersonate for the operation
      --as-group stringArray           Group to impersonate for the operation, this flag can be repeated to specify multiple groups.
      --as-uid string                  UID to impersonate for the operation
      --certificate-authority string   Path to a cert file for the certificate authority
      --client-certificate string      Path to a client certificate file for TLS
      --client-key string              Path to a client key file for TLS
      --cluster string                 The name of the kubeconfig cluster to use
      --context string                 The name of the kubeconfig context to use
  -h, --help                           help for dashboard
      --insecure-skip-tls-verify       If true, the server's certificate will not be checked for validity. This will make your HTTPS connections insecure
      --kubeconfig string              Path to a kube config. Only required if out-of-cluster
  -n, --namespace string               If present, the namespace scope for this CLI request
      --password string                Password for basic authentication to the API server
      --port int                       Listen on given port (default 8080)
      --proxy-url string               If provided, this URL will be used to connect via proxy
<<<<<<< HEAD
      --redis-compress string          Enable this if the application controller is configured with redis compression enabled. (possible values: none, gzip) (default "none")
=======
      --redis-compress string          Enable this if the application controller is configured with redis compression enabled. (possible values: gzip, none) (default "gzip")
>>>>>>> 356e33ac
      --request-timeout string         The length of time to wait before giving up on a single server request. Non-zero values should contain a corresponding time unit (e.g. 1s, 2m, 3h). A value of zero means don't timeout requests. (default "0")
      --tls-server-name string         If provided, this name will be used to validate server certificate. If this is not provided, hostname used to contact the server is used.
      --token string                   Bearer token for authentication to the API server
      --user string                    The name of the kubeconfig user to use
      --username string                Username for basic authentication to the API server
```

### Options inherited from parent commands

```
      --auth-token string               Authentication token
      --client-crt string               Client certificate file
      --client-crt-key string           Client certificate key file
      --config string                   Path to Argo CD config (default "/home/user/.config/argocd/config")
      --core                            If set to true then CLI talks directly to Kubernetes instead of talking to Argo CD API server
      --grpc-web                        Enables gRPC-web protocol. Useful if Argo CD server is behind proxy which does not support HTTP2.
      --grpc-web-root-path string       Enables gRPC-web protocol. Useful if Argo CD server is behind proxy which does not support HTTP2. Set web root.
  -H, --header strings                  Sets additional header to all requests made by Argo CD CLI. (Can be repeated multiple times to add multiple headers, also supports comma separated headers)
      --http-retry-max int              Maximum number of retries to establish http connection to Argo CD server
      --insecure                        Skip server certificate and domain verification
      --kube-context string             Directs the command to the given kube-context
      --logformat string                Set the logging format. One of: text|json (default "text")
      --loglevel string                 Set the logging level. One of: debug|info|warn|error (default "info")
      --plaintext                       Disable TLS
      --port-forward                    Connect to a random argocd-server port using port forwarding
      --port-forward-namespace string   Namespace name which should be used for port forwarding
      --server string                   Argo CD server address
      --server-crt string               Server certificate file
```

### SEE ALSO

* [argocd admin](argocd_admin.md)	 - Contains a set of commands useful for Argo CD administrators and requires direct Kubernetes access
<|MERGE_RESOLUTION|>--- conflicted
+++ resolved
@@ -25,11 +25,7 @@
       --password string                Password for basic authentication to the API server
       --port int                       Listen on given port (default 8080)
       --proxy-url string               If provided, this URL will be used to connect via proxy
-<<<<<<< HEAD
-      --redis-compress string          Enable this if the application controller is configured with redis compression enabled. (possible values: none, gzip) (default "none")
-=======
       --redis-compress string          Enable this if the application controller is configured with redis compression enabled. (possible values: gzip, none) (default "gzip")
->>>>>>> 356e33ac
       --request-timeout string         The length of time to wait before giving up on a single server request. Non-zero values should contain a corresponding time unit (e.g. 1s, 2m, 3h). A value of zero means don't timeout requests. (default "0")
       --tls-server-name string         If provided, this name will be used to validate server certificate. If this is not provided, hostname used to contact the server is used.
       --token string                   Bearer token for authentication to the API server
