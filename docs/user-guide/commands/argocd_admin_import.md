# `argocd admin import` Command Reference

## argocd admin import

Import Argo CD data from stdin (specify `-') or a file

```
argocd admin import SOURCE [flags]
```

### Options

```
<<<<<<< HEAD
      --as string                      Username to impersonate for the operation
      --as-group stringArray           Group to impersonate for the operation, this flag can be repeated to specify multiple groups.
      --as-uid string                  UID to impersonate for the operation
      --certificate-authority string   Path to a cert file for the certificate authority
      --client-certificate string      Path to a client certificate file for TLS
      --client-key string              Path to a client key file for TLS
      --cluster string                 The name of the kubeconfig cluster to use
      --context string                 The name of the kubeconfig context to use
      --disable-compression            If true, opt-out of response compression for all requests to the server
      --dry-run                        Print what will be performed
  -h, --help                           help for import
      --ignore-tracking                Do not update the tracking annotation if the resource is already tracked
      --insecure-skip-tls-verify       If true, the server's certificate will not be checked for validity. This will make your HTTPS connections insecure
      --kubeconfig string              Path to a kube config. Only required if out-of-cluster
  -n, --namespace string               If present, the namespace scope for this CLI request
      --password string                Password for basic authentication to the API server
      --proxy-url string               If provided, this URL will be used to connect via proxy
      --prune                          Prune secrets, applications and projects which do not appear in the backup
      --request-timeout string         The length of time to wait before giving up on a single server request. Non-zero values should contain a corresponding time unit (e.g. 1s, 2m, 3h). A value of zero means don't timeout requests. (default "0")
      --server string                  The address and port of the Kubernetes API server
      --stop-operation                 Stop any existing operations
      --tls-server-name string         If provided, this name will be used to validate server certificate. If this is not provided, hostname used to contact the server is used.
      --token string                   Bearer token for authentication to the API server
      --user string                    The name of the kubeconfig user to use
      --username string                Username for basic authentication to the API server
      --verbose                        Verbose output (versus only changed output)
=======
      --application-namespaces strings      Comma separated list of namespace globs to which import of applications is allowed. If not provided value from 'application.namespaces' in argocd-cmd-params-cm will be used,if it's not defined only applications without an explicit namespace will be imported to the Argo CD namespace
      --applicationset-namespaces strings   Comma separated list of namespace globs which import of applicationsets is allowed. If not provided value from 'applicationsetcontroller.namespaces' in argocd-cmd-params-cm will be used,if it's not defined only applicationsets without an explicit namespace will be imported to the Argo CD namespace
      --as string                           Username to impersonate for the operation
      --as-group stringArray                Group to impersonate for the operation, this flag can be repeated to specify multiple groups.
      --as-uid string                       UID to impersonate for the operation
      --certificate-authority string        Path to a cert file for the certificate authority
      --client-certificate string           Path to a client certificate file for TLS
      --client-key string                   Path to a client key file for TLS
      --cluster string                      The name of the kubeconfig cluster to use
      --context string                      The name of the kubeconfig context to use
      --disable-compression                 If true, opt-out of response compression for all requests to the server
      --dry-run                             Print what will be performed
  -h, --help                                help for import
      --insecure-skip-tls-verify            If true, the server's certificate will not be checked for validity. This will make your HTTPS connections insecure
      --kubeconfig string                   Path to a kube config. Only required if out-of-cluster
  -n, --namespace string                    If present, the namespace scope for this CLI request
      --password string                     Password for basic authentication to the API server
      --proxy-url string                    If provided, this URL will be used to connect via proxy
      --prune                               Prune secrets, applications and projects which do not appear in the backup
      --request-timeout string              The length of time to wait before giving up on a single server request. Non-zero values should contain a corresponding time unit (e.g. 1s, 2m, 3h). A value of zero means don't timeout requests. (default "0")
      --server string                       The address and port of the Kubernetes API server
      --stop-operation                      Stop any existing operations
      --tls-server-name string              If provided, this name will be used to validate server certificate. If this is not provided, hostname used to contact the server is used.
      --token string                        Bearer token for authentication to the API server
      --user string                         The name of the kubeconfig user to use
      --username string                     Username for basic authentication to the API server
      --verbose                             Verbose output (versus only changed output)
>>>>>>> 47c7e464
```

### Options inherited from parent commands

```
      --argocd-context string           The name of the Argo-CD server context to use
      --auth-token string               Authentication token
      --client-crt string               Client certificate file
      --client-crt-key string           Client certificate key file
      --config string                   Path to Argo CD config (default "/home/user/.config/argocd/config")
      --controller-name string          Name of the Argo CD Application controller; set this or the ARGOCD_APPLICATION_CONTROLLER_NAME environment variable when the controller's name label differs from the default, for example when installing via the Helm chart (default "argocd-application-controller")
      --core                            If set to true then CLI talks directly to Kubernetes instead of talking to Argo CD API server
      --grpc-web                        Enables gRPC-web protocol. Useful if Argo CD server is behind proxy which does not support HTTP2.
      --grpc-web-root-path string       Enables gRPC-web protocol. Useful if Argo CD server is behind proxy which does not support HTTP2. Set web root.
  -H, --header strings                  Sets additional header to all requests made by Argo CD CLI. (Can be repeated multiple times to add multiple headers, also supports comma separated headers)
      --http-retry-max int              Maximum number of retries to establish http connection to Argo CD server
      --insecure                        Skip server certificate and domain verification
      --kube-context string             Directs the command to the given kube-context
      --logformat string                Set the logging format. One of: text|json (default "text")
      --loglevel string                 Set the logging level. One of: debug|info|warn|error (default "info")
      --plaintext                       Disable TLS
      --port-forward                    Connect to a random argocd-server port using port forwarding
      --port-forward-namespace string   Namespace name which should be used for port forwarding
      --redis-haproxy-name string       Name of the Redis HA Proxy; set this or the ARGOCD_REDIS_HAPROXY_NAME environment variable when the HA Proxy's name label differs from the default, for example when installing via the Helm chart (default "argocd-redis-ha-haproxy")
      --redis-name string               Name of the Redis deployment; set this or the ARGOCD_REDIS_NAME environment variable when the Redis's name label differs from the default, for example when installing via the Helm chart (default "argocd-redis")
      --repo-server-name string         Name of the Argo CD Repo server; set this or the ARGOCD_REPO_SERVER_NAME environment variable when the server's name label differs from the default, for example when installing via the Helm chart (default "argocd-repo-server")
      --server-crt string               Server certificate file
      --server-name string              Name of the Argo CD API server; set this or the ARGOCD_SERVER_NAME environment variable when the server's name label differs from the default, for example when installing via the Helm chart (default "argocd-server")
```

### SEE ALSO

* [argocd admin](argocd_admin.md)	 - Contains a set of commands useful for Argo CD administrators and requires direct Kubernetes access
<|MERGE_RESOLUTION|>--- conflicted
+++ resolved
@@ -11,34 +11,6 @@
 ### Options
 
 ```
-<<<<<<< HEAD
-      --as string                      Username to impersonate for the operation
-      --as-group stringArray           Group to impersonate for the operation, this flag can be repeated to specify multiple groups.
-      --as-uid string                  UID to impersonate for the operation
-      --certificate-authority string   Path to a cert file for the certificate authority
-      --client-certificate string      Path to a client certificate file for TLS
-      --client-key string              Path to a client key file for TLS
-      --cluster string                 The name of the kubeconfig cluster to use
-      --context string                 The name of the kubeconfig context to use
-      --disable-compression            If true, opt-out of response compression for all requests to the server
-      --dry-run                        Print what will be performed
-  -h, --help                           help for import
-      --ignore-tracking                Do not update the tracking annotation if the resource is already tracked
-      --insecure-skip-tls-verify       If true, the server's certificate will not be checked for validity. This will make your HTTPS connections insecure
-      --kubeconfig string              Path to a kube config. Only required if out-of-cluster
-  -n, --namespace string               If present, the namespace scope for this CLI request
-      --password string                Password for basic authentication to the API server
-      --proxy-url string               If provided, this URL will be used to connect via proxy
-      --prune                          Prune secrets, applications and projects which do not appear in the backup
-      --request-timeout string         The length of time to wait before giving up on a single server request. Non-zero values should contain a corresponding time unit (e.g. 1s, 2m, 3h). A value of zero means don't timeout requests. (default "0")
-      --server string                  The address and port of the Kubernetes API server
-      --stop-operation                 Stop any existing operations
-      --tls-server-name string         If provided, this name will be used to validate server certificate. If this is not provided, hostname used to contact the server is used.
-      --token string                   Bearer token for authentication to the API server
-      --user string                    The name of the kubeconfig user to use
-      --username string                Username for basic authentication to the API server
-      --verbose                        Verbose output (versus only changed output)
-=======
       --application-namespaces strings      Comma separated list of namespace globs to which import of applications is allowed. If not provided value from 'application.namespaces' in argocd-cmd-params-cm will be used,if it's not defined only applications without an explicit namespace will be imported to the Argo CD namespace
       --applicationset-namespaces strings   Comma separated list of namespace globs which import of applicationsets is allowed. If not provided value from 'applicationsetcontroller.namespaces' in argocd-cmd-params-cm will be used,if it's not defined only applicationsets without an explicit namespace will be imported to the Argo CD namespace
       --as string                           Username to impersonate for the operation
@@ -52,6 +24,7 @@
       --disable-compression                 If true, opt-out of response compression for all requests to the server
       --dry-run                             Print what will be performed
   -h, --help                                help for import
+      --ignore-tracking                     Do not update the tracking annotation if the resource is already tracked
       --insecure-skip-tls-verify            If true, the server's certificate will not be checked for validity. This will make your HTTPS connections insecure
       --kubeconfig string                   Path to a kube config. Only required if out-of-cluster
   -n, --namespace string                    If present, the namespace scope for this CLI request
@@ -66,7 +39,6 @@
       --user string                         The name of the kubeconfig user to use
       --username string                     Username for basic authentication to the API server
       --verbose                             Verbose output (versus only changed output)
->>>>>>> 47c7e464
 ```
 
 ### Options inherited from parent commands
