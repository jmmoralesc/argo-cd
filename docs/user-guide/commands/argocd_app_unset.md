--- conflicted
+++ resolved
@@ -22,10 +22,10 @@
 ### Options
 
 ```
-<<<<<<< HEAD
   -h, --help                            help for unset
       --ignore-missing-value-files      Unset the helm ignore-missing-value-files option (revert to false)
       --kustomize-image stringArray     Kustomize images name (e.g. --kustomize-image node --kustomize-image mysql)
+      --kustomize-namespace             Kustomize namespace
       --kustomize-replica stringArray   Kustomize replicas name (e.g. --kustomize-replica my-deployment --kustomize-replica my-statefulset)
       --kustomize-version               Kustomize version
       --nameprefix                      Kustomize nameprefix
@@ -35,20 +35,6 @@
       --plugin-env stringArray          Unset plugin env variables (e.g --plugin-env name)
       --values stringArray              Unset one or more Helm values files
       --values-literal                  Unset literal Helm values block
-=======
-  -h, --help                          help for unset
-      --ignore-missing-value-files    Unset the helm ignore-missing-value-files option (revert to false)
-      --kustomize-image stringArray   Kustomize images name (e.g. --kustomize-image node --kustomize-image mysql)
-      --kustomize-namespace           Kustomize namespace
-      --kustomize-version             Kustomize version
-      --nameprefix                    Kustomize nameprefix
-      --namesuffix                    Kustomize namesuffix
-  -p, --parameter stringArray         Unset a parameter override (e.g. -p guestbook=image)
-      --pass-credentials              Unset passCredentials
-      --plugin-env stringArray        Unset plugin env variables (e.g --plugin-env name)
-      --values stringArray            Unset one or more Helm values files
-      --values-literal                Unset literal Helm values block
->>>>>>> 04db457b
 ```
 
 ### Options inherited from parent commands
