owners:
- alexmt
- jessesuen

approvers:
- alexec
- alexmt
- jannfis
- jessesuen
- jgwest
- mayzhang2000
- rbreeze

reviewers:
- dthomson25
- tetchel
- wtam2018
- ishitasequeira
- reginapizza
- hblixt
- chetan-rns
- wanghong230
- pasha-codefresh
<<<<<<< HEAD
- ciiay
=======
- leoluz
- crenshaw-dev
>>>>>>> de496d6b
<|MERGE_RESOLUTION|>--- conflicted
+++ resolved
@@ -21,9 +21,6 @@
 - chetan-rns
 - wanghong230
 - pasha-codefresh
-<<<<<<< HEAD
 - ciiay
-=======
 - leoluz
-- crenshaw-dev
->>>>>>> de496d6b
+- crenshaw-dev