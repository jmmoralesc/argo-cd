--- conflicted
+++ resolved
@@ -24,11 +24,7 @@
 async function getCluster(clusters: Promise<models.Cluster[]>, server: string): Promise<models.Cluster> {
     let cluster: models.Cluster;
     if (clusters) {
-<<<<<<< HEAD
-        cluster = await clusters.then(items => items.find(item => item.server === url));
-=======
         cluster = await clusters.then(items => items.find(item => item.server === server));
->>>>>>> 41696973
     } else {
         try {
             cluster = await services.clusters.get(server);
@@ -39,13 +35,8 @@
     if (!cluster) {
         cluster = {
             connectionState: null,
-<<<<<<< HEAD
-            name: url,
-            server: url,
-=======
             name: server,
             server,
->>>>>>> 41696973
             serverVersion: null
         };
     }
@@ -54,17 +45,10 @@
 
 export const ClusterCtx = React.createContext<Promise<Array<models.Cluster>>>(null);
 
-<<<<<<< HEAD
-export const Cluster = (props: {url: string; showUrl?: boolean}) => (
-    <ClusterCtx.Consumer>
-        {clusters => (
-            <DataLoader input={props.url} loadingRenderer={() => <span>{props.url}</span>} load={url => getCluster(clusters, url)}>
-=======
 export const Cluster = (props: {server: string; showUrl?: boolean}) => (
     <ClusterCtx.Consumer>
         {clusters => (
             <DataLoader input={props.server} loadingRenderer={() => <span>{props.server}</span>} load={server => getCluster(clusters, server)}>
->>>>>>> 41696973
                 {(cluster: models.Cluster) => clusterHTML(cluster, props.showUrl)}
             </DataLoader>
         )}
