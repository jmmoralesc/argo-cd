--- conflicted
+++ resolved
@@ -6,10 +6,7 @@
 import {RepositoriesService} from './repo-service';
 import {RepoCredsService} from './repocreds-service';
 import {UserService} from './user-service';
-<<<<<<< HEAD
-=======
 import {VersionService} from './version-service';
->>>>>>> 41696973
 import {ViewPreferencesService} from './view-preferences-service';
 
 export interface Services {
@@ -34,12 +31,8 @@
     repos: new RepositoriesService(),
     repocreds: new RepoCredsService(),
     projects: new ProjectsService(),
-<<<<<<< HEAD
-    viewPreferences: new ViewPreferencesService()
-=======
     viewPreferences: new ViewPreferencesService(),
     version: new VersionService()
->>>>>>> 41696973
 };
 
 export {ProjectParams, ProjectRoleParams, CreateJWTTokenParams, DeleteJWTTokenParams, JWTTokenResponse} from './projects-service';
