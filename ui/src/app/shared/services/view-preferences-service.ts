--- conflicted
+++ resolved
@@ -1,6 +1,5 @@
 import {BehaviorSubject, Observable} from 'rxjs';
 import {PodGroupType} from '../../applications/components/application-pod-view/pod-view';
-import {SortAppsBy} from '../../applications/components/applications-list/applications-list';
 
 export type AppsDetailsViewType = 'tree' | 'network' | 'list' | 'pods';
 
@@ -9,6 +8,11 @@
     Network = 'network',
     List = 'list',
     Pods = 'pods'
+}
+
+export enum SortAppsBy {
+    Name = 'Name',
+    DeploymentTime = 'Deployment Time'
 }
 
 export interface AppDetailsPreferences {
@@ -36,8 +40,6 @@
 }
 
 export type AppsListViewType = 'tiles' | 'list' | 'summary';
-<<<<<<< HEAD
-=======
 
 export enum AppsListViewKey {
     List = 'list',
@@ -45,7 +47,6 @@
     Tiles = 'tiles'
 }
 
->>>>>>> d7fbc910
 export class AppsListPreferences {
     public static countEnabledFilters(pref: AppsListPreferences) {
         return [pref.clustersFilter, pref.healthFilter, pref.labelsFilter, pref.namespacesFilter, pref.projectsFilter, pref.reposFilter, pref.syncFilter].reduce(
@@ -67,11 +68,8 @@
         pref.projectsFilter = [];
         pref.reposFilter = [];
         pref.syncFilter = [];
-<<<<<<< HEAD
         pref.sorter = null;
-=======
         pref.showFavorites = false;
->>>>>>> d7fbc910
     }
 
     public labelsFilter: string[];
@@ -128,17 +126,13 @@
         reposFilter: new Array<string>(),
         syncFilter: new Array<string>(),
         healthFilter: new Array<string>(),
-<<<<<<< HEAD
-        sorter: null
-        hideFilters: false
-=======
+        sorter: SortAppsBy.Name,
         hideFilters: false,
         showFavorites: false,
         favoritesAppList: new Array<string>(),
         statusBarView: {
             showHealthStatusBar: true
         }
->>>>>>> d7fbc910
     },
     pageSizes: {},
     hideBannerContent: '',
