import {Checkbox, DataLoader, Tab, Tabs} from 'argo-ui';
import * as deepMerge from 'deepmerge';
import * as React from 'react';

import {YamlEditor, ClipboardText} from '../../../shared/components';
import {DeepLinks} from '../../../shared/components/deep-links';
import * as models from '../../../shared/models';
import {HealthStatusCode} from '../../../shared/models';
import {services} from '../../../shared/services';
import {ResourceTreeNode} from '../application-resource-tree/application-resource-tree';
import {ApplicationResourcesDiff} from '../application-resources-diff/application-resources-diff';
import {ComparisonStatusIcon, formatCreationTimestamp, getPodStateReason, HealthStatusIcon} from '../utils';

import './application-node-info.scss';
import {Fragment} from 'react';



export const ApplicationNodeInfo = (props: {
    application: models.Application;
    node: models.ResourceNode;
    live: models.State;
    links: models.LinksResponse;
    controlled: {summary: models.ResourceStatus; state: models.ResourceDiff};
}) => {
    const attributes: {title: string; value: any}[] = [
        {title: 'KIND', value: props.node.kind},
        {title: 'NAME', value: <ClipboardText text={props.node.name} />},
        {title: 'NAMESPACE', value: <ClipboardText text={props.node.namespace} />}
    ];
    if (props.node.createdAt) {
        attributes.push({
            title: 'CREATED AT',
            value: formatCreationTimestamp(props.node.createdAt)
        });
    }
    if ((props.node.images || []).length) {
        attributes.push({
            title: 'IMAGES',
            value: (
                <div className='application-node-info__labels'>
                    {(props.node.images || []).sort().map(image => (
                        <span className='application-node-info__label' key={image}>
                            {image}
                        </span>
                    ))}
                </div>
            )
        });
    }
    if (props.live) {
        if (props.node.kind === 'Pod') {
            const {reason, message, netContainerStatuses} = getPodStateReason(props.live);
            attributes.push({title: 'STATE', value: reason});
            if (message) {
                attributes.push({title: 'STATE DETAILS', value: message});
            }
            if (netContainerStatuses.length > 0) {
                attributes.push({
<<<<<<< HEAD
                    title: 'CONTAINER STATE',
                    value: (
                        <div className='application-node-info__labels'>
                            <table>
                                {netContainerStatuses.map((container, i) => {
                                    const state =
                                        (container.state?.waiting && 'waiting') || (container.state?.terminating && 'terminating') || (container.state?.running && 'running');
                                    const reason = container.state.waiting?.reason || container.state.terminating?.reason || container.state.running?.reason;
                                    const lastState = container.lastState?.terminated;
                                    const msgExists = container.state.waiting?.message || container.state.terminating?.message;

                                    return (
                                        <tr>
                                            <td  width='18%'>{container.name}</td>
                                            <td />
                                            <td>
                                                {!state || state !== 'running' ? (
                                                    <Fragment>
                                                        Container is in <span className='application-node-info__labels--highlight'>{state}</span> state because of{' '}
                                                        {reason && <span className='application-node-info__labels--highlight'>{reason}</span>}
                                                    </Fragment>
                                                ) : (
                                                    <Fragment>
                                                        Container is in <span className='application-node-info__labels--highlight'>{state}</span> state
                                                    </Fragment>
                                                )}
                                                {((!state || state !== 'running') && msgExists) && (
                                                    <span title={msgExists} key={i}>
                                                        {' '}
                                                        <i style={{color: '#6D7F8B'}} className='fa-solid fa-info-circle' />
                                                    </span>
                                                )}
                                                {'.'}
                                                {lastState && (
                                                    <Fragment>
                                                        {' '}
                                                        The container most recently terminated with exit code {lastState?.exitCode.toString()} and status{' '}
                                                        {lastState?.reason && <span className='application-node-info__labels--highlight'>{lastState?.reason}</span>}
                                                        {container.lastState?.message && (
                                                            <span title={container.lastState?.message} key={i}>
                                                                <i style={{color: '#6D7F8B'}} className='fa-solid fa-info-circle' />
                                                            </span>
                                                        )}
                                                        {'.'}
                                                    </Fragment>
                                                )}
                                            </td>
                                        </tr>
                                    );
                                })}
                            </table>
=======
                    title: 'CONTAINER STATUS',
                    value: (
                        <div className='application-node-info__labels' style={{marginTop: 5, overflowY: 'auto', maxHeight: 50}}>
                            {netContainerStatuses.map((container, i) => {
                                const failurereason =
                                    container.state.waiting?.reason ||
                                    (container.state.terminated && container.state.terminated.exitCode !== 0 && container.state.terminated.reason);
                                return (
                                    <div className='boxcolumns small-9' key={i}>
                                        <span>
                                            <HealthStatusIcon
                                                state={{
                                                    status: container.ready
                                                        ? 'Healthy'
                                                        : container.started
                                                        ? ('Progressing' as HealthStatusCode)
                                                        : ('Degraded' as HealthStatusCode),
                                                    message: ''
                                                }}
                                            />{' '}
                                            {container.name} {failurereason && `-- container is failing because of ${failurereason}`}
                                        </span>
                                    </div>
                                );
                            })}
>>>>>>> 24f021cf
                        </div>
                    )
                });
            }
        } else if (props.node.kind === 'Service') {
            attributes.push({title: 'TYPE', value: props.live.spec.type});
            let hostNames = '';
            const status = props.live.status;
            if (status && status.loadBalancer && status.loadBalancer.ingress) {
                hostNames = (status.loadBalancer.ingress || []).map((item: any) => item.hostname || item.ip).join(', ');
            }
            attributes.push({title: 'HOSTNAMES', value: hostNames});
        } else if (props.node.kind === 'ReplicaSet') {
            attributes.push({title: 'REPLICAS', value: `${props.live.spec?.replicas || 0}/${props.live.status?.readyReplicas || 0}/${props.live.spec?.replicas || 0}`});
        }
    }

    if (props.controlled) {
        if (!props.controlled.summary.hook) {
            attributes.push({
                title: 'STATUS',
                value: (
                    <span>
                        <ComparisonStatusIcon status={props.controlled.summary.status} resource={props.controlled.summary} label={true} />
                    </span>
                )
            } as any);
        }
        if (props.controlled.summary.health !== undefined) {
            attributes.push({
                title: 'HEALTH',
                value: (
                    <span>
                        <HealthStatusIcon state={props.controlled.summary.health} /> {props.controlled.summary.health.status}
                    </span>
                )
            } as any);
            if (props.controlled.summary.health.message) {
                attributes.push({title: 'HEALTH DETAILS', value: props.controlled.summary.health.message});
            }
        }
    } else if (props.node && (props.node as ResourceTreeNode).health) {
        const treeNode = props.node as ResourceTreeNode;
        if (treeNode && treeNode.health) {
            attributes.push({
                title: 'HEALTH',
                value: (
                    <span>
                        <HealthStatusIcon state={treeNode.health} /> {treeNode.health.message || treeNode.health.status}
                    </span>
                )
            } as any);
        }
    }

    if (props.links) {
        attributes.push({
            title: 'LINKS',
            value: <DeepLinks links={props.links.items} />
        });
    }

    const tabs: Tab[] = [
        {
            key: 'manifest',
            title: 'Live Manifest',
            content: (
                <DataLoader load={() => services.viewPreferences.getPreferences()}>
                    {pref => {
                        const live = deepMerge(props.live, {}) as any;
                        if (live?.metadata?.managedFields && pref.appDetails.hideManagedFields) {
                            delete live.metadata.managedFields;
                        }
                        return (
                            <>
                                <div className='application-node-info__checkboxes'>
                                    <Checkbox
                                        id='hideManagedFields'
                                        checked={!!pref.appDetails.hideManagedFields}
                                        onChange={() =>
                                            services.viewPreferences.updatePreferences({
                                                appDetails: {
                                                    ...pref.appDetails,
                                                    hideManagedFields: !pref.appDetails.hideManagedFields
                                                }
                                            })
                                        }
                                    />
                                    <label htmlFor='hideManagedFields'>Hide Managed Fields</label>
                                </div>
                                <YamlEditor
                                    input={live}
                                    hideModeButtons={!live}
                                    vScrollbar={live}
                                    onSave={(patch, patchType) =>
                                        services.applications.patchResource(props.application.metadata.name, props.application.metadata.namespace, props.node, patch, patchType)
                                    }
                                />
                            </>
                        );
                    }}
                </DataLoader>
            )
        }
    ];
    if (props.controlled && !props.controlled.summary.hook) {
        tabs.push({
            key: 'diff',
            icon: 'fa fa-file-medical',
            title: 'Diff',
            content: <ApplicationResourcesDiff states={[props.controlled.state]} />
        });
        tabs.push({
            key: 'desiredManifest',
            title: 'Desired Manifest',
            content: <YamlEditor input={props.controlled.state.targetState} hideModeButtons={true} />
        });
    }

    return (
        <div>
            <div className='white-box'>
                <div className='white-box__details'>
                    {attributes.map(attr => (
                        <div className='row white-box__details-row' key={attr.title}>
                            <div className='columns small-3'>{attr.title}</div>
                            <div className='columns small-9'>{attr.value}</div>
                        </div>
                    ))}
                </div>
            </div>

            <div className='application-node-info__manifest'>
                <DataLoader load={() => services.viewPreferences.getPreferences()}>
                    {pref => (
                        <Tabs
                            selectedTabKey={(tabs.length > 1 && pref.appDetails.resourceView) || 'manifest'}
                            tabs={tabs}
                            onTabSelected={selected => {
                                services.viewPreferences.updatePreferences({appDetails: {...pref.appDetails, resourceView: selected as any}});
                            }}
                        />
                    )}
                </DataLoader>
            </div>
        </div>
    );
};<|MERGE_RESOLUTION|>--- conflicted
+++ resolved
@@ -13,8 +13,6 @@
 
 import './application-node-info.scss';
 import {Fragment} from 'react';
-
-
 
 export const ApplicationNodeInfo = (props: {
     application: models.Application;
@@ -57,7 +55,6 @@
             }
             if (netContainerStatuses.length > 0) {
                 attributes.push({
-<<<<<<< HEAD
                     title: 'CONTAINER STATE',
                     value: (
                         <div className='application-node-info__labels'>
@@ -71,7 +68,7 @@
 
                                     return (
                                         <tr>
-                                            <td  width='18%'>{container.name}</td>
+                                            <td width='18%'>{container.name}</td>
                                             <td />
                                             <td>
                                                 {!state || state !== 'running' ? (
@@ -84,7 +81,7 @@
                                                         Container is in <span className='application-node-info__labels--highlight'>{state}</span> state
                                                     </Fragment>
                                                 )}
-                                                {((!state || state !== 'running') && msgExists) && (
+                                                {(!state || state !== 'running') && msgExists && (
                                                     <span title={msgExists} key={i}>
                                                         {' '}
                                                         <i style={{color: '#6D7F8B'}} className='fa-solid fa-info-circle' />
@@ -109,33 +106,6 @@
                                     );
                                 })}
                             </table>
-=======
-                    title: 'CONTAINER STATUS',
-                    value: (
-                        <div className='application-node-info__labels' style={{marginTop: 5, overflowY: 'auto', maxHeight: 50}}>
-                            {netContainerStatuses.map((container, i) => {
-                                const failurereason =
-                                    container.state.waiting?.reason ||
-                                    (container.state.terminated && container.state.terminated.exitCode !== 0 && container.state.terminated.reason);
-                                return (
-                                    <div className='boxcolumns small-9' key={i}>
-                                        <span>
-                                            <HealthStatusIcon
-                                                state={{
-                                                    status: container.ready
-                                                        ? 'Healthy'
-                                                        : container.started
-                                                        ? ('Progressing' as HealthStatusCode)
-                                                        : ('Degraded' as HealthStatusCode),
-                                                    message: ''
-                                                }}
-                                            />{' '}
-                                            {container.name} {failurereason && `-- container is failing because of ${failurereason}`}
-                                        </span>
-                                    </div>
-                                );
-                            })}
->>>>>>> 24f021cf
                         </div>
                     )
                 });
