@import 'node_modules/argo-ui/src/styles/config';

.application-node-info {
    &__manifest {
        overflow-x: auto;

        .tabs__content {
            background-color: white;
        }

        &--raw {
            font-family: 'Bitstream Vera Sans Mono', 'DejaVu Sans Mono', Monaco, Courier, monospace;
            white-space: pre;
            font-size: 12px;
            color: gray;
            padding: 0 0 0 12px;
            line-height: 2em;
        }
    }

    &__labels {
        line-height: 28px;
    }

    &__label {
        background-color: $argo-color-gray-5;
        color: white;
        border-radius: 5px;
        padding: 4px;
        display: inline-block;
        margin-right: 2px;
        line-height: 14px;
    }

    &__checkboxes {
        text-align: right;
        label {
            padding-right: 2em;
            color: $argo-color-gray-8;
        }
    }
<<<<<<< HEAD
    &__err_msg {
        padding-right: 2em;
        color: $argo-failed-color;
=======

    &__container {
        display: flex;
        align-items: center;
        flex-direction: row;
        line-height: 1.8;
        border-bottom: 1px solid rgba(222, 230, 235, 0.7);

        &--name {
            width: 15%;
        }
        &--highlight {
            font-style: italic;
        }

        &--hint {
            text-decoration: underline;
            text-decoration-style: dashed;
            cursor: pointer;
            &:hover {
                text-decoration: none;
            }
        }
        &:last-child {
            border-bottom: none;
        }
>>>>>>> 0b4c617d
    }
}<|MERGE_RESOLUTION|>--- conflicted
+++ resolved
@@ -39,12 +39,10 @@
             color: $argo-color-gray-8;
         }
     }
-<<<<<<< HEAD
     &__err_msg {
         padding-right: 2em;
         color: $argo-failed-color;
-=======
-
+    }
     &__container {
         display: flex;
         align-items: center;
@@ -70,6 +68,5 @@
         &:last-child {
             border-bottom: none;
         }
->>>>>>> 0b4c617d
     }
 }