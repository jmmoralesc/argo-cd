--- conflicted
+++ resolved
@@ -2,11 +2,8 @@
 import * as classNames from 'classnames';
 import * as React from 'react';
 import {useState} from 'react';
-<<<<<<< HEAD
 import {Link} from 'react-router-dom';
-=======
 import {Observable} from 'rxjs';
->>>>>>> 3967baf0
 import * as models from '../../../shared/models';
 import {services} from '../../../shared/services';
 import './pod-logs-viewer.scss';
@@ -17,6 +14,7 @@
     applicationName: string;
     podName: string;
     containerName: string;
+    fullscreen: boolean;
 }
 
 export const PodsLogsViewer = (props: PodLogsProps) => {
@@ -103,14 +101,14 @@
                             }}>
                             {prefs.appDetails.darkMode ? <i className='fa fa-sun' /> : <i className='fa fa-moon' />}
                         </div>
-<<<<<<< HEAD
-                        <Link
-                            to={`/applications/${props.namespace}/${props.applicationName}/${props.podName}/${props.containerName}/logs`}
-                            target='_blank'
-                            className='argo-button argo-button--base'>
-                            <i className='fa fa-external-link-alt' />
-                        </Link>
-=======
+                        {!props.fullscreen && (
+                            <Link
+                                to={`/applications/${props.namespace}/${props.applicationName}/${props.podName}/${props.containerName}/logs`}
+                                target='_blank'
+                                className='argo-button argo-button--base'>
+                                <i className='fa fa-external-link-alt' />
+                            </Link>
+                        )}
                         <div className='pod-logs-viewer__filter'>
                             <button
                                 className={`argo-button argo-button--base${filter.inverse ? '' : '-o'}`}
@@ -138,7 +136,6 @@
                                 style={{padding: 0}}
                             />
                         </div>
->>>>>>> 3967baf0
                     </div>
                     <DataLoader
                         ref={l => (loader = l)}
