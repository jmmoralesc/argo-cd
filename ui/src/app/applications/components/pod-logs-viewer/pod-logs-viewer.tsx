import {DataLoader, DropDownMenu, Tooltip} from 'argo-ui';
import {useData} from 'argo-ux';
import * as classNames from 'classnames';
import * as React from 'react';
import {useState} from 'react';
import {Link} from 'react-router-dom';
<<<<<<< HEAD
=======
import {bufferTime, delay, filter as rxfilter, map, retryWhen, scan} from 'rxjs/operators';

>>>>>>> 3bba77c3
import * as models from '../../../shared/models';
import {services, ViewPreferences} from '../../../shared/services';
import {BASE_COLORS} from '../utils';
import './pod-logs-viewer.scss';
export interface PodLogsProps {
    namespace: string;
    applicationName: string;
    podName?: string;
    containerName: string;
    group?: string;
    kind?: string;
    name?: string;
    page: {number: number; untilTimes: string[]};
    setPage: (pageData: {number: number; untilTimes: string[]}) => void;
}

export const PodsLogsViewer = (props: PodLogsProps & {fullscreen?: boolean}) => {
    if (!props.containerName || props.containerName === '') {
        return <div>Pod does not have container with name {props.containerName}</div>;
    }

    let loader: DataLoader<models.LogEntry[], string>;
    const [copy, setCopy] = useState('');
    const [selectedLine, setSelectedLine] = useState(-1);
    const bottom = React.useRef<HTMLInputElement>(null);
    const top = React.useRef<HTMLInputElement>(null);
    const page = props.page;
    const setPage = props.setPage;
    const [viewPodNames, setViewPodNames] = useState(false);
    const [logLinesField, setLogLinesField] = useState(null);
    const [maxLines, setMaxLines] = useState(100);

    const [prefs, loading, {retry: fetchPrefs}] = useData(
        () =>
            services.viewPreferences
                .getPreferences()
                .first()
                .toPromise(),
        {} as ViewPreferences,
        res => setMaxLines((res && res.appDetails && res.appDetails.logLines) || 100)
    );

    React.useEffect(() => {
        setLogLinesField(maxLines);
        if (loader) {
            loader.reload();
        }
    }, [maxLines]);

    interface FilterData {
        literal: string;
        inverse: boolean;
    }

    const [filterText, setFilterText] = useState('');
    const [filter, setFilter] = useState({inverse: false, literal: ''} as FilterData);

    const formatFilter = (f: FilterData): string => {
        return f.literal && `${f.inverse ? '!' : ''}${f.literal}`;
    };

    const [filterQuery, setFilterQuery] = React.useState(formatFilter(filter));
    React.useEffect(() => {
        setFilterQuery(formatFilter(filter));
        if (loader) {
            loader.reload();
        }
    }, [filter]);

    React.useEffect(() => {
        const to = setTimeout(() => {
            setFilter({...filter, literal: filterText});
        }, 500);
        return () => clearTimeout(to);
    }, [filterText]);

    const fullscreenURL =
        `/applications/${props.applicationName}/${props.namespace}/${props.containerName}/logs?` +
        `podName=${props.podName}&group=${props.group}&kind=${props.kind}&name=${props.name}`;

    return loading || !prefs || !prefs.appDetails ? (
        <div>Loading...</div>
    ) : (
        <React.Fragment>
            <div className='pod-logs-viewer__settings'>
                <button
                    className='argo-button argo-button--base'
                    style={{width: '100px'}}
                    onClick={async () => {
                        try {
                            await navigator.clipboard.writeText(
                                loader
                                    .getData()
                                    .map(item => item.content)
                                    .join('\n')
                            );
                            setCopy('success');
                        } catch (err) {
                            setCopy('failure');
                        }
                        setTimeout(() => {
                            setCopy('');
                        }, 750);
                    }}>
                    {copy === 'success' && (
                        <React.Fragment>
                            COPIED <i className='fa fa-check' />
                        </React.Fragment>
                    )}
                    {copy === 'failure' && (
                        <React.Fragment>
                            COPY FAILED <i className='fa fa-times' />
                        </React.Fragment>
                    )}
                    {copy === '' && (
                        <React.Fragment>
                            COPY <i className='fa fa-clipboard' />
                        </React.Fragment>
                    )}
                </button>
                <button
                    className={classNames(`argo-button argo-button--base${prefs && prefs.appDetails.followLogs && page.number === 0 ? '' : '-o'}`, {
                        disabled: page.number > 0
                    })}
                    style={{width: '110px'}}
                    onClick={() => {
                        if (page.number > 0) {
                            return;
                        }
                        const follow = !prefs.appDetails.followLogs;
                        services.viewPreferences.updatePreferences({...prefs, appDetails: {...prefs.appDetails, followLogs: follow}});
                        if (follow) {
                            setPage({number: 0, untilTimes: []});
                        }
                        fetchPrefs();
                    }}>
                    FOLLOW {prefs && prefs.appDetails.followLogs && <i className='fa fa-check' />}
                </button>
                <button
                    className='argo-button argo-button--base-o'
                    onClick={() => {
                        const inverted = prefs.appDetails.darkMode;
                        services.viewPreferences.updatePreferences({...prefs, appDetails: {...prefs.appDetails, darkMode: !inverted}});
                        fetchPrefs();
                    }}>
                    {prefs && prefs.appDetails.darkMode ? <i className='fa fa-sun' /> : <i className='fa fa-moon' />}
                </button>
                <button
                    className='argo-button argo-button--base'
                    onClick={async () => {
                        const downloadURL = services.applications.getDownloadLogsURL(
                            props.applicationName,
                            props.namespace,
                            props.podName,
                            {group: props.group, kind: props.kind, name: props.name},
                            props.containerName
                        );
                        window.open(downloadURL, '_blank');
                    }}>
                    <i className='fa fa-file-download' />
                </button>
                <div style={{display: 'flex', alignItems: 'center', margin: '0 10px', flexWrap: 'nowrap'}}>
                    <span style={{marginRight: '5px', whiteSpace: 'nowrap'}}>MAX LINES:</span>
                    <input
                        type='number'
                        placeholder='100'
                        className='argo-field'
                        value={logLinesField || ''}
                        style={{padding: 0, width: '50px'}}
                        onChange={e => {
                            setLogLinesField(parseInt(e.target.value, 10) || null);
                        }}
                    />
                    <button
                        style={{marginLeft: '5px'}}
                        className={`argo-button argo-button--base${logLinesField === maxLines ? '-o' : ''}`}
                        onClick={() => {
                            services.viewPreferences.updatePreferences({...prefs, appDetails: {...prefs.appDetails, logLines: logLinesField}});
                            fetchPrefs();
                        }}
                        disabled={logLinesField === maxLines}>
                        <i className='fa fa-check' />
                    </button>
                </div>
                {!props.fullscreen && (
                    <Link to={fullscreenURL} target='_blank' className='argo-button argo-button--base'>
                        <i className='fa fa-external-link-alt' />
                    </Link>
                )}
                <div className='pod-logs-viewer__filter'>
                    <Tooltip content={`Show lines that ${!filter.inverse ? '' : 'do not'} match filter`}>
                        <button
                            className={`argo-button argo-button--base${filter.inverse ? '' : '-o'}`}
                            onClick={() => setFilter({...filter, inverse: !filter.inverse})}
                            style={{marginRight: '10px'}}>
                            !
                        </button>
                    </Tooltip>
                    <input type='text' placeholder='Filter string' className='argo-field' value={filterText} onChange={e => setFilterText(e.target.value)} style={{padding: 0}} />
                </div>
            </div>
            <DataLoader
                ref={l => (loader = l)}
                loadingRenderer={() => (
                    <div className={`pod-logs-viewer ${prefs.appDetails.darkMode ? 'pod-logs-viewer--inverted' : ''}`}>
                        {logNavigators({}, prefs.appDetails.darkMode, null)}
                        <pre style={{height: '95%', textAlign: 'center'}}>{!prefs.appDetails.followLogs && 'Loading...'}</pre>
                    </div>
<<<<<<< HEAD
                )}
                input={props.containerName}
                load={() => {
                    let logsSource = services.applications
                        .getContainerLogs(
                            props.applicationName,
                            props.namespace,
                            props.podName,
                            {group: props.group, kind: props.kind, name: props.name},
                            props.containerName,
                            maxLines * (page.number + 1),
                            prefs.appDetails.followLogs && page.number === 0,
                            page.untilTimes[page.untilTimes.length - 1],
                            filterQuery
                        )
                        // show only current page lines
                        .scan((lines, logEntry) => {
                            // first equal true means retry attempt so we should clear accumulated log entries
                            if (logEntry.first) {
                                lines = [logEntry];
                            } else {
                                lines.push(logEntry);
=======
                    <DataLoader
                        ref={l => (loader = l)}
                        loadingRenderer={() => (
                            <div className={`pod-logs-viewer ${prefs.appDetails.darkMode ? 'pod-logs-viewer--inverted' : ''}`}>
                                {logNavigators({}, prefs.appDetails.darkMode, null)}
                                <pre style={{height: '95%', textAlign: 'center'}}>{!prefs.appDetails.followLogs && 'Loading...'}</pre>
                            </div>
                        )}
                        input={props.containerName}
                        load={() => {
                            let logsSource = services.applications
                                .getContainerLogs(
                                    props.applicationName,
                                    props.namespace,
                                    props.podName,
                                    {group: props.group, kind: props.kind, name: props.name},
                                    props.containerName,
                                    maxLines * (page.number + 1),
                                    prefs.appDetails.followLogs && page.number === 0,
                                    page.untilTimes[page.untilTimes.length - 1],
                                    filterQuery
                                )
                                // show only current page lines
                                .pipe(
                                    scan((lines, logEntry) => {
                                        // first equal true means retry attempt so we should clear accumulated log entries
                                        if (logEntry.first) {
                                            lines = [logEntry];
                                        } else {
                                            lines.push(logEntry);
                                        }
                                        if (lines.length > maxLines) {
                                            lines.splice(0, lines.length - maxLines);
                                        }
                                        return lines;
                                    }, new Array<models.LogEntry>())
                                )
                                // accumulate log changes and render only once every 100ms to reduce CPU usage
                                .pipe(bufferTime(100))
                                .pipe(rxfilter(batch => batch.length > 0))
                                .pipe(map(batch => batch[batch.length - 1]));
                            if (prefs.appDetails.followLogs) {
                                logsSource = logsSource.pipe(retryWhen(errors => errors.pipe(delay(500))));
>>>>>>> 3bba77c3
                            }
                            if (lines.length > maxLines) {
                                lines.splice(0, lines.length - maxLines);
                            }
                            return lines;
                        }, new Array<models.LogEntry>())
                        // accumulate log changes and render only once every 100ms to reduce CPU usage
                        .bufferTime(100)
                        .filter(batch => batch.length > 0)
                        .map(batch => batch[batch.length - 1]);
                    if (prefs.appDetails.followLogs) {
                        logsSource = logsSource.retryWhen(errors => errors.delay(500));
                    }
                    return logsSource;
                }}>
                {logs => {
                    logs = logs || [];
                    setTimeout(() => {
                        if (page.number === 0 && prefs.appDetails.followLogs && bottom.current) {
                            bottom.current.scrollIntoView({behavior: 'smooth'});
                        }
                    });
                    const pods = Array.from(new Set(logs.map(log => log.podName)));
                    const podColors = pods.reduce((colors, pod, i) => colors.set(pod, BASE_COLORS[i % BASE_COLORS.length]), new Map<string, string>());
                    const lines = logs.map(item => item.content);
                    const firstLine = maxLines * page.number + 1;
                    const lastLine = maxLines * page.number + lines.length;
                    const canPageBack = lines.length === maxLines;
                    return (
                        <div
                            className={classNames('pod-logs-viewer', {
                                'pod-logs-viewer--inverted': prefs.appDetails.darkMode,
                                'pod-logs-viewer--pod-name-visible': viewPodNames
                            })}>
                            {logNavigators(
                                {
                                    left: () => {
                                        if (!canPageBack) {
                                            return;
                                        }
                                        setPage({number: page.number + 1, untilTimes: page.untilTimes.concat(logs[0].timeStampStr)});
                                        loader.reload();
                                    },
                                    bottom: () => {
                                        bottom.current.scrollIntoView({
                                            behavior: 'smooth'
                                        });
                                    },
                                    top: () => {
                                        top.current.scrollIntoView({
                                            behavior: 'smooth'
                                        });
                                    },
                                    right: () => {
                                        if (page.number > 0) {
                                            setPage({number: page.number - 1, untilTimes: page.untilTimes.slice(0, page.untilTimes.length - 1)});
                                            loader.reload();
                                        }
                                    },
                                    end: () => {
                                        setPage({number: 0, untilTimes: []});
                                        loader.reload();
                                    }
                                },
                                prefs.appDetails.darkMode,
                                {
                                    firstLine,
                                    lastLine,
                                    curPage: page.number,
                                    canPageBack
                                }
                            )}
                            {!props.podName && (
                                <Tooltip content={viewPodNames ? 'Hide pod names' : 'Show pod names'}>
                                    <i
                                        className={classNames('fa pod-logs-viewer__pod-name-toggle', {
                                            'fa-chevron-left': viewPodNames,
                                            'fa-chevron-right': !viewPodNames
                                        })}
                                        onClick={() => setViewPodNames(!viewPodNames)}
                                    />
                                </Tooltip>
                            )}
                            <pre style={{height: '95%'}}>
                                <div ref={top} style={{height: '1px'}} />
                                {lines.map((l, i) => {
                                    const lineNum = lastLine - i;
                                    return (
                                        <div
                                            key={lineNum}
                                            style={{display: 'flex', cursor: 'pointer'}}
                                            onClick={() => {
                                                setSelectedLine(selectedLine === i ? -1 : i);
                                            }}>
                                            <div className={`pod-logs-viewer__line__menu ${selectedLine === i ? 'pod-logs-viewer__line__menu--visible' : ''}`}>
                                                <DropDownMenu
                                                    anchor={() => <i className='fas fa-ellipsis-h' />}
                                                    items={[
                                                        {
                                                            title: (
                                                                <span>
                                                                    <i className='fa fa-clipboard' /> Copy
                                                                </span>
                                                            ),
                                                            action: async () => {
                                                                await navigator.clipboard.writeText(l);
                                                            }
                                                        },
                                                        {
                                                            title: (
                                                                <span>
                                                                    <i className='fa fa-list-ol' /> Copy Line Number
                                                                </span>
                                                            ),
                                                            action: async () => {
                                                                await navigator.clipboard.writeText(JSON.stringify(lineNum));
                                                            }
                                                        }
                                                    ]}
                                                />
                                            </div>
                                            {!props.podName && (
                                                <div className='pod-logs-viewer__line__pod' style={{color: podColors.get(logs[i].podName)}}>
                                                    {(i === 0 || logs[i - 1].podName !== logs[i].podName) && (
                                                        <React.Fragment>
                                                            <Tooltip content={logs[i].podName}>
                                                                <span>{logs[i].podName}</span>
                                                            </Tooltip>
                                                            <Tooltip content={logs[i].podName}>
                                                                <i className='fa fa-circle' />
                                                            </Tooltip>
                                                        </React.Fragment>
                                                    )}
                                                </div>
                                            )}
                                            <div className='pod-logs-viewer__line__number'>{lineNum}</div>
                                            <div className={`pod-logs-viewer__line ${selectedLine === i ? 'pod-logs-viewer__line--selected' : ''}`}>{l}</div>
                                        </div>
                                    );
                                })}
                                <div ref={bottom} style={{height: '1px'}} />
                            </pre>
                        </div>
                    );
                }}
            </DataLoader>
        </React.Fragment>
    );
};

interface NavActions {
    left?: () => void;
    right?: () => void;
    begin?: () => void;
    end?: () => void;
    bottom?: () => void;
    top?: () => void;
}

interface PageInfo {
    firstLine: number;
    lastLine: number;
    curPage: number;
    canPageBack: boolean;
}

const logNavigators = (actions: NavActions, darkMode: boolean, info?: PageInfo) => {
    return (
        <div className={`pod-logs-viewer__menu ${darkMode ? 'pod-logs-viewer__menu--inverted' : ''}`}>
            {actions.begin && <i className='fa fa-angle-double-left' onClick={actions.begin || (() => null)} />}
            <i className={`fa fa-angle-left ${info && info.canPageBack ? '' : 'disabled'}`} onClick={actions.left || (() => null)} />
            <i className='fa fa-angle-down' onClick={actions.bottom || (() => null)} />
            <i className='fa fa-angle-up' onClick={actions.top || (() => null)} />
            <div style={{marginLeft: 'auto', marginRight: 'auto'}}>
                {info && (
                    <React.Fragment>
                        Page {info.curPage + 1} (Lines {info.firstLine} to {info.lastLine})
                    </React.Fragment>
                )}
            </div>
            <i className={`fa fa-angle-right ${info && info.curPage > 0 ? '' : 'disabled'}`} onClick={(info && info.curPage > 0 && actions.right) || null} />
            <i className={`fa fa-angle-double-right ${info && info.curPage > 1 ? '' : 'disabled'}`} onClick={(info && info.curPage > 1 && actions.end) || null} />
        </div>
    );
};<|MERGE_RESOLUTION|>--- conflicted
+++ resolved
@@ -1,14 +1,11 @@
 import {DataLoader, DropDownMenu, Tooltip} from 'argo-ui';
-import {useData} from 'argo-ux';
+import {useData} from 'argo-ui/v2';
 import * as classNames from 'classnames';
 import * as React from 'react';
 import {useState} from 'react';
 import {Link} from 'react-router-dom';
-<<<<<<< HEAD
-=======
-import {bufferTime, delay, filter as rxfilter, map, retryWhen, scan} from 'rxjs/operators';
-
->>>>>>> 3bba77c3
+import {bufferTime, delay, first, filter as rxfilter, map, retryWhen, scan} from 'rxjs/operators';
+
 import * as models from '../../../shared/models';
 import {services, ViewPreferences} from '../../../shared/services';
 import {BASE_COLORS} from '../utils';
@@ -45,7 +42,7 @@
         () =>
             services.viewPreferences
                 .getPreferences()
-                .first()
+                .pipe(first())
                 .toPromise(),
         {} as ViewPreferences,
         res => setMaxLines((res && res.appDetails && res.appDetails.logLines) || 100)
@@ -217,7 +214,6 @@
                         {logNavigators({}, prefs.appDetails.darkMode, null)}
                         <pre style={{height: '95%', textAlign: 'center'}}>{!prefs.appDetails.followLogs && 'Loading...'}</pre>
                     </div>
-<<<<<<< HEAD
                 )}
                 input={props.containerName}
                 load={() => {
@@ -234,69 +230,26 @@
                             filterQuery
                         )
                         // show only current page lines
-                        .scan((lines, logEntry) => {
-                            // first equal true means retry attempt so we should clear accumulated log entries
-                            if (logEntry.first) {
-                                lines = [logEntry];
-                            } else {
-                                lines.push(logEntry);
-=======
-                    <DataLoader
-                        ref={l => (loader = l)}
-                        loadingRenderer={() => (
-                            <div className={`pod-logs-viewer ${prefs.appDetails.darkMode ? 'pod-logs-viewer--inverted' : ''}`}>
-                                {logNavigators({}, prefs.appDetails.darkMode, null)}
-                                <pre style={{height: '95%', textAlign: 'center'}}>{!prefs.appDetails.followLogs && 'Loading...'}</pre>
-                            </div>
-                        )}
-                        input={props.containerName}
-                        load={() => {
-                            let logsSource = services.applications
-                                .getContainerLogs(
-                                    props.applicationName,
-                                    props.namespace,
-                                    props.podName,
-                                    {group: props.group, kind: props.kind, name: props.name},
-                                    props.containerName,
-                                    maxLines * (page.number + 1),
-                                    prefs.appDetails.followLogs && page.number === 0,
-                                    page.untilTimes[page.untilTimes.length - 1],
-                                    filterQuery
-                                )
-                                // show only current page lines
-                                .pipe(
-                                    scan((lines, logEntry) => {
-                                        // first equal true means retry attempt so we should clear accumulated log entries
-                                        if (logEntry.first) {
-                                            lines = [logEntry];
-                                        } else {
-                                            lines.push(logEntry);
-                                        }
-                                        if (lines.length > maxLines) {
-                                            lines.splice(0, lines.length - maxLines);
-                                        }
-                                        return lines;
-                                    }, new Array<models.LogEntry>())
-                                )
-                                // accumulate log changes and render only once every 100ms to reduce CPU usage
-                                .pipe(bufferTime(100))
-                                .pipe(rxfilter(batch => batch.length > 0))
-                                .pipe(map(batch => batch[batch.length - 1]));
-                            if (prefs.appDetails.followLogs) {
-                                logsSource = logsSource.pipe(retryWhen(errors => errors.pipe(delay(500))));
->>>>>>> 3bba77c3
-                            }
-                            if (lines.length > maxLines) {
-                                lines.splice(0, lines.length - maxLines);
-                            }
-                            return lines;
-                        }, new Array<models.LogEntry>())
+                        .pipe(
+                            scan((lines, logEntry) => {
+                                // first equal true means retry attempt so we should clear accumulated log entries
+                                if (logEntry.first) {
+                                    lines = [logEntry];
+                                } else {
+                                    lines.push(logEntry);
+                                }
+                                if (lines.length > maxLines) {
+                                    lines.splice(0, lines.length - maxLines);
+                                }
+                                return lines;
+                            }, new Array<models.LogEntry>())
+                        )
                         // accumulate log changes and render only once every 100ms to reduce CPU usage
-                        .bufferTime(100)
-                        .filter(batch => batch.length > 0)
-                        .map(batch => batch[batch.length - 1]);
+                        .pipe(bufferTime(100))
+                        .pipe(rxfilter(batch => batch.length > 0))
+                        .pipe(map(batch => batch[batch.length - 1]));
                     if (prefs.appDetails.followLogs) {
-                        logsSource = logsSource.retryWhen(errors => errors.delay(500));
+                        logsSource = logsSource.pipe(retryWhen(errors => errors.pipe(delay(500))));
                     }
                     return logsSource;
                 }}>
