import {DataLoader} from 'argo-ui';
import * as classNames from 'classnames';
import * as React from 'react';
import {useEffect, useState} from 'react';
import {bufferTime, delay, retryWhen} from 'rxjs/operators';

<<<<<<< HEAD
import * as models from '../../../shared/models';
=======
>>>>>>> 356e33ac
import {LogEntry} from '../../../shared/models';
import {services, ViewPreferences} from '../../../shared/services';

import AutoSizer from 'react-virtualized/dist/commonjs/AutoSizer';
import Grid from 'react-virtualized/dist/commonjs/Grid';

import './pod-logs-viewer.scss';
import {CopyLogsButton} from './copy-logs-button';
import {DownloadLogsButton} from './download-logs-button';
import {ContainerSelector} from './container-selector';
import {FollowToggleButton} from './follow-toggle-button';
import {ShowPreviousLogsToggleButton} from './show-previous-logs-toggle-button';
import {TimestampsToggleButton} from './timestamps-toggle-button';
import {DarkModeToggleButton} from './dark-mode-toggle-button';
import {FullscreenButton} from './fullscreen-button';
import {Spacer} from '../../../shared/components/spacer';
import {LogMessageFilter} from './log-message-filter';
import {SinceSecondsSelector} from './since-seconds-selector';
import {TailSelector} from './tail-selector';
import {PodNamesToggleButton} from './pod-names-toggle-button';
import Ansi from 'ansi-to-react';
<<<<<<< HEAD
=======
import {AutoScrollButton} from './auto-scroll-button';
import {GridCellProps} from 'react-virtualized/dist/es/Grid';
>>>>>>> 356e33ac

export interface PodLogsProps {
    namespace: string;
    applicationNamespace: string;
    applicationName: string;
    podName?: string;
    containerName: string;
    group?: string;
    kind?: string;
    name?: string;
    timestamp?: string;
    containerGroups?: any[];
    onClickContainer?: (group: any, i: number, tab: string) => void;
}

// ansi colors, see https://en.wikipedia.org/wiki/ANSI_escape_code#Colors
const red = '\u001b[31m';
const green = '\u001b[32m';
const yellow = '\u001b[33m';
const blue = '\u001b[34m';
const magenta = '\u001b[35m';
const cyan = '\u001b[36m';
const colors = [red, green, yellow, blue, magenta, cyan];
const reset = '\u001b[0m';
const whiteOnYellow = '\u001b[1m\u001b[43;1m\u001b[37m';

// cheap string hash function
function stringHashCode(str: string) {
    let hash = 0;
    for (let i = 0; i < str.length; i++) {
        // tslint:disable-next-line:no-bitwise
        hash = str.charCodeAt(i) + ((hash << 5) - hash);
    }
    return hash;
}

// ansi color for pod name
function podColor(podName: string) {
    return colors[stringHashCode(podName) % colors.length];
}

// https://2ality.com/2012/09/empty-regexp.html
const matchNothing = /.^/;

export const PodsLogsViewer = (props: PodLogsProps) => {
    const {containerName, onClickContainer, timestamp, containerGroups, applicationName, applicationNamespace, namespace, podName, group, kind, name} = props;
    const queryParams = new URLSearchParams(location.search);
    const [viewPodNames, setViewPodNames] = useState(queryParams.get('viewPodNames') === 'true');
    const [follow, setFollow] = useState(queryParams.get('follow') !== 'false');
    const [viewTimestamps, setViewTimestamps] = useState(queryParams.get('viewTimestamps') === 'true');
    const [previous, setPreviousLogs] = useState(queryParams.get('showPreviousLogs') === 'true');
    const [tail, setTail] = useState<number>(parseInt(queryParams.get('tail'), 10) || 1000);
    const [sinceSeconds, setSinceSeconds] = useState(0);
    const [filter, setFilter] = useState(queryParams.get('filterText') || '');
    const [highlight, setHighlight] = useState<RegExp>(matchNothing);
    const [scrollToBottom, setScrollToBottom] = useState(true);
    const [logs, setLogs] = useState<LogEntry[]>([]);

    useEffect(() => {
        if (viewPodNames) {
            setViewTimestamps(false);
        }
    }, [viewPodNames]);

    useEffect(() => {
        // https://stackoverflow.com/questions/3561493/is-there-a-regexp-escape-function-in-javascript
        // matchNothing this is chosen instead of empty regexp, because that would match everything and break colored logs
        setHighlight(filter === '' ? matchNothing : new RegExp(filter.replace(/[-\/\\^$*+?.()|[\]{}]/g, '\\$&'), 'g'));
    }, [filter]);

    if (!containerName || containerName === '') {
        return <div>Pod does not have container with name {containerName}</div>;
    }

    useEffect(() => setScrollToBottom(true), [follow]);

    useEffect(() => {
        setLogs([]);
        const logsSource = services.applications
            .getContainerLogs({
                applicationName,
                appNamespace: applicationNamespace,
                namespace,
                podName,
                resource: {group, kind, name},
                containerName,
                tail,
                follow,
                sinceSeconds,
                filter,
                previous
            }) // accumulate log changes and render only once every 100ms to reduce CPU usage
            .pipe(bufferTime(100))
            .pipe(retryWhen(errors => errors.pipe(delay(500))))
            .subscribe(log => setLogs(previousLogs => previousLogs.concat(log)));

        return () => logsSource.unsubscribe();
    }, [applicationName, applicationNamespace, namespace, podName, group, kind, name, containerName, tail, follow, sinceSeconds, filter, previous]);

    const renderLog = (log: LogEntry, lineNum: number) =>
        // show the pod name if there are multiple pods, pad with spaces to align
        (viewPodNames ? (lineNum === 0 || logs[lineNum - 1].podName !== log.podName ? podColor(podName) + log.podName + reset : ' '.repeat(log.podName.length)) + ' ' : '') +
        // show the timestamp if requested, pad with spaces to align
        (viewTimestamps ? (lineNum === 0 || (logs[lineNum - 1].timeStamp !== log.timeStamp ? log.timeStampStr : '').padEnd(30)) + ' ' : '') +
        // show the log content, highlight the filter text
        log.content?.replace(highlight, (substring: string) => whiteOnYellow + substring + reset);

    const cellRenderer = ({rowIndex, key, style}: GridCellProps) => {
        return (
            <pre key={key} style={style} className='noscroll'>
                <Ansi>{renderLog(logs[rowIndex], rowIndex)}</Ansi>
            </pre>
        );
    };

    // calculate the width of the grid based on the longest log line
    const maxWidth =
        14 *
        logs
            .map(renderLog)
            .map(v => v.length)
            .reduce((a, b) => Math.max(a, b), 0);

    return (
        <DataLoader load={() => services.viewPreferences.getPreferences()}>
            {(prefs: ViewPreferences) => {
                return (
                    <React.Fragment>
                        <div className='pod-logs-viewer__settings'>
                            <span>
                                <FollowToggleButton follow={follow} setFollow={setFollow} />
                                {follow && <AutoScrollButton scrollToBottom={scrollToBottom} setScrollToBottom={setScrollToBottom} />}
                                <ShowPreviousLogsToggleButton setPreviousLogs={setPreviousLogs} showPreviousLogs={previous} />
                                <Spacer />
                                <ContainerSelector containerGroups={containerGroups} containerName={containerName} onClickContainer={onClickContainer} />
                                <Spacer />
                                {!follow && (
                                    <>
                                        <SinceSecondsSelector sinceSeconds={sinceSeconds} setSinceSeconds={n => setSinceSeconds(n)} />
                                        <TailSelector tail={tail} setTail={setTail} />
                                    </>
                                )}
                                <LogMessageFilter filterText={filter} setFilterText={setFilter} />
                            </span>
                            <Spacer />
                            <span>
                                <PodNamesToggleButton viewPodNames={viewPodNames} setViewPodNames={setViewPodNames} />
                                <TimestampsToggleButton setViewTimestamps={setViewTimestamps} viewTimestamps={viewTimestamps} timestamp={timestamp} />
                                <DarkModeToggleButton prefs={prefs} />
                            </span>
                            <Spacer />
                            <span>
                                <CopyLogsButton logs={logs} />
                                <DownloadLogsButton {...props} />
                                <FullscreenButton {...props} />
                            </span>
                        </div>
                        <div
<<<<<<< HEAD
                            className={classNames('pod-logs-viewer', {
                                'pod-logs-viewer--inverted': prefs.appDetails.darkMode
                            })}>
                            <pre
                                style={{
                                    height: '100%',
                                    whiteSpace: prefs.appDetails.wrapLines ? 'normal' : 'pre'
                                }}>
                                <DataLoader
                                    ref={loaderRef}
                                    input={containerName}
                                    load={() => {
                                        let logsSource = services.applications
                                            .getContainerLogs(query)
                                            // show only current page lines
                                            .pipe(
                                                scan((lines, logEntry) => {
                                                    // first equal true means retry attempt so we should clear accumulated log entries
                                                    if (logEntry.first) {
                                                        lines = [logEntry];
                                                    } else {
                                                        lines.push(logEntry);
                                                    }
                                                    if (lines.length > tail) {
                                                        lines.splice(0, lines.length - tail);
                                                    }
                                                    return lines;
                                                }, new Array<models.LogEntry>())
                                            )
                                            // accumulate log changes and render only once every 100ms to reduce CPU usage
                                            .pipe(bufferTime(100))
                                            .pipe(rxfilter(batch => batch.length > 0))
                                            .pipe(map(batch => batch[batch.length - 1]));
                                        if (follow) {
                                            logsSource = logsSource.pipe(retryWhen(errors => errors.pipe(delay(500))));
                                        }
                                        return logsSource;
                                    }}>
                                    {(logs: LogEntry[]) => {
                                        logs = logs || [];

                                        const renderLog = (log: LogEntry, lineNum: number) =>
                                            // show the pod name if there are multiple pods, pad with spaces to align
                                            (viewPodNames
                                                ? (lineNum === 0 || logs[lineNum - 1].podName !== log.podName
                                                      ? podColor(podName) + log.podName + reset
                                                      : ' '.repeat(log.podName.length)) + ' '
                                                : '') +
                                            // show the timestamp if requested, pad with spaces to align
                                            (viewTimestamps
                                                ? (lineNum === 0 || logs[lineNum - 1].timeStamp !== log.timeStamp ? log.timeStampStr : ' '.repeat(log.timeStampStr.length)) + ' '
                                                : '') +
                                            // show the log content, highlight the filter text
                                            log.content?.replace(highlight, (substring: string) => whiteOnYellow + substring + reset);

                                        // logs are in 14px wide fixed width font
                                        let width = 0;
                                        if (logs.length > 0) {
                                            width =
                                                14 *
                                                logs
                                                    .map(renderLog)
                                                    .map(v => v.length)
                                                    .reduce((a, b) => Math.max(a, b));
                                        }

                                        const rowRenderer = ({index, key, style}: {index: number; key: string; style: React.CSSProperties}) => {
                                            return (
                                                <pre key={key} style={style} className='noscroll'>
                                                    <Ansi>{renderLog(logs[index], index)}</Ansi>
                                                </pre>
                                            );
                                        };

                                        if (tail) {
                                            // @ts-ignore
                                            setTimeout(() => list.current?.scrollToRow(logs.length - 1));
                                        }

                                        return (
                                            <>
                                                <AutoSizer>
                                                    {({height}: {width: number; height: number}) => (
                                                        <List ref={list} rowCount={logs.length} rowRenderer={rowRenderer} width={width} height={height - 20} rowHeight={20} />
                                                    )}
                                                </AutoSizer>
                                            </>
                                        );
                                    }}
                                </DataLoader>
                            </pre>
=======
                            className={classNames('pod-logs-viewer', {'pod-logs-viewer--inverted': prefs.appDetails.darkMode})}
                            onWheel={e => {
                                if (e.deltaY < 0) setScrollToBottom(false);
                            }}>
                            <AutoSizer>
                                {({width, height}: {width: number; height: number}) => (
                                    <Grid
                                        cellRenderer={cellRenderer}
                                        columnCount={1}
                                        columnWidth={Math.max(width, maxWidth)}
                                        height={height}
                                        rowCount={logs.length}
                                        rowHeight={18}
                                        width={width}
                                        scrollToRow={scrollToBottom ? logs.length - 1 : undefined}
                                    />
                                )}
                            </AutoSizer>
>>>>>>> 356e33ac
                        </div>
                    </React.Fragment>
                );
            }}
        </DataLoader>
    );
};<|MERGE_RESOLUTION|>--- conflicted
+++ resolved
@@ -4,10 +4,6 @@
 import {useEffect, useState} from 'react';
 import {bufferTime, delay, retryWhen} from 'rxjs/operators';
 
-<<<<<<< HEAD
-import * as models from '../../../shared/models';
-=======
->>>>>>> 356e33ac
 import {LogEntry} from '../../../shared/models';
 import {services, ViewPreferences} from '../../../shared/services';
 
@@ -29,11 +25,8 @@
 import {TailSelector} from './tail-selector';
 import {PodNamesToggleButton} from './pod-names-toggle-button';
 import Ansi from 'ansi-to-react';
-<<<<<<< HEAD
-=======
 import {AutoScrollButton} from './auto-scroll-button';
 import {GridCellProps} from 'react-virtualized/dist/es/Grid';
->>>>>>> 356e33ac
 
 export interface PodLogsProps {
     namespace: string;
@@ -192,99 +185,6 @@
                             </span>
                         </div>
                         <div
-<<<<<<< HEAD
-                            className={classNames('pod-logs-viewer', {
-                                'pod-logs-viewer--inverted': prefs.appDetails.darkMode
-                            })}>
-                            <pre
-                                style={{
-                                    height: '100%',
-                                    whiteSpace: prefs.appDetails.wrapLines ? 'normal' : 'pre'
-                                }}>
-                                <DataLoader
-                                    ref={loaderRef}
-                                    input={containerName}
-                                    load={() => {
-                                        let logsSource = services.applications
-                                            .getContainerLogs(query)
-                                            // show only current page lines
-                                            .pipe(
-                                                scan((lines, logEntry) => {
-                                                    // first equal true means retry attempt so we should clear accumulated log entries
-                                                    if (logEntry.first) {
-                                                        lines = [logEntry];
-                                                    } else {
-                                                        lines.push(logEntry);
-                                                    }
-                                                    if (lines.length > tail) {
-                                                        lines.splice(0, lines.length - tail);
-                                                    }
-                                                    return lines;
-                                                }, new Array<models.LogEntry>())
-                                            )
-                                            // accumulate log changes and render only once every 100ms to reduce CPU usage
-                                            .pipe(bufferTime(100))
-                                            .pipe(rxfilter(batch => batch.length > 0))
-                                            .pipe(map(batch => batch[batch.length - 1]));
-                                        if (follow) {
-                                            logsSource = logsSource.pipe(retryWhen(errors => errors.pipe(delay(500))));
-                                        }
-                                        return logsSource;
-                                    }}>
-                                    {(logs: LogEntry[]) => {
-                                        logs = logs || [];
-
-                                        const renderLog = (log: LogEntry, lineNum: number) =>
-                                            // show the pod name if there are multiple pods, pad with spaces to align
-                                            (viewPodNames
-                                                ? (lineNum === 0 || logs[lineNum - 1].podName !== log.podName
-                                                      ? podColor(podName) + log.podName + reset
-                                                      : ' '.repeat(log.podName.length)) + ' '
-                                                : '') +
-                                            // show the timestamp if requested, pad with spaces to align
-                                            (viewTimestamps
-                                                ? (lineNum === 0 || logs[lineNum - 1].timeStamp !== log.timeStamp ? log.timeStampStr : ' '.repeat(log.timeStampStr.length)) + ' '
-                                                : '') +
-                                            // show the log content, highlight the filter text
-                                            log.content?.replace(highlight, (substring: string) => whiteOnYellow + substring + reset);
-
-                                        // logs are in 14px wide fixed width font
-                                        let width = 0;
-                                        if (logs.length > 0) {
-                                            width =
-                                                14 *
-                                                logs
-                                                    .map(renderLog)
-                                                    .map(v => v.length)
-                                                    .reduce((a, b) => Math.max(a, b));
-                                        }
-
-                                        const rowRenderer = ({index, key, style}: {index: number; key: string; style: React.CSSProperties}) => {
-                                            return (
-                                                <pre key={key} style={style} className='noscroll'>
-                                                    <Ansi>{renderLog(logs[index], index)}</Ansi>
-                                                </pre>
-                                            );
-                                        };
-
-                                        if (tail) {
-                                            // @ts-ignore
-                                            setTimeout(() => list.current?.scrollToRow(logs.length - 1));
-                                        }
-
-                                        return (
-                                            <>
-                                                <AutoSizer>
-                                                    {({height}: {width: number; height: number}) => (
-                                                        <List ref={list} rowCount={logs.length} rowRenderer={rowRenderer} width={width} height={height - 20} rowHeight={20} />
-                                                    )}
-                                                </AutoSizer>
-                                            </>
-                                        );
-                                    }}
-                                </DataLoader>
-                            </pre>
-=======
                             className={classNames('pod-logs-viewer', {'pod-logs-viewer--inverted': prefs.appDetails.darkMode})}
                             onWheel={e => {
                                 if (e.deltaY < 0) setScrollToBottom(false);
@@ -303,7 +203,6 @@
                                     />
                                 )}
                             </AutoSizer>
->>>>>>> 356e33ac
                         </div>
                     </React.Fragment>
                 );
