--- conflicted
+++ resolved
@@ -102,10 +102,8 @@
                                 services.viewPreferences.updatePreferences({...prefs, appDetails: {...prefs.appDetails, darkMode: !inverted}});
                             }}>
                             {prefs.appDetails.darkMode ? <i className='fa fa-sun' /> : <i className='fa fa-moon' />}
-<<<<<<< HEAD
+
                         </button>
-=======
-                        </div>
                         {!props.fullscreen && (
                             <Link
                                 to={`/applications/${props.namespace}/${props.applicationName}/${props.podName}/${props.containerName}/logs`}
@@ -114,7 +112,6 @@
                                 <i className='fa fa-external-link-alt' />
                             </Link>
                         )}
->>>>>>> abf78a3c
                         <div className='pod-logs-viewer__filter'>
                             <button
                                 className={`argo-button argo-button--base${filter.inverse ? '' : '-o'}`}
