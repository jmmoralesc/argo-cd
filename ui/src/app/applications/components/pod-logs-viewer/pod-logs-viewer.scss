--- conflicted
+++ resolved
@@ -225,13 +225,10 @@
     color: inherit;
 }
 
-<<<<<<< HEAD
-=======
 .ReactVirtualized__Grid__innerScrollContainer {
     overflow: initial !important;
 }
 
->>>>>>> 356e33ac
 /* Hide scrollbar for Chrome, Safari and Opera */
 .noscroll::-webkit-scrollbar {
     display: none;
