import {HelpIcon} from 'argo-ui';
import * as React from 'react';
import {ARGO_GRAY6_COLOR, DataLoader} from '../../../shared/components';
import {Revision} from '../../../shared/components/revision';
import {Timestamp} from '../../../shared/components/timestamp';
import * as models from '../../../shared/models';
import {services} from '../../../shared/services';
import {ApplicationSyncWindowStatusIcon, ComparisonStatusIcon, getAppDefaultSource, getAppOperationState} from '../utils';
import {getConditionCategory, HealthStatusIcon, OperationState, syncStatusMessage, helpTip} from '../utils';
import {RevisionMetadataPanel} from './revision-metadata-panel';

import './application-status-panel.scss';

interface Props {
    application: models.Application;
    showDiff?: () => any;
    showOperation?: () => any;
    showConditions?: () => any;
    showMetadataInfo?: (revision: string) => any;
}

interface SectionInfo {
    title: string;
    helpContent?: string;
}

const sectionLabel = (info: SectionInfo) => (
    <label style={{fontSize: '12px', fontWeight: 600, color: ARGO_GRAY6_COLOR}}>
        {info.title}
        {info.helpContent && <HelpIcon title={info.helpContent} />}
    </label>
);

const sectionHeader = (info: SectionInfo, hasMultipleSources: boolean, onClick?: () => any) => {
    return (
        <div style={{display: 'flex', alignItems: 'center', marginBottom: '0.5em'}}>
            {sectionLabel(info)}
            {onClick && (
<<<<<<< HEAD
                <button className='argo-button argo-button--base-o argo-button--sm application-status-panel__more-button' onClick={onClick} disabled={hasMultipleSources}>
                    {hasMultipleSources && helpTip('More details are not supported for apps with multiple sources')}
                    &nbsp; MORE
=======
                <button className='application-status-panel__more-button' onClick={onClick} disabled={hasMultipleSources}>
                    {hasMultipleSources && helpTip('More details are not supported for apps with multiple sources')}
                    <i className='fa fa-ellipsis-h' />
>>>>>>> ecbb7aa0
                </button>
            )}
        </div>
    );
};

export const ApplicationStatusPanel = ({application, showDiff, showOperation, showConditions, showMetadataInfo}: Props) => {
    const today = new Date();

    let daysSinceLastSynchronized = 0;
    const history = application.status.history || [];
    if (history.length > 0) {
        const deployDate = new Date(history[history.length - 1].deployedAt);
        daysSinceLastSynchronized = Math.round(Math.abs((today.getTime() - deployDate.getTime()) / (24 * 60 * 60 * 1000)));
    }
    const cntByCategory = (application.status.conditions || []).reduce(
        (map, next) => map.set(getConditionCategory(next), (map.get(getConditionCategory(next)) || 0) + 1),
        new Map<string, number>()
    );
    const appOperationState = getAppOperationState(application);
    if (application.metadata.deletionTimestamp && !appOperationState) {
        showOperation = null;
    }

    const infos = cntByCategory.get('info');
    const warnings = cntByCategory.get('warning');
    const errors = cntByCategory.get('error');
    const source = getAppDefaultSource(application);
    const hasMultipleSources = application.spec.sources && application.spec.sources.length > 0;
    return (
        <div className='application-status-panel row'>
            <div className='application-status-panel__item'>
                <div style={{marginBottom: '1em'}}>{sectionLabel({title: 'APP HEALTH', helpContent: 'The health status of your app'})}</div>
                <div className='application-status-panel__item-value'>
                    <HealthStatusIcon state={application.status.health} />
                    &nbsp;
                    {application.status.health.status}
                </div>
                {application.status.health.message && <div className='application-status-panel__item-name'>{application.status.health.message}</div>}
            </div>
            <div className='application-status-panel__item'>
                <React.Fragment>
                    {sectionHeader(
                        {
                            title: 'SYNC STATUS',
                            helpContent: 'Whether or not the version of your app is up to date with your repo. You may wish to sync your app if it is out-of-sync.'
                        },
                        hasMultipleSources,
                        source.chart ? null : () => showMetadataInfo(application.status.sync ? application.status.sync.revision : '')
                    )}
                    {appOperationState && (
                        <div className={`application-status-panel__item-value application-status-panel__item-value--${appOperationState.phase}`}>
                            <div>
                                {application.status.sync.status === models.SyncStatuses.OutOfSync ? (
                                    <a onClick={() => showDiff && showDiff()}>
                                        <ComparisonStatusIcon status={application.status.sync.status} label={true} />
                                    </a>
                                ) : (
                                    <ComparisonStatusIcon status={application.status.sync.status} label={true} />
                                )}
                            </div>
                            <div className='application-status-panel__item-value__revision show-for-large'>{syncStatusMessage(application)}</div>
                        </div>
                    )}
                    <div className='application-status-panel__item-name' style={{marginBottom: '0.5em'}}>
                        {application.spec.syncPolicy?.automated ? 'Auto sync is enabled.' : 'Auto sync is not enabled.'}
                    </div>
                    {application.status && application.status.sync && application.status.sync.revision && !application.spec.source.chart && (
                        <div className='application-status-panel__item-name'>
                            <RevisionMetadataPanel
                                appName={application.metadata.name}
                                appNamespace={application.metadata.namespace}
                                type={source.chart && 'helm'}
                                revision={application.status.sync.revision}
                            />
                        </div>
                    )}
                </React.Fragment>
            </div>
            {appOperationState && (
                <div className='application-status-panel__item'>
                    <React.Fragment>
                        {sectionHeader(
                            {
                                title: 'LAST SYNC',
                                helpContent:
                                    'Whether or not your last app sync was successful. It has been ' +
                                    daysSinceLastSynchronized +
                                    ' days since last sync. Click for the status of that sync.'
                            },
                            hasMultipleSources,
                            source.chart ? null : () => showMetadataInfo(appOperationState.syncResult ? appOperationState.syncResult.revision : '')
                        )}
                        <div className={`application-status-panel__item-value application-status-panel__item-value--${appOperationState.phase}`}>
                            <a onClick={() => showOperation && showOperation()}>
                                <OperationState app={application} />{' '}
                            </a>
                            {appOperationState.syncResult && appOperationState.syncResult.revision && (
                                <div className='application-status-panel__item-value__revision show-for-large'>
                                    to <Revision repoUrl={source.repoURL} revision={appOperationState.syncResult.revision} />
                                </div>
                            )}
                        </div>

                        <div className='application-status-panel__item-name' style={{marginBottom: '0.5em'}}>
                            {appOperationState.phase} <Timestamp date={appOperationState.finishedAt || appOperationState.startedAt} />
                        </div>
                        {(appOperationState.syncResult && appOperationState.syncResult.revision && (
                            <RevisionMetadataPanel
                                appName={application.metadata.name}
                                appNamespace={application.metadata.namespace}
                                type={source.chart && 'helm'}
                                revision={appOperationState.syncResult.revision}
                            />
                        )) || <div className='application-status-panel__item-name'>{appOperationState.message}</div>}
                    </React.Fragment>
                </div>
            )}
            {application.status.conditions && (
                <div className={`application-status-panel__item`}>
                    {sectionLabel({title: 'APP CONDITIONS'})}
                    <div className='application-status-panel__item-value application-status-panel__conditions' onClick={() => showConditions && showConditions()}>
                        {infos && (
                            <a className='info'>
                                <i className='fa fa-info-circle' /> {infos} Info
                            </a>
                        )}
                        {warnings && (
                            <a className='warning'>
                                <i className='fa fa-exclamation-triangle' /> {warnings} Warning{warnings !== 1 && 's'}
                            </a>
                        )}
                        {errors && (
                            <a className='error'>
                                <i className='fa fa-exclamation-circle' /> {errors} Error{errors !== 1 && 's'}
                            </a>
                        )}
                    </div>
                </div>
            )}
            <DataLoader
                noLoaderOnInputChange={true}
                input={application}
                load={async app => {
                    return await services.applications.getApplicationSyncWindowState(app.metadata.name, app.metadata.namespace);
                }}>
                {(data: models.ApplicationSyncWindowState) => (
                    <React.Fragment>
                        {data.assignedWindows && (
                            <div className='application-status-panel__item' style={{position: 'relative'}}>
                                {sectionLabel({
                                    title: 'SYNC WINDOWS',
                                    helpContent:
                                        'The aggregate state of sync windows for this app. ' +
                                        'Red: no syncs allowed. ' +
                                        'Yellow: manual syncs allowed. ' +
                                        'Green: all syncs allowed'
                                })}
                                <div className='application-status-panel__item-value' style={{margin: 'auto 0'}}>
                                    <ApplicationSyncWindowStatusIcon project={application.spec.project} state={data} />
                                </div>
                            </div>
                        )}
                    </React.Fragment>
                )}
            </DataLoader>
        </div>
    );
};<|MERGE_RESOLUTION|>--- conflicted
+++ resolved
@@ -36,15 +36,9 @@
         <div style={{display: 'flex', alignItems: 'center', marginBottom: '0.5em'}}>
             {sectionLabel(info)}
             {onClick && (
-<<<<<<< HEAD
-                <button className='argo-button argo-button--base-o argo-button--sm application-status-panel__more-button' onClick={onClick} disabled={hasMultipleSources}>
-                    {hasMultipleSources && helpTip('More details are not supported for apps with multiple sources')}
-                    &nbsp; MORE
-=======
                 <button className='application-status-panel__more-button' onClick={onClick} disabled={hasMultipleSources}>
                     {hasMultipleSources && helpTip('More details are not supported for apps with multiple sources')}
                     <i className='fa fa-ellipsis-h' />
->>>>>>> ecbb7aa0
                 </button>
             )}
         </div>
