import {DropDownMenu, NotificationType, SlidingPanel, Tooltip} from 'argo-ui';
import * as classNames from 'classnames';
import * as PropTypes from 'prop-types';
import * as React from 'react';
import * as ReactDOM from 'react-dom';
import * as models from '../../../shared/models';
import {RouteComponentProps} from 'react-router';
import {BehaviorSubject, combineLatest, from, merge, Observable} from 'rxjs';
import {delay, filter, map, mergeMap, repeat, retryWhen} from 'rxjs/operators';

import {DataLoader, EmptyState, ErrorNotification, ObservableQuery, Page, Paginate, Revision, Timestamp} from '../../../shared/components';
import {AppContext, ContextApis} from '../../../shared/context';
import * as appModels from '../../../shared/models';
import {AppDetailsPreferences, AppsDetailsViewKey, AppsDetailsViewType, services} from '../../../shared/services';

import {ApplicationConditions} from '../application-conditions/application-conditions';
import {ApplicationDeploymentHistory} from '../application-deployment-history/application-deployment-history';
import {ApplicationOperationState} from '../application-operation-state/application-operation-state';
import {PodGroupType, PodView} from '../application-pod-view/pod-view';
import {ApplicationResourceTree, ResourceTreeNode} from '../application-resource-tree/application-resource-tree';
import {ApplicationStatusPanel} from '../application-status-panel/application-status-panel';
import {ApplicationSyncPanel} from '../application-sync-panel/application-sync-panel';
import {ResourceDetails} from '../resource-details/resource-details';
import * as AppUtils from '../utils';
import {ApplicationResourceList} from './application-resource-list';
import {Filters, FiltersProps} from './application-resource-filter';
import {getAppDefaultSource, urlPattern, helpTip} from '../utils';
import {ChartDetails, ResourceStatus} from '../../../shared/models';
import {ApplicationsDetailsAppDropdown} from './application-details-app-dropdown';
import {useSidebarTarget} from '../../../sidebar/sidebar';

import './application-details.scss';
import {AppViewExtension, StatusPanelExtension} from '../../../shared/services/extensions-service';

interface ApplicationDetailsState {
    page: number;
    revision?: string;
    groupedResources?: ResourceStatus[];
    slidingPanelPage?: number;
    filteredGraph?: any[];
    truncateNameOnRight?: boolean;
    collapsedNodes?: string[];
    extensions?: AppViewExtension[];
    extensionsMap?: {[key: string]: AppViewExtension};
    statusExtensions?: StatusPanelExtension[];
    statusExtensionsMap?: {[key: string]: StatusPanelExtension};
}

interface FilterInput {
    name: string[];
    kind: string[];
    health: string[];
    sync: string[];
    namespace: string[];
}

const ApplicationDetailsFilters = (props: FiltersProps) => {
    const sidebarTarget = useSidebarTarget();
    return ReactDOM.createPortal(<Filters {...props} />, sidebarTarget?.current);
};

export const NodeInfo = (node?: string): {key: string; container: number} => {
    const nodeContainer = {key: '', container: 0};
    if (node) {
        const parts = node.split('/');
        nodeContainer.key = parts.slice(0, 4).join('/');
        nodeContainer.container = parseInt(parts[4] || '0', 10);
    }
    return nodeContainer;
};

export const SelectNode = (fullName: string, containerIndex = 0, tab: string = null, appContext: ContextApis) => {
    const node = fullName ? `${fullName}/${containerIndex}` : null;
    appContext.navigation.goto('.', {node, tab}, {replace: true});
};

export class ApplicationDetails extends React.Component<RouteComponentProps<{appnamespace: string; name: string}>, ApplicationDetailsState> {
    public static contextTypes = {
        apis: PropTypes.object
    };

    private appChanged = new BehaviorSubject<appModels.Application>(null);
    private appNamespace: string;

    constructor(props: RouteComponentProps<{appnamespace: string; name: string}>) {
        super(props);
        const extensions = services.extensions.getAppViewExtensions();
        const extensionsMap: {[key: string]: AppViewExtension} = {};
        extensions.forEach(ext => {
            extensionsMap[ext.title] = ext;
        });
        const statusExtensions = services.extensions.getStatusPanelExtensions();
        const statusExtensionsMap: {[key: string]: StatusPanelExtension} = {};
        statusExtensions.forEach(ext => {
            statusExtensionsMap[ext.id] = ext;
        });
        this.state = {
            page: 0,
            groupedResources: [],
            slidingPanelPage: 0,
            filteredGraph: [],
            truncateNameOnRight: false,
            collapsedNodes: [],
            extensions,
            extensionsMap,
            statusExtensions,
            statusExtensionsMap
        };
        if (typeof this.props.match.params.appnamespace === 'undefined') {
            this.appNamespace = '';
        } else {
            this.appNamespace = this.props.match.params.appnamespace;
        }
    }

    private get showOperationState() {
        return new URLSearchParams(this.props.history.location.search).get('operation') === 'true';
    }

    private setNodeExpansion(node: string, isExpanded: boolean) {
        const index = this.state.collapsedNodes.indexOf(node);
        if (isExpanded && index >= 0) {
            this.state.collapsedNodes.splice(index, 1);
            const updatedNodes = this.state.collapsedNodes.slice();
            this.setState({collapsedNodes: updatedNodes});
        } else if (!isExpanded && index < 0) {
            const updatedNodes = this.state.collapsedNodes.slice();
            updatedNodes.push(node);
            this.setState({collapsedNodes: updatedNodes});
        }
    }

    private getNodeExpansion(node: string): boolean {
        return this.state.collapsedNodes.indexOf(node) < 0;
    }

    private get showConditions() {
        return new URLSearchParams(this.props.history.location.search).get('conditions') === 'true';
    }

    private get selectedRollbackDeploymentIndex() {
        return parseInt(new URLSearchParams(this.props.history.location.search).get('rollback'), 10);
    }

    private get selectedNodeInfo() {
        return NodeInfo(new URLSearchParams(this.props.history.location.search).get('node'));
    }

    private get selectedNodeKey() {
        const nodeContainer = this.selectedNodeInfo;
        return nodeContainer.key;
    }

    private get selectedExtension() {
        return new URLSearchParams(this.props.history.location.search).get('extension');
    }

    private closeGroupedNodesPanel() {
        this.setState({groupedResources: []});
        this.setState({slidingPanelPage: 0});
    }

    private toggleCompactView(appName: string, pref: AppDetailsPreferences) {
        pref.userHelpTipMsgs = pref.userHelpTipMsgs.map(usrMsg => (usrMsg.appName === appName && usrMsg.msgKey === 'groupNodes' ? {...usrMsg, display: true} : usrMsg));
        services.viewPreferences.updatePreferences({appDetails: {...pref, groupNodes: !pref.groupNodes}});
    }

    private getPageTitle(view: string) {
        const {Tree, Pods, Network, List} = AppsDetailsViewKey;
        switch (view) {
            case Tree:
                return 'Application Details Tree';
            case Network:
                return 'Application Details Network';
            case Pods:
                return 'Application Details Pods';
            case List:
                return 'Application Details List';
        }
        return '';
    }

    public render() {
        return (
            <ObservableQuery>
                {q => (
                    <DataLoader
                        errorRenderer={error => <Page title='Application Details'>{error}</Page>}
                        loadingRenderer={() => <Page title='Application Details'>Loading...</Page>}
                        input={this.props.match.params.name}
                        load={name =>
                            combineLatest([this.loadAppInfo(name, this.appNamespace), services.viewPreferences.getPreferences(), q]).pipe(
                                map(items => {
                                    const application = items[0].application;
                                    const pref = items[1].appDetails;
                                    const params = items[2];
                                    if (params.get('resource') != null) {
                                        pref.resourceFilter = params
                                            .get('resource')
                                            .split(',')
                                            .filter(item => !!item);
                                    }
                                    if (params.get('view') != null) {
                                        pref.view = params.get('view') as AppsDetailsViewType;
                                    } else {
                                        const appDefaultView = (application.metadata &&
                                            application.metadata.annotations &&
                                            application.metadata.annotations[appModels.AnnotationDefaultView]) as AppsDetailsViewType;
                                        if (appDefaultView != null) {
                                            pref.view = appDefaultView;
                                        }
                                    }
                                    if (params.get('orphaned') != null) {
                                        pref.orphanedResources = params.get('orphaned') === 'true';
                                    }
                                    if (params.get('podSortMode') != null) {
                                        pref.podView.sortMode = params.get('podSortMode') as PodGroupType;
                                    } else {
                                        const appDefaultPodSort = (application.metadata &&
                                            application.metadata.annotations &&
                                            application.metadata.annotations[appModels.AnnotationDefaultPodSort]) as PodGroupType;
                                        if (appDefaultPodSort != null) {
                                            pref.podView.sortMode = appDefaultPodSort;
                                        }
                                    }
                                    return {...items[0], pref};
                                })
                            )
                        }>
                        {({application, tree, pref}: {application: appModels.Application; tree: appModels.ApplicationTree; pref: AppDetailsPreferences}) => {
                            tree.nodes = tree.nodes || [];
                            const treeFilter = this.getTreeFilter(pref.resourceFilter);
                            const setFilter = (items: string[]) => {
                                this.appContext.apis.navigation.goto('.', {resource: items.join(',')}, {replace: true});
                                services.viewPreferences.updatePreferences({appDetails: {...pref, resourceFilter: items}});
                            };
                            const clearFilter = () => setFilter([]);
                            const refreshing = application.metadata.annotations && application.metadata.annotations[appModels.AnnotationRefreshKey];
                            const appNodesByName = this.groupAppNodesByKey(application, tree);
                            const selectedItem = (this.selectedNodeKey && appNodesByName.get(this.selectedNodeKey)) || null;
                            const isAppSelected = selectedItem === application;
                            const selectedNode = !isAppSelected && (selectedItem as appModels.ResourceNode);
                            const operationState = application.status.operationState;
                            const conditions = application.status.conditions || [];
                            const syncResourceKey = new URLSearchParams(this.props.history.location.search).get('deploy');
                            const tab = new URLSearchParams(this.props.history.location.search).get('tab');
                            const source = getAppDefaultSource(application);
                            const showToolTip = pref?.userHelpTipMsgs.find(usrMsg => usrMsg.appName === application.metadata.name);
                            const resourceNodes = (): any[] => {
                                const statusByKey = new Map<string, models.ResourceStatus>();
                                application.status.resources.forEach(res => statusByKey.set(AppUtils.nodeKey(res), res));
                                const resources = new Map<string, any>();
                                tree.nodes
                                    .map(node => ({...node, orphaned: false}))
                                    .concat(((pref.orphanedResources && tree.orphanedNodes) || []).map(node => ({...node, orphaned: true})))
                                    .forEach(node => {
                                        const resource: any = {...node};
                                        resource.uid = node.uid;
                                        const status = statusByKey.get(AppUtils.nodeKey(node));
                                        if (status) {
                                            resource.health = status.health;
                                            resource.status = status.status;
                                            resource.hook = status.hook;
                                            resource.syncWave = status.syncWave;
                                            resource.requiresPruning = status.requiresPruning;
                                        }
                                        resources.set(node.uid || AppUtils.nodeKey(node), resource);
                                    });
                                const resourcesRef = Array.from(resources.values());
                                return resourcesRef;
                            };

                            const filteredRes = resourceNodes().filter(res => {
                                const resNode: ResourceTreeNode = {...res, root: null, info: null, parentRefs: [], resourceVersion: '', uid: ''};
                                resNode.root = resNode;
                                return this.filterTreeNode(resNode, treeFilter);
                            });
                            const openGroupNodeDetails = (groupdedNodeIds: string[]) => {
                                const resources = resourceNodes();
                                this.setState({
                                    groupedResources: groupdedNodeIds
                                        ? resources.filter(res => groupdedNodeIds.includes(res.uid) || groupdedNodeIds.includes(AppUtils.nodeKey(res)))
                                        : []
                                });
                            };

                            const renderCommitMessage = (message: string) =>
                                message.split(/\s/).map(part =>
                                    urlPattern.test(part) ? (
                                        <a href={part} target='_blank' rel='noopener noreferrer' style={{overflowWrap: 'anywhere', wordBreak: 'break-word'}}>
                                            {part}{' '}
                                        </a>
                                    ) : (
                                        part + ' '
                                    )
                                );
                            const {Tree, Pods, Network, List} = AppsDetailsViewKey;
                            const zoomNum = (pref.zoom * 100).toFixed(0);
                            const setZoom = (s: number) => {
                                let targetZoom: number = pref.zoom + s;
                                if (targetZoom <= 0.05) {
                                    targetZoom = 0.1;
                                } else if (targetZoom > 2.0) {
                                    targetZoom = 2.0;
                                }
                                services.viewPreferences.updatePreferences({appDetails: {...pref, zoom: targetZoom}});
                            };
                            const setFilterGraph = (filterGraph: any[]) => {
                                this.setState({filteredGraph: filterGraph});
                            };
                            const setShowCompactNodes = (showCompactView: boolean) => {
                                services.viewPreferences.updatePreferences({appDetails: {...pref, groupNodes: showCompactView}});
                            };
                            const updateHelpTipState = (usrHelpTip: models.UserMessages) => {
                                const existingIndex = pref.userHelpTipMsgs.findIndex(msg => msg.appName === usrHelpTip.appName && msg.msgKey === usrHelpTip.msgKey);
                                if (existingIndex !== -1) {
                                    pref.userHelpTipMsgs[existingIndex] = usrHelpTip;
                                } else {
                                    (pref.userHelpTipMsgs || []).push(usrHelpTip);
                                }
                            };
                            const toggleNameDirection = () => {
                                this.setState({truncateNameOnRight: !this.state.truncateNameOnRight});
                            };
                            const expandAll = () => {
                                this.setState({collapsedNodes: []});
                            };
                            const collapseAll = () => {
                                const nodes = new Array<ResourceTreeNode>();
                                tree.nodes
                                    .map(node => ({...node, orphaned: false}))
                                    .concat((tree.orphanedNodes || []).map(node => ({...node, orphaned: true})))
                                    .forEach(node => {
                                        const resourceNode: ResourceTreeNode = {...node};
                                        nodes.push(resourceNode);
                                    });
                                const collapsedNodesList = this.state.collapsedNodes.slice();
                                if (pref.view === 'network') {
                                    const networkNodes = nodes.filter(node => node.networkingInfo);
                                    networkNodes.forEach(parent => {
                                        const parentId = parent.uid;
                                        if (collapsedNodesList.indexOf(parentId) < 0) {
                                            collapsedNodesList.push(parentId);
                                        }
                                    });
                                    this.setState({collapsedNodes: collapsedNodesList});
                                } else {
                                    const managedKeys = new Set(application.status.resources.map(AppUtils.nodeKey));
                                    nodes.forEach(node => {
                                        if (!((node.parentRefs || []).length === 0 || managedKeys.has(AppUtils.nodeKey(node)))) {
                                            node.parentRefs.forEach(parent => {
                                                const parentId = parent.uid;
                                                if (collapsedNodesList.indexOf(parentId) < 0) {
                                                    collapsedNodesList.push(parentId);
                                                }
                                            });
                                        }
                                    });
                                    collapsedNodesList.push(application.kind + '-' + application.metadata.namespace + '-' + application.metadata.name);
                                    this.setState({collapsedNodes: collapsedNodesList});
                                }
                            };
                            const appFullName = AppUtils.nodeKey({
                                group: 'argoproj.io',
                                kind: application.kind,
                                name: application.metadata.name,
                                namespace: application.metadata.namespace
                            });

                            const activeExtension = this.state.statusExtensionsMap[this.selectedExtension];

                            return (
                                <div className={`application-details ${this.props.match.params.name}`}>
                                    <Page
                                        title={this.props.match.params.name + ' - ' + this.getPageTitle(pref.view)}
                                        useTitleOnly={true}
                                        topBarTitle={this.getPageTitle(pref.view)}
                                        toolbar={{
                                            breadcrumbs: [
                                                {title: 'Applications', path: '/applications'},
                                                {title: <ApplicationsDetailsAppDropdown appName={this.props.match.params.name} />}
                                            ],
                                            actionMenu: {items: this.getApplicationActionMenu(application, true)},
                                            tools: (
                                                <React.Fragment key='app-list-tools'>
                                                    <div className='application-details__view-type'>
                                                        <i
                                                            className={classNames('fa fa-sitemap', {selected: pref.view === Tree})}
                                                            title='Tree'
                                                            onClick={() => {
                                                                this.appContext.apis.navigation.goto('.', {view: Tree});
                                                                services.viewPreferences.updatePreferences({appDetails: {...pref, view: Tree}});
                                                            }}
                                                        />
                                                        <i
                                                            className={classNames('fa fa-th', {selected: pref.view === Pods})}
                                                            title='Pods'
                                                            onClick={() => {
                                                                this.appContext.apis.navigation.goto('.', {view: Pods});
                                                                services.viewPreferences.updatePreferences({appDetails: {...pref, view: Pods}});
                                                            }}
                                                        />
                                                        <i
                                                            className={classNames('fa fa-network-wired', {selected: pref.view === Network})}
                                                            title='Network'
                                                            onClick={() => {
                                                                this.appContext.apis.navigation.goto('.', {view: Network});
                                                                services.viewPreferences.updatePreferences({appDetails: {...pref, view: Network}});
                                                            }}
                                                        />
                                                        <i
                                                            className={classNames('fa fa-th-list', {selected: pref.view === List})}
                                                            title='List'
                                                            onClick={() => {
                                                                this.appContext.apis.navigation.goto('.', {view: List});
                                                                services.viewPreferences.updatePreferences({appDetails: {...pref, view: List}});
                                                            }}
                                                        />
                                                        {this.state.extensions &&
                                                            (this.state.extensions || []).map(ext => (
                                                                <i
                                                                    key={ext.title}
                                                                    className={classNames(`fa ${ext.icon}`, {selected: pref.view === ext.title})}
                                                                    title={ext.title}
                                                                    onClick={() => {
                                                                        this.appContext.apis.navigation.goto('.', {view: ext.title});
                                                                        services.viewPreferences.updatePreferences({appDetails: {...pref, view: ext.title}});
                                                                    }}
                                                                />
                                                            ))}
                                                    </div>
                                                </React.Fragment>
                                            )
                                        }}>
                                        <div className='application-details__wrapper'>
                                            <div className='application-details__status-panel'>
                                                <ApplicationStatusPanel
                                                    application={application}
                                                    showDiff={() => this.selectNode(appFullName, 0, 'diff')}
                                                    showOperation={() => this.setOperationStatusVisible(true)}
                                                    showConditions={() => this.setConditionsStatusVisible(true)}
<<<<<<< HEAD
=======
                                                    showExtension={id => this.setExtensionPanelVisible(id)}
>>>>>>> f5d63a5c
                                                    showMetadataInfo={revision => this.setState({...this.state, revision})}
                                                />
                                            </div>
                                            <div className='application-details__tree'>
                                                {refreshing && <p className='application-details__refreshing-label'>Refreshing</p>}
                                                {((pref.view === 'tree' || pref.view === 'network') && (
                                                    <>
                                                        <DataLoader load={() => services.viewPreferences.getPreferences()}>
                                                            {viewPref => (
                                                                <ApplicationDetailsFilters
                                                                    pref={pref}
                                                                    tree={tree}
                                                                    onSetFilter={setFilter}
                                                                    onClearFilter={clearFilter}
                                                                    collapsed={viewPref.hideSidebar}
                                                                    resourceNodes={this.state.filteredGraph}
                                                                />
                                                            )}
                                                        </DataLoader>
                                                        <div className='graph-options-panel'>
                                                            <a
                                                                className={`group-nodes-button`}
                                                                onClick={() => {
                                                                    toggleNameDirection();
                                                                }}
                                                                title={this.state.truncateNameOnRight ? 'Truncate resource name right' : 'Truncate resource name left'}>
                                                                <i
                                                                    className={classNames({
                                                                        'fa fa-align-right': this.state.truncateNameOnRight,
                                                                        'fa fa-align-left': !this.state.truncateNameOnRight
                                                                    })}
                                                                />
                                                            </a>
                                                            {(pref.view === 'tree' || pref.view === 'network') && (
                                                                <Tooltip
                                                                    content={AppUtils.userMsgsList[showToolTip?.msgKey] || 'Group Nodes'}
                                                                    visible={pref.groupNodes && showToolTip !== undefined && !showToolTip?.display}
                                                                    duration={showToolTip?.duration}
                                                                    zIndex={1}>
                                                                    <a
                                                                        className={`group-nodes-button group-nodes-button${!pref.groupNodes ? '' : '-on'}`}
                                                                        title={pref.view === 'tree' ? 'Group Nodes' : 'Collapse Pods'}
                                                                        onClick={() => this.toggleCompactView(application.metadata.name, pref)}>
                                                                        <i className={classNames('fa fa-object-group fa-fw')} />
                                                                    </a>
                                                                </Tooltip>
                                                            )}

                                                            <span className={`separator`} />
                                                            <a className={`group-nodes-button`} onClick={() => expandAll()} title='Expand all child nodes of all parent nodes'>
                                                                <i className='fa fa-plus fa-fw' />
                                                            </a>
                                                            <a className={`group-nodes-button`} onClick={() => collapseAll()} title='Collapse all child nodes of all parent nodes'>
                                                                <i className='fa fa-minus fa-fw' />
                                                            </a>
                                                            <span className={`separator`} />
                                                            <span>
                                                                <a className={`group-nodes-button`} onClick={() => setZoom(0.1)} title='Zoom in'>
                                                                    <i className='fa fa-search-plus fa-fw' />
                                                                </a>
                                                                <a className={`group-nodes-button`} onClick={() => setZoom(-0.1)} title='Zoom out'>
                                                                    <i className='fa fa-search-minus fa-fw' />
                                                                </a>
                                                                <div className={`zoom-value`}>{zoomNum}%</div>
                                                            </span>
                                                        </div>
                                                        <ApplicationResourceTree
                                                            nodeFilter={node => this.filterTreeNode(node, treeFilter)}
                                                            selectedNodeFullName={this.selectedNodeKey}
                                                            onNodeClick={fullName => this.selectNode(fullName)}
                                                            nodeMenu={node =>
                                                                AppUtils.renderResourceMenu(node, application, tree, this.appContext.apis, this.appChanged, () =>
                                                                    this.getApplicationActionMenu(application, false)
                                                                )
                                                            }
                                                            showCompactNodes={pref.groupNodes}
                                                            userMsgs={pref.userHelpTipMsgs}
                                                            tree={tree}
                                                            app={application}
                                                            showOrphanedResources={pref.orphanedResources}
                                                            useNetworkingHierarchy={pref.view === 'network'}
                                                            onClearFilter={clearFilter}
                                                            onGroupdNodeClick={groupdedNodeIds => openGroupNodeDetails(groupdedNodeIds)}
                                                            zoom={pref.zoom}
                                                            podGroupCount={pref.podGroupCount}
                                                            appContext={this.appContext}
                                                            nameDirection={this.state.truncateNameOnRight}
                                                            filters={pref.resourceFilter}
                                                            setTreeFilterGraph={setFilterGraph}
                                                            updateUsrHelpTipMsgs={updateHelpTipState}
                                                            setShowCompactNodes={setShowCompactNodes}
                                                            setNodeExpansion={(node, isExpanded) => this.setNodeExpansion(node, isExpanded)}
                                                            getNodeExpansion={node => this.getNodeExpansion(node)}
                                                        />
                                                    </>
                                                )) ||
                                                    (pref.view === 'pods' && (
                                                        <PodView
                                                            tree={tree}
                                                            app={application}
                                                            onItemClick={fullName => this.selectNode(fullName)}
                                                            nodeMenu={node =>
                                                                AppUtils.renderResourceMenu(node, application, tree, this.appContext.apis, this.appChanged, () =>
                                                                    this.getApplicationActionMenu(application, false)
                                                                )
                                                            }
                                                            quickStarts={node => AppUtils.renderResourceButtons(node, application, tree, this.appContext.apis, this.appChanged)}
                                                        />
                                                    )) ||
                                                    (this.state.extensionsMap[pref.view] != null && (
                                                        <ExtensionView extension={this.state.extensionsMap[pref.view]} application={application} tree={tree} />
                                                    )) || (
                                                        <div>
                                                            <DataLoader load={() => services.viewPreferences.getPreferences()}>
                                                                {viewPref => (
                                                                    <ApplicationDetailsFilters
                                                                        pref={pref}
                                                                        tree={tree}
                                                                        onSetFilter={setFilter}
                                                                        onClearFilter={clearFilter}
                                                                        collapsed={viewPref.hideSidebar}
                                                                        resourceNodes={filteredRes}
                                                                    />
                                                                )}
                                                            </DataLoader>
                                                            {(filteredRes.length > 0 && (
                                                                <Paginate
                                                                    page={this.state.page}
                                                                    data={filteredRes}
                                                                    onPageChange={page => this.setState({page})}
                                                                    preferencesKey='application-details'>
                                                                    {data => (
                                                                        <ApplicationResourceList
                                                                            onNodeClick={fullName => this.selectNode(fullName)}
                                                                            resources={data}
                                                                            nodeMenu={node =>
                                                                                AppUtils.renderResourceMenu(
                                                                                    {...node, root: node},
                                                                                    application,
                                                                                    tree,
                                                                                    this.appContext.apis,
                                                                                    this.appChanged,
                                                                                    () => this.getApplicationActionMenu(application, false)
                                                                                )
                                                                            }
                                                                            tree={tree}
                                                                        />
                                                                    )}
                                                                </Paginate>
                                                            )) || (
                                                                <EmptyState icon='fa fa-search'>
                                                                    <h4>No resources found</h4>
                                                                    <h5>Try to change filter criteria</h5>
                                                                </EmptyState>
                                                            )}
                                                        </div>
                                                    )}
                                            </div>
                                        </div>
                                        <SlidingPanel isShown={this.state.groupedResources.length > 0} onClose={() => this.closeGroupedNodesPanel()}>
                                            <div className='application-details__sliding-panel-pagination-wrap'>
                                                <Paginate
                                                    page={this.state.slidingPanelPage}
                                                    data={this.state.groupedResources}
                                                    onPageChange={page => this.setState({slidingPanelPage: page})}
                                                    preferencesKey='grouped-nodes-details'>
                                                    {data => (
                                                        <ApplicationResourceList
                                                            onNodeClick={fullName => this.selectNode(fullName)}
                                                            resources={data}
                                                            nodeMenu={node =>
                                                                AppUtils.renderResourceMenu({...node, root: node}, application, tree, this.appContext.apis, this.appChanged, () =>
                                                                    this.getApplicationActionMenu(application, false)
                                                                )
                                                            }
                                                            tree={tree}
                                                        />
                                                    )}
                                                </Paginate>
                                            </div>
                                        </SlidingPanel>
                                        <SlidingPanel isShown={selectedNode != null || isAppSelected} onClose={() => this.selectNode('')}>
                                            <ResourceDetails
                                                tree={tree}
                                                application={application}
                                                isAppSelected={isAppSelected}
                                                updateApp={(app: models.Application, query: {validate?: boolean}) => this.updateApp(app, query)}
                                                selectedNode={selectedNode}
                                                tab={tab}
                                            />
                                        </SlidingPanel>
                                        <ApplicationSyncPanel
                                            application={application}
                                            hide={() => AppUtils.showDeploy(null, null, this.appContext.apis)}
                                            selectedResource={syncResourceKey}
                                        />
                                        <SlidingPanel isShown={this.selectedRollbackDeploymentIndex > -1} onClose={() => this.setRollbackPanelVisible(-1)}>
                                            {this.selectedRollbackDeploymentIndex > -1 && (
                                                <ApplicationDeploymentHistory
                                                    app={application}
                                                    selectedRollbackDeploymentIndex={this.selectedRollbackDeploymentIndex}
                                                    rollbackApp={info => this.rollbackApplication(info, application)}
                                                    selectDeployment={i => this.setRollbackPanelVisible(i)}
                                                />
                                            )}
                                        </SlidingPanel>
                                        <SlidingPanel isShown={this.showOperationState && !!operationState} onClose={() => this.setOperationStatusVisible(false)}>
                                            {operationState && <ApplicationOperationState application={application} operationState={operationState} />}
                                        </SlidingPanel>
                                        <SlidingPanel isShown={this.showConditions && !!conditions} onClose={() => this.setConditionsStatusVisible(false)}>
                                            {conditions && <ApplicationConditions conditions={conditions} />}
                                        </SlidingPanel>
                                        <SlidingPanel isShown={!!this.state.revision} isMiddle={true} onClose={() => this.setState({revision: null})}>
                                            {this.state.revision &&
                                                (source.chart ? (
                                                    <DataLoader
                                                        input={application}
                                                        load={input =>
                                                            services.applications.revisionChartDetails(input.metadata.name, input.metadata.namespace, this.state.revision)
                                                        }>
                                                        {(m: ChartDetails) => (
                                                            <div className='white-box' style={{marginTop: '1.5em'}}>
                                                                <div className='white-box__details'>
                                                                    <div className='row white-box__details-row'>
                                                                        <div className='columns small-3'>Revision:</div>
                                                                        <div className='columns small-9'>{this.state.revision}</div>
                                                                    </div>
                                                                    <div className='row white-box__details-row'>
                                                                        <div className='columns small-3'>Helm Chart:</div>
                                                                        <div className='columns small-9'>
                                                                            {source.chart}&nbsp;
                                                                            {m.home && (
                                                                                <a
                                                                                    title={m.home}
                                                                                    onClick={e => {
                                                                                        e.stopPropagation();
                                                                                        window.open(m.home);
                                                                                    }}>
                                                                                    <i className='fa fa-external-link-alt' />
                                                                                </a>
                                                                            )}
                                                                        </div>
                                                                    </div>
                                                                    {m.description && (
                                                                        <div className='row white-box__details-row'>
                                                                            <div className='columns small-3'>Description:</div>
                                                                            <div className='columns small-9'>{m.description}</div>
                                                                        </div>
                                                                    )}
                                                                    {m.maintainers && m.maintainers.length > 0 && (
                                                                        <div className='row white-box__details-row'>
                                                                            <div className='columns small-3'>Maintainers:</div>
                                                                            <div className='columns small-9'>{m.maintainers.join(', ')}</div>
                                                                        </div>
                                                                    )}
                                                                </div>
                                                            </div>
                                                        )}
                                                    </DataLoader>
                                                ) : (
                                                    <DataLoader
                                                        load={() =>
                                                            services.applications.revisionMetadata(application.metadata.name, application.metadata.namespace, this.state.revision)
                                                        }>
                                                        {metadata => (
                                                            <div className='white-box' style={{marginTop: '1.5em'}}>
                                                                <div className='white-box__details'>
                                                                    <div className='row white-box__details-row'>
                                                                        <div className='columns small-3'>SHA:</div>
                                                                        <div className='columns small-9'>
                                                                            <Revision repoUrl={source.repoURL} revision={this.state.revision} />
                                                                        </div>
                                                                    </div>
                                                                </div>
                                                                <div className='white-box__details'>
                                                                    <div className='row white-box__details-row'>
                                                                        <div className='columns small-3'>Date:</div>
                                                                        <div className='columns small-9'>
                                                                            <Timestamp date={metadata.date} />
                                                                        </div>
                                                                    </div>
                                                                </div>
                                                                <div className='white-box__details'>
                                                                    <div className='row white-box__details-row'>
                                                                        <div className='columns small-3'>Tags:</div>
                                                                        <div className='columns small-9'>
                                                                            {((metadata.tags || []).length > 0 && metadata.tags.join(', ')) || 'No tags'}
                                                                        </div>
                                                                    </div>
                                                                </div>
                                                                <div className='white-box__details'>
                                                                    <div className='row white-box__details-row'>
                                                                        <div className='columns small-3'>Author:</div>
                                                                        <div className='columns small-9'>{metadata.author}</div>
                                                                    </div>
                                                                </div>
                                                                <div className='white-box__details'>
                                                                    <div className='row white-box__details-row'>
                                                                        <div className='columns small-3'>Message:</div>
                                                                        <div className='columns small-9' style={{display: 'flex', alignItems: 'center'}}>
                                                                            <div className='application-details__commit-message'>{renderCommitMessage(metadata.message)}</div>
                                                                        </div>
                                                                    </div>
                                                                </div>
                                                            </div>
                                                        )}
                                                    </DataLoader>
                                                ))}
                                        </SlidingPanel>
                                        <SlidingPanel
                                            isShown={this.selectedExtension !== '' && activeExtension != null && activeExtension.flyout != null}
                                            onClose={() => this.setExtensionPanelVisible('')}>
                                            {this.selectedExtension !== '' && activeExtension && activeExtension.flyout && (
                                                <activeExtension.flyout application={application} tree={tree} />
                                            )}
                                        </SlidingPanel>
                                    </Page>
                                </div>
                            );
                        }}
                    </DataLoader>
                )}
            </ObservableQuery>
        );
    }

    private getApplicationActionMenu(app: appModels.Application, needOverlapLabelOnNarrowScreen: boolean) {
        const refreshing = app.metadata.annotations && app.metadata.annotations[appModels.AnnotationRefreshKey];
        const fullName = AppUtils.nodeKey({group: 'argoproj.io', kind: app.kind, name: app.metadata.name, namespace: app.metadata.namespace});
        const ActionMenuItem = (prop: {actionLabel: string}) => <span className={needOverlapLabelOnNarrowScreen ? 'show-for-large' : ''}>{prop.actionLabel}</span>;
        const hasMultipleSources = app.spec.sources && app.spec.sources.length > 0;
        return [
            {
                iconClassName: 'fa fa-info-circle',
                title: <ActionMenuItem actionLabel='Details' />,
                action: () => this.selectNode(fullName)
            },
            {
                iconClassName: 'fa fa-file-medical',
                title: <ActionMenuItem actionLabel='Diff' />,
                action: () => this.selectNode(fullName, 0, 'diff'),
                disabled: app.status.sync.status === appModels.SyncStatuses.Synced
            },
            {
                iconClassName: 'fa fa-sync',
                title: <ActionMenuItem actionLabel='Sync' />,
                action: () => AppUtils.showDeploy('all', null, this.appContext.apis)
            },
            {
                iconClassName: 'fa fa-info-circle',
                title: <ActionMenuItem actionLabel='Sync Status' />,
                action: () => this.setOperationStatusVisible(true),
                disabled: !app.status.operationState
            },
            {
                iconClassName: 'fa fa-history',
                title: hasMultipleSources ? (
                    <React.Fragment>
                        <ActionMenuItem actionLabel=' History and rollback' />
                        {helpTip('Rollback is not supported for apps with multiple sources')}
                    </React.Fragment>
                ) : (
                    <ActionMenuItem actionLabel='History and rollback' />
                ),
                action: () => {
                    this.setRollbackPanelVisible(0);
                },
                disabled: !app.status.operationState || hasMultipleSources
            },
            {
                iconClassName: 'fa fa-times-circle',
                title: <ActionMenuItem actionLabel='Delete' />,
                action: () => this.deleteApplication()
            },
            {
                iconClassName: classNames('fa fa-redo', {'status-icon--spin': !!refreshing}),
                title: (
                    <React.Fragment>
                        <ActionMenuItem actionLabel='Refresh' />{' '}
                        <DropDownMenu
                            items={[
                                {
                                    title: 'Hard Refresh',
                                    action: () => !refreshing && services.applications.get(app.metadata.name, app.metadata.namespace, 'hard')
                                }
                            ]}
                            anchor={() => <i className='fa fa-caret-down' />}
                        />
                    </React.Fragment>
                ),
                disabled: !!refreshing,
                action: () => {
                    if (!refreshing) {
                        services.applications.get(app.metadata.name, app.metadata.namespace, 'normal');
                        AppUtils.setAppRefreshing(app);
                        this.appChanged.next(app);
                    }
                }
            }
        ];
    }

    private filterTreeNode(node: ResourceTreeNode, filterInput: FilterInput): boolean {
        const syncStatuses = filterInput.sync.map(item => (item === 'OutOfSync' ? ['OutOfSync', 'Unknown'] : [item])).reduce((first, second) => first.concat(second), []);

        const root = node.root || ({} as ResourceTreeNode);
        const hook = root && root.hook;
        if (
            (filterInput.name.length === 0 || this.nodeNameMatchesWildcardFilters(node.name, filterInput.name)) &&
            (filterInput.kind.length === 0 || filterInput.kind.indexOf(node.kind) > -1) &&
            // include if node's root sync matches filter
            (syncStatuses.length === 0 || hook || (root.status && syncStatuses.indexOf(root.status) > -1)) &&
            // include if node or node's root health matches filter
            (filterInput.health.length === 0 ||
                hook ||
                (root.health && filterInput.health.indexOf(root.health.status) > -1) ||
                (node.health && filterInput.health.indexOf(node.health.status) > -1)) &&
            (filterInput.namespace.length === 0 || filterInput.namespace.includes(node.namespace))
        ) {
            return true;
        }

        return false;
    }

    private nodeNameMatchesWildcardFilters(nodeName: string, filterInputNames: string[]): boolean {
        const regularExpression = new RegExp(
            filterInputNames
                // Escape any regex input to ensure only * can be used
                .map(pattern => '^' + this.escapeRegex(pattern) + '$')
                // Replace any escaped * with proper regex
                .map(pattern => pattern.replace(/\\\*/g, '.*'))
                // Join all filterInputs to a single regular expression
                .join('|'),
            'gi'
        );
        return regularExpression.test(nodeName);
    }

    private escapeRegex(input: string): string {
        return input.replace(/[.*+?^${}()|[\]\\]/g, '\\$&');
    }

    private loadAppInfo(name: string, appNamespace: string): Observable<{application: appModels.Application; tree: appModels.ApplicationTree}> {
        return from(services.applications.get(name, appNamespace))
            .pipe(
                mergeMap(app => {
                    const fallbackTree = {
                        nodes: app.status.resources.map(res => ({...res, parentRefs: [], info: [], resourceVersion: '', uid: ''})),
                        orphanedNodes: [],
                        hosts: []
                    } as appModels.ApplicationTree;
                    return combineLatest(
                        merge(
                            from([app]),
                            this.appChanged.pipe(filter(item => !!item)),
                            AppUtils.handlePageVisibility(() =>
                                services.applications
                                    .watch({name, appNamespace})
                                    .pipe(
                                        map(watchEvent => {
                                            if (watchEvent.type === 'DELETED') {
                                                this.onAppDeleted();
                                            }
                                            return watchEvent.application;
                                        })
                                    )
                                    .pipe(repeat())
                                    .pipe(retryWhen(errors => errors.pipe(delay(500))))
                            )
                        ),
                        merge(
                            from([fallbackTree]),
                            services.applications.resourceTree(name, appNamespace).catch(() => fallbackTree),
                            AppUtils.handlePageVisibility(() =>
                                services.applications
                                    .watchResourceTree(name, appNamespace)
                                    .pipe(repeat())
                                    .pipe(retryWhen(errors => errors.pipe(delay(500))))
                            )
                        )
                    );
                })
            )
            .pipe(filter(([application, tree]) => !!application && !!tree))
            .pipe(map(([application, tree]) => ({application, tree})));
    }

    private onAppDeleted() {
        this.appContext.apis.notifications.show({type: NotificationType.Success, content: `Application '${this.props.match.params.name}' was deleted`});
        this.appContext.apis.navigation.goto('/applications');
    }

    private async updateApp(app: appModels.Application, query: {validate?: boolean}) {
        const latestApp = await services.applications.get(app.metadata.name, app.metadata.namespace);
        latestApp.metadata.labels = app.metadata.labels;
        latestApp.metadata.annotations = app.metadata.annotations;
        latestApp.spec = app.spec;
        const updatedApp = await services.applications.update(latestApp, query);
        this.appChanged.next(updatedApp);
    }

    private groupAppNodesByKey(application: appModels.Application, tree: appModels.ApplicationTree) {
        const nodeByKey = new Map<string, appModels.ResourceDiff | appModels.ResourceNode | appModels.Application>();
        tree.nodes.concat(tree.orphanedNodes || []).forEach(node => nodeByKey.set(AppUtils.nodeKey(node), node));
        nodeByKey.set(AppUtils.nodeKey({group: 'argoproj.io', kind: application.kind, name: application.metadata.name, namespace: application.metadata.namespace}), application);
        return nodeByKey;
    }

    private getTreeFilter(filterInput: string[]): FilterInput {
        const name = new Array<string>();
        const kind = new Array<string>();
        const health = new Array<string>();
        const sync = new Array<string>();
        const namespace = new Array<string>();
        for (const item of filterInput || []) {
            const [type, val] = item.split(':');
            switch (type) {
                case 'name':
                    name.push(val);
                    break;
                case 'kind':
                    kind.push(val);
                    break;
                case 'health':
                    health.push(val);
                    break;
                case 'sync':
                    sync.push(val);
                    break;
                case 'namespace':
                    namespace.push(val);
                    break;
            }
        }
        return {kind, health, sync, namespace, name};
    }

    private setOperationStatusVisible(isVisible: boolean) {
        this.appContext.apis.navigation.goto('.', {operation: isVisible}, {replace: true});
    }

    private setConditionsStatusVisible(isVisible: boolean) {
        this.appContext.apis.navigation.goto('.', {conditions: isVisible}, {replace: true});
    }

    private setRollbackPanelVisible(selectedDeploymentIndex = 0) {
        this.appContext.apis.navigation.goto('.', {rollback: selectedDeploymentIndex}, {replace: true});
    }

    private setExtensionPanelVisible(selectedExtension = '') {
        this.appContext.apis.navigation.goto('.', {extension: selectedExtension}, {replace: true});
    }

    private selectNode(fullName: string, containerIndex = 0, tab: string = null) {
        SelectNode(fullName, containerIndex, tab, this.appContext.apis);
    }

    private async rollbackApplication(revisionHistory: appModels.RevisionHistory, application: appModels.Application) {
        try {
            const needDisableRollback = application.spec.syncPolicy && application.spec.syncPolicy.automated;
            let confirmationMessage = `Are you sure you want to rollback application '${this.props.match.params.name}'?`;
            if (needDisableRollback) {
                confirmationMessage = `Auto-Sync needs to be disabled in order for rollback to occur.
Are you sure you want to disable auto-sync and rollback application '${this.props.match.params.name}'?`;
            }

            const confirmed = await this.appContext.apis.popup.confirm('Rollback application', confirmationMessage);
            if (confirmed) {
                if (needDisableRollback) {
                    const update = JSON.parse(JSON.stringify(application)) as appModels.Application;
                    update.spec.syncPolicy = {automated: null};
                    await services.applications.update(update);
                }
                await services.applications.rollback(this.props.match.params.name, this.appNamespace, revisionHistory.id);
                this.appChanged.next(await services.applications.get(this.props.match.params.name, this.appNamespace));
                this.setRollbackPanelVisible(-1);
            }
        } catch (e) {
            this.appContext.apis.notifications.show({
                content: <ErrorNotification title='Unable to rollback application' e={e} />,
                type: NotificationType.Error
            });
        }
    }

    private get appContext(): AppContext {
        return this.context as AppContext;
    }

    private async deleteApplication() {
        await AppUtils.deleteApplication(this.props.match.params.name, this.appNamespace, this.appContext.apis);
    }
}

const ExtensionView = (props: {extension: AppViewExtension; application: models.Application; tree: models.ApplicationTree}) => {
    const {extension, application, tree} = props;
    return <extension.component application={application} tree={tree} />;
};<|MERGE_RESOLUTION|>--- conflicted
+++ resolved
@@ -439,10 +439,7 @@
                                                     showDiff={() => this.selectNode(appFullName, 0, 'diff')}
                                                     showOperation={() => this.setOperationStatusVisible(true)}
                                                     showConditions={() => this.setConditionsStatusVisible(true)}
-<<<<<<< HEAD
-=======
                                                     showExtension={id => this.setExtensionPanelVisible(id)}
->>>>>>> f5d63a5c
                                                     showMetadataInfo={revision => this.setState({...this.state, revision})}
                                                 />
                                             </div>
