--- conflicted
+++ resolved
@@ -24,13 +24,8 @@
     createdAt?: appModels.Time;
 }
 
-<<<<<<< HEAD
-type ActionMenuItem = MenuItem & {disabled?: boolean};
-=======
-export const ExternalLinkAnnotation = 'link.argocd.argoproj.io/external-link';
 
 type ActionMenuItem = MenuItem & {disabled?: boolean; tooltip?: string};
->>>>>>> 566d50f6
 
 export function nodeKey(node: NodeId) {
     return [node.group, node.kind, node.namespace, node.name].join('/');
