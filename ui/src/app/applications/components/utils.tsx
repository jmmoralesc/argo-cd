--- conflicted
+++ resolved
@@ -297,7 +297,6 @@
     });
 }
 
-<<<<<<< HEAD
 export function findChildResources(node: appModels.ResourceNode, tree: appModels.ApplicationTree): appModels.ResourceNode[] {
     const key = nodeKey(node);
 
@@ -313,8 +312,6 @@
     return childs;
 }
 
-=======
->>>>>>> a89e3589
 const deletePodAction = async (ctx: ContextApis, pod: appModels.ResourceNode, app: appModels.Application) => {
     ctx.popup.prompt(
         'Delete pod',
@@ -354,10 +351,7 @@
     resource: ResourceTreeNode,
     application: appModels.Application,
     isManaged: boolean,
-<<<<<<< HEAD
     childResources: appModels.ResourceNode[],
-=======
->>>>>>> a89e3589
     appChanged?: BehaviorSubject<appModels.Application>
 ) => {
     const deleteOptions = {
@@ -505,10 +499,7 @@
 
     const isPod = resource.kind === 'Pod';
     const isManaged = isTopLevelResource(resource, application);
-<<<<<<< HEAD
     const childResources = findChildResources(resource, tree);
-=======
->>>>>>> a89e3589
 
     const items: MenuItem[] = [
         ...((isManaged && [
@@ -523,11 +514,7 @@
             title: 'Delete',
             iconClassName: 'fa fa-fw fa-times-circle',
             action: async () => {
-<<<<<<< HEAD
                 return deletePopup(apis, resource, application, isManaged, childResources, appChanged);
-=======
-                return deletePopup(apis, resource, application, isManaged, appChanged);
->>>>>>> a89e3589
             }
         }
     ];
