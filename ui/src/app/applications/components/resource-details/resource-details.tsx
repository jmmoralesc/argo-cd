--- conflicted
+++ resolved
@@ -41,15 +41,12 @@
     const selectedNodeInfo = NodeInfo(new URLSearchParams(appContext.history.location.search).get('node'));
     const selectedNodeKey = selectedNodeInfo.key;
     const [pageNumber, setPageNumber] = React.useState(0);
-<<<<<<< HEAD
-=======
     const [collapsedSources, setCollapsedSources] = React.useState(new Array<boolean>()); // For Sources tab to save collapse states
     const handleCollapse = (i: number, isCollapsed: boolean) => {
         const v = collapsedSources.slice();
         v[i] = isCollapsed;
         setCollapsedSources(v);
     };
->>>>>>> 422c6f60
 
     const getResourceTabs = (
         node: ResourceNode,
@@ -171,23 +168,6 @@
                 content: <ApplicationSummary app={application} updateApp={(app, query: {validate?: boolean}) => updateApp(app, query)} />
             },
             {
-<<<<<<< HEAD
-                title: 'SOURCES',
-                key: 'sources',
-                content: (
-                    <DataLoader key='appDetails' input={application} load={app => getSources(app)}>
-                        {(details: RepoAppDetails[]) => (
-                            <ApplicationParameters
-                                save={(app: models.Application, query: {validate?: boolean}) => updateApp(app, query)}
-                                application={application}
-                                details={details[0]}
-                                detailsList={details}
-                                pageNumber={pageNumber}
-                                setPageNumber={setPageNumber}
-                            />
-                        )}
-                    </DataLoader>
-=======
                 title: application.spec.sources === undefined ? 'PARAMETERS' : 'SOURCES',
                 key: 'parameters',
                 content: (
@@ -199,7 +179,6 @@
                         collapsedSources={collapsedSources}
                         handleCollapse={handleCollapse}
                     />
->>>>>>> 422c6f60
                 )
             },
             {
@@ -386,33 +365,4 @@
             )}
         </div>
     );
-};
-
-// Maintain compatibility with single source field. Remove else block when source field is removed
-async function getSources(app: models.Application) {
-    const listOfDetails = new Array<RepoAppDetails & {type: AppSourceType; path: string}>();
-    const sources: models.ApplicationSource[] = app.spec.sources;
-    if (sources) {
-        const length = sources.length;
-        for (let i = 0; i < length; i++) {
-            const aSource = sources[i];
-            const repoDetail = await services.repos.appDetails(aSource, app.metadata.name, app.spec.project).catch(e => ({
-                type: 'Directory' as AppSourceType,
-                path: aSource.path
-            }));
-            if (repoDetail) {
-                listOfDetails.push(repoDetail);
-            }
-        }
-        return listOfDetails;
-    } else {
-        const repoDetail = await services.repos.appDetails(AppUtils.getAppDefaultSource(app), app.metadata.name, app.spec.project).catch(() => ({
-            type: 'Directory' as AppSourceType,
-            path: AppUtils.getAppDefaultSource(app).path
-        }));
-        if (repoDetail) {
-            listOfDetails.push(repoDetail);
-        }
-        return listOfDetails;
-    }
-}+};