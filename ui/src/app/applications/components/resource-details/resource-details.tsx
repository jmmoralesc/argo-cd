--- conflicted
+++ resolved
@@ -93,33 +93,6 @@
                 SelectNode(selectedNodeKey, activeContainer, activeTab, appContext);
             };
 
-<<<<<<< HEAD
-            tabs = tabs.concat([
-                {
-                    key: 'logs',
-                    icon: 'fa fa-align-left',
-                    title: 'LOGS',
-                    content: (
-                        <div className='application-details__tab-content-full-height'>
-                            <PodsLogsViewer
-                                podName={(state.kind === 'Pod' && state.metadata.name) || ''}
-                                group={node.group}
-                                kind={node.kind}
-                                name={node.name}
-                                namespace={podState.metadata.namespace}
-                                applicationName={application.metadata.name}
-                                containerName={AppUtils.getContainerName(podState, activeContainer)}
-                                page={{number: page, untilTimes}}
-                                setPage={pageData => appContext.navigation.goto('.', {page: pageData.number, untilTimes: pageData.untilTimes.join(',')})}
-                                containerGroups={containerGroups}
-                                onClickContainer={onClickContainer}
-                            />
-                        </div>
-                    )
-                }
-            ]);
-            if (execEnabled) {
-=======
             if (logsAllowed) {
                 tabs = tabs.concat([
                     {
@@ -135,7 +108,7 @@
                                     name={node.name}
                                     namespace={podState.metadata.namespace}
                                     applicationName={application.metadata.name}
-                                    containerName={AppUtils.getContainerName(podState, selectedNodeInfo.container)}
+                                    containerName={AppUtils.getContainerName(podState, activeContainer)}
                                     page={{number: page, untilTimes}}
                                     setPage={pageData => appContext.navigation.goto('.', {page: pageData.number, untilTimes: pageData.untilTimes.join(',')})}
                                     containerGroups={containerGroups}
@@ -147,7 +120,6 @@
                 ]);
             }
             if (execEnabled && execAllowed) {
->>>>>>> 915bd81d
                 tabs = tabs.concat([
                     {
                         key: 'exec',
