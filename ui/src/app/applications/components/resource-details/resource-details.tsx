--- conflicted
+++ resolved
@@ -305,11 +305,7 @@
                                     <i className='fa fa-sync-alt' /> <span className='show-for-large'>SYNC</span>
                                 </button>
                                 <button
-<<<<<<< HEAD
                                     onClick={() => AppUtils.deletePopup(appContext, selectedNode, application, !!data.controlledState, data.childResources)}
-=======
-                                    onClick={() => AppUtils.deletePopup(appContext, selectedNode, application, !!data.controlledState)}
->>>>>>> a89e3589
                                     style={{marginRight: '5px'}}
                                     className='argo-button argo-button--base'>
                                     <i className='fa fa-trash' /> <span className='show-for-large'>DELETE</span>
