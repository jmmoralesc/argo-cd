--- conflicted
+++ resolved
@@ -284,10 +284,6 @@
         const directory = app.spec.source.directory || ({} as ApplicationSourceDirectory);
         attributes.push({
             title: 'DIRECTORY RECURSE',
-<<<<<<< HEAD
-            view: (!!(app.spec.source.directory && app.spec.source.directory.recurse)).toString(),
-            edit: (formApi: FormApi) => <FormField formApi={formApi} field='spec.source.directory.recurse' component={CheckboxField} />
-=======
             view: (!!directory.recurse).toString(),
             edit: (formApi: FormApi) => <FormField formApi={formApi} field='spec.source.directory.recurse' component={CheckboxField} />
         });
@@ -308,7 +304,6 @@
                 </p>
             )),
             edit: (formApi: FormApi) => <FormField field='spec.source.directory.jsonnet.extVars' formApi={formApi} component={VarsInputField} />
->>>>>>> 41696973
         });
     }
 
