import { Tooltip } from 'argo-ui';
import * as React from 'react';

import { Consumer } from '../../../shared/context';
import * as models from '../../../shared/models';

import { ApplicationURLs } from '../application-urls';
import * as AppUtils from '../utils';

require('./applications-tiles.scss');

export interface ApplicationTilesProps {
    applications: models.Application[];
    syncApplication: (appName: string) => any;
    refreshApplication: (appName: string) => any;
    deleteApplication: (appName: string) => any;
}

export const ApplicationTiles = ({applications, syncApplication, refreshApplication, deleteApplication}: ApplicationTilesProps) => (
    <Consumer>
    {(ctx) => (
<<<<<<< HEAD
    <div className='applications-tiles argo-table-list argo-table-list--clickable row small-up-1 medium-up-2 large-up-3'>
=======
    <div className='argo-table-list argo-table-list--clickable row small-up-1 medium-up-2 large-up-3'>
>>>>>>> 4ec2ed3f
        {applications.map((app) => (
            <div key={app.metadata.name} className='column column-block'>
                <div className={`argo-table-list__row
                    applications-list__entry applications-list__entry--comparison-${app.status.sync.status}
                    applications-list__entry--health-${app.status.health.status}`
                }>
                    <div className='row' onClick={(e) => ctx.navigation.goto(`/applications/${app.metadata.name}`, {}, { event: e })}>
                        <div className='columns small-12 applications-list__info'>
                            <div className='applications-list__external-link'>
                                <ApplicationURLs urls={app.status.summary.externalURLs}/>
                            </div>
                            <div className='row'>
                                <div className='columns applications-list__title'>{app.metadata.name}</div>
                            </div>
                            <div className='row'>
                                <div className='columns small-3'>Project:</div>
                                <div className='columns small-9'>{app.spec.project}</div>
                            </div>
                            <div className='row'>
                                <div className='columns small-3'>Status:</div>
                                <div className='columns small-9'>
                                    <AppUtils.HealthStatusIcon state={app.status.health}/> {app.status.health.status}
                                    &nbsp;
                                    <AppUtils.ComparisonStatusIcon status={app.status.sync.status}/> {app.status.sync.status}
                                </div>
                            </div>
                            <div className='row'>
                                <div className='columns small-3'>Repository:</div>
                                <div className='columns small-9'>
                                    <Tooltip content={app.spec.source.repoURL}><span>{app.spec.source.repoURL}</span></Tooltip>
                                </div>
                            </div>
                            <div className='row'>
                                <div className='columns small-3'>Target Revision:</div>
                                <div className='columns small-9'>{app.spec.source.targetRevision || 'HEAD'}</div>
                            </div>
                            <div className='row'>
                                <div className='columns small-3'>Path:</div>
                                <div className='columns small-9'>{app.spec.source.path}</div>
                            </div>
                            <div className='row'>
                                <div className='columns small-3'>Destination:</div>
                                <div className='columns small-9'>{app.spec.destination.server}</div>
                            </div>
                            <div className='row'>
                                <div className='columns small-3'>Namespace:</div>
                                <div className='columns small-9 wrap'>
                                    {app.spec.destination.namespace}
                                </div>
                            </div>
                            <div className='row'>
                                <div className='columns applications-list__entry--actions'>
                                    <a className='argo-button argo-button--base'
                                        onClick={(e) => {
                                            e.stopPropagation();
                                            syncApplication(app.metadata.name);
                                        }}><i className='fa fa-sync'/> Sync</a>
                                    &nbsp;
                                    <a className='argo-button argo-button--base'
                                       onClick={(e) => {
                                           e.stopPropagation();
                                           refreshApplication(app.metadata.name);
                                       }}><i className='fa fa-redo'/> Refresh</a>
                                    &nbsp;
                                    <a className='argo-button argo-button--base' onClick={(e) => {
                                        e.stopPropagation();
                                        deleteApplication(app.metadata.name);
                                    }}><i className='fa fa-times-circle'/> Delete</a>
                                </div>
                            </div>
                        </div>
                    </div>
                </div>
            </div>
        ))}
    </div>
    )}
    </Consumer>
);<|MERGE_RESOLUTION|>--- conflicted
+++ resolved
@@ -19,11 +19,7 @@
 export const ApplicationTiles = ({applications, syncApplication, refreshApplication, deleteApplication}: ApplicationTilesProps) => (
     <Consumer>
     {(ctx) => (
-<<<<<<< HEAD
     <div className='applications-tiles argo-table-list argo-table-list--clickable row small-up-1 medium-up-2 large-up-3'>
-=======
-    <div className='argo-table-list argo-table-list--clickable row small-up-1 medium-up-2 large-up-3'>
->>>>>>> 4ec2ed3f
         {applications.map((app) => (
             <div key={app.metadata.name} className='column column-block'>
                 <div className={`argo-table-list__row
