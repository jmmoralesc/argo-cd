import {DropDownMenu, FormField, FormSelect, PopupApi} from 'argo-ui';
import * as React from 'react';
import {FormApi, Text} from 'react-form';
<<<<<<< HEAD
import {
    AutocompleteField,
    Cluster,
    clusterTitle,
    DataLoader,
    EditablePanel,
    EditablePanelItem,
    MapInputField,
    Repo,
    Revision,
    ValueArrayInputField
} from '../../../shared/components';
=======
import {AutocompleteField, Cluster, clusterTitle, DataLoader, EditablePanel, EditablePanelItem, MapInputField, Repo, Revision, RevisionHelpIcon} from '../../../shared/components';
>>>>>>> 8575e394
import {Consumer} from '../../../shared/context';
import * as models from '../../../shared/models';
import {services} from '../../../shared/services';

import {ComparisonStatusIcon, HealthStatusIcon, syncStatusMessage} from '../utils';

require('./application-summary.scss');

const urlPattern = new RegExp(
    '^(https?:\\/\\/)?((([a-z\\d]([a-z\\d-]*[a-z\\d])*)\\.)+[a-z]{2,}|((\\d{1,3}\\.){3}\\d{1,3}))' + '(\\:\\d+)?(\\/[-a-z\\d%_.~+]*)*(\\?[;&a-z\\d%_.~+=-]*)?(\\#[-a-z\\d_]*)?$',
    'i'
);

function swap(array: any[], a: number, b: number) {
    array = array.slice();
    [array[a], array[b]] = [array[b], array[a]];
    return array;
}

export const ApplicationSummary = (props: {app: models.Application; updateApp: (app: models.Application) => Promise<any>}) => {
    const app = JSON.parse(JSON.stringify(props.app)) as models.Application;
    const isHelm = app.spec.source.hasOwnProperty('chart');

    const attributes = [
        {
            title: 'PROJECT',
            view: <a href={'/settings/projects/' + app.spec.project}>{app.spec.project}</a>,
            edit: (formApi: FormApi) => (
                <DataLoader load={() => services.projects.list().then(projs => projs.map(item => item.metadata.name))}>
                    {projects => <FormField formApi={formApi} field='spec.project' component={FormSelect} componentProps={{options: projects}} />}
                </DataLoader>
            )
        },
        {
            title: 'LABELS',
            view: Object.keys(app.metadata.labels || {})
                .map(label => `${label}=${app.metadata.labels[label]}`)
                .join(' '),
            edit: (formApi: FormApi) => <FormField formApi={formApi} field='metadata.labels' component={MapInputField} />
        },
        {
            title: 'CLUSTER',
            view: <Cluster server={app.spec.destination.server} showUrl={true} />,
            edit: (formApi: FormApi) => (
                <DataLoader
                    load={() =>
                        services.clusters.list().then(clusters =>
                            clusters.map(cluster => ({
                                title: clusterTitle(cluster),
                                value: cluster.server
                            }))
                        )
                    }>
                    {clusters => <FormField formApi={formApi} field='spec.destination.server' componentProps={{options: clusters}} component={FormSelect} />}
                </DataLoader>
            )
        },
        {
            title: 'NAMESPACE',
            view: app.spec.destination.namespace,
            edit: (formApi: FormApi) => <FormField formApi={formApi} field='spec.destination.namespace' component={Text} />
        },
        {
            title: 'REPO URL',
            view: <Repo url={app.spec.source.repoURL} />,
            edit: (formApi: FormApi) => <FormField formApi={formApi} field='spec.source.repoURL' component={Text} />
        },
        ...(isHelm
            ? [
                  {
                      title: 'CHART',
                      view: (
                          <span>
                              {app.spec.source.chart}:{app.spec.source.targetRevision}
                          </span>
                      ),
                      edit: (formApi: FormApi) => (
                          <DataLoader
                              input={{repoURL: formApi.getFormState().values.spec.source.repoURL}}
                              load={src => services.repos.charts(src.repoURL).catch(() => new Array<models.HelmChart>())}>
                              {(charts: models.HelmChart[]) => (
                                  <div className='row'>
                                      <div className='columns small-10'>
                                          <FormField
                                              formApi={formApi}
                                              field='spec.source.chart'
                                              component={AutocompleteField}
                                              componentProps={{
                                                  items: charts.map(chart => chart.name),
                                                  filterSuggestions: true
                                              }}
                                          />
                                      </div>
                                      <DataLoader
                                          input={{charts, chart: formApi.getFormState().values.spec.source.chart}}
                                          load={async data => {
                                              const chartInfo = data.charts.find(chart => chart.name === data.chart);
                                              return (chartInfo && chartInfo.versions) || new Array<string>();
                                          }}>
                                          {(versions: string[]) => (
                                              <div className='columns small-2'>
                                                  <FormField
                                                      formApi={formApi}
                                                      field='spec.source.targetRevision'
                                                      component={AutocompleteField}
                                                      componentProps={{
                                                          items: versions
                                                      }}
                                                  />
                                                  <RevisionHelpIcon type='helm' />
                                              </div>
                                          )}
                                      </DataLoader>
                                  </div>
                              )}
                          </DataLoader>
                      )
                  }
              ]
            : [
                  {
                      title: 'TARGET REVISION',
                      view: <Revision repoUrl={app.spec.source.repoURL} revision={app.spec.source.targetRevision || 'HEAD'} />,
                      edit: (formApi: FormApi) => (
                          <React.Fragment>
                              <FormField formApi={formApi} field='spec.source.targetRevision' component={Text} componentProps={{placeholder: 'HEAD'}} />
                              <RevisionHelpIcon type='git' />{' '}
                          </React.Fragment>
                      )
                  },
                  {
                      title: 'PATH',
                      view: app.spec.source.path,
                      edit: (formApi: FormApi) => <FormField formApi={formApi} field='spec.source.path' component={Text} />
                  }
              ]),
        {
            title: 'SYNC OPTIONS',
            view: ((app.spec.syncPolicy || {}).syncOptions || []).join(', '),
            edit: (formApi: FormApi) => <FormField formApi={formApi} field='spec.syncPolicy.syncOptions' component={ValueArrayInputField} />
        },
        {
            title: 'STATUS',
            view: (
                <span>
                    <ComparisonStatusIcon status={app.status.sync.status} /> {app.status.sync.status} {syncStatusMessage(app)}
                </span>
            )
        },
        {
            title: 'HEALTH',
            view: (
                <span>
                    <HealthStatusIcon state={app.status.health} /> {app.status.health.status}
                </span>
            )
        }
    ];

    const urls = app.status.summary.externalURLs || [];
    if (urls.length > 0) {
        attributes.push({
            title: 'URLs',
            view: (
                <React.Fragment>
                    {urls.map(item => (
                        <a key={item} href={item} target='__blank'>
                            {item} &nbsp;
                        </a>
                    ))}
                </React.Fragment>
            )
        });
    }

    if ((app.status.summary.images || []).length) {
        attributes.push({
            title: 'IMAGES',
            view: (
                <div className='application-summary__labels'>
                    {(app.status.summary.images || []).sort().map(image => (
                        <span className='application-summary__label' key={image}>
                            {image}
                        </span>
                    ))}
                </div>
            )
        });
    }

    async function setAutoSync(ctx: {popup: PopupApi}, confirmationTitle: string, confirmationText: string, prune: boolean, selfHeal: boolean) {
        const confirmed = await ctx.popup.confirm(confirmationTitle, confirmationText);
        if (confirmed) {
            const updatedApp = JSON.parse(JSON.stringify(props.app)) as models.Application;
            updatedApp.spec.syncPolicy.automated = {prune, selfHeal};
            props.updateApp(updatedApp);
        }
    }

    async function unsetAutoSync(ctx: {popup: PopupApi}) {
        const confirmed = await ctx.popup.confirm('Disable Auto-Sync?', 'Are you sure you want to disable automated application synchronization');
        if (confirmed) {
            const updatedApp = JSON.parse(JSON.stringify(props.app)) as models.Application;
            updatedApp.spec.syncPolicy.automated = null;
            props.updateApp(updatedApp);
        }
    }

    const items = app.spec.info || [];
    const [adjustedCount, setAdjustedCount] = React.useState(0);

    const added = new Array<{name: string; value: string; key: string}>();
    for (let i = 0; i < adjustedCount; i++) {
        added.push({name: '', value: '', key: (items.length + i).toString()});
    }
    for (let i = 0; i > adjustedCount; i--) {
        items.pop();
    }
    const allItems = items.concat(added);
    const infoItems: EditablePanelItem[] = allItems
        .map((info, i) => ({
            key: i.toString(),
            title: info.name,
            view: info.value.match(urlPattern) ? (
                <a href={info.value} target='__blank'>
                    {info.value}
                </a>
            ) : (
                info.value
            ),
            titleEdit: (formApi: FormApi) => (
                <React.Fragment>
                    {i > 0 && (
                        <i
                            className='fa fa-sort-up application-summary__sort-icon'
                            onClick={() => {
                                formApi.setValue('spec.info', swap(formApi.getFormState().values.spec.info || [], i, i - 1));
                            }}
                        />
                    )}
                    <FormField formApi={formApi} field={`spec.info[${[i]}].name`} component={Text} componentProps={{style: {width: '99%'}}} />
                    {i < allItems.length - 1 && (
                        <i
                            className='fa fa-sort-down application-summary__sort-icon'
                            onClick={() => {
                                formApi.setValue('spec.info', swap(formApi.getFormState().values.spec.info || [], i, i + 1));
                            }}
                        />
                    )}
                </React.Fragment>
            ),
            edit: (formApi: FormApi) => (
                <React.Fragment>
                    <FormField formApi={formApi} field={`spec.info[${[i]}].value`} component={Text} />
                    <i
                        className='fa fa-times application-summary__remove-icon'
                        onClick={() => {
                            const values = (formApi.getFormState().values.spec.info || []) as Array<any>;
                            formApi.setValue('spec.info', [...values.slice(0, i), ...values.slice(i + 1, values.length)]);
                            setAdjustedCount(adjustedCount - 1);
                        }}
                    />
                </React.Fragment>
            )
        }))
        .concat({
            key: '-1',
            title: '',
            titleEdit: () => (
                <button
                    className='argo-button argo-button--base'
                    onClick={() => {
                        setAdjustedCount(adjustedCount + 1);
                    }}>
                    ADD NEW ITEM
                </button>
            ),
            view: null as any,
            edit: null
        });
    const [badgeType, setBadgeType] = React.useState('URL');
    const badgeURL = `${location.protocol}//${location.host}/api/badge?name=${props.app.metadata.name}`;
    const appURL = `${location.protocol}//${location.host}/applications/${props.app.metadata.name}`;

    return (
        <div className='application-summary'>
            <EditablePanel
                save={props.updateApp}
                validate={input => ({
                    'spec.project': !input.spec.project && 'Project name is required',
                    'spec.destination.server': !input.spec.destination.server && 'Cluster is required',
                    'spec.destination.namespace': !input.spec.destination.namespace && 'Namespace is required'
                })}
                values={app}
                title={app.metadata.name.toLocaleUpperCase()}
                items={attributes}
            />
            <Consumer>
                {ctx => (
                    <div className='white-box'>
                        <div className='white-box__details'>
                            <p>Sync Policy</p>
                            <div className='row white-box__details-row'>
                                <div className='columns small-3'>{(app.spec.syncPolicy && app.spec.syncPolicy.automated && <span>Automated</span>) || <span>None</span>}</div>
                                <div className='columns small-9'>
                                    {(app.spec.syncPolicy && app.spec.syncPolicy.automated && (
                                        <button className='argo-button argo-button--base' onClick={() => unsetAutoSync(ctx)}>
                                            Disable Auto-Sync
                                        </button>
                                    )) || (
                                        <button
                                            className='argo-button argo-button--base'
                                            onClick={() =>
                                                setAutoSync(ctx, 'Enable Auto-Sync?', 'Are you sure you want to enable automated application synchronization?', false, false)
                                            }>
                                            Enable Auto-Sync
                                        </button>
                                    )}
                                </div>
                            </div>

                            {app.spec.syncPolicy && app.spec.syncPolicy.automated && (
                                <React.Fragment>
                                    <div className='row white-box__details-row'>
                                        <div className='columns small-3'>Prune Resources</div>
                                        <div className='columns small-9'>
                                            {(app.spec.syncPolicy.automated.prune && (
                                                <button
                                                    className='argo-button argo-button--base'
                                                    onClick={() =>
                                                        setAutoSync(
                                                            ctx,
                                                            'Disable Prune Resources?',
                                                            'Are you sure you want to disable resource pruning during automated application synchronization?',
                                                            false,
                                                            app.spec.syncPolicy.automated.selfHeal
                                                        )
                                                    }>
                                                    Disable
                                                </button>
                                            )) || (
                                                <button
                                                    className='argo-button argo-button--base'
                                                    onClick={() =>
                                                        setAutoSync(
                                                            ctx,
                                                            'Enable Prune Resources?',
                                                            'Are you sure you want to enable resource pruning during automated application synchronization?',
                                                            true,
                                                            app.spec.syncPolicy.automated.selfHeal
                                                        )
                                                    }>
                                                    Enable
                                                </button>
                                            )}
                                        </div>
                                    </div>
                                    <div className='row white-box__details-row'>
                                        <div className='columns small-3'>Self Heal</div>
                                        <div className='columns small-9'>
                                            {(app.spec.syncPolicy.automated.selfHeal && (
                                                <button
                                                    className='argo-button argo-button--base'
                                                    onClick={() =>
                                                        setAutoSync(
                                                            ctx,
                                                            'Disable Self Heal?',
                                                            'Are you sure you want to disable automated self healing?',
                                                            app.spec.syncPolicy.automated.prune,
                                                            false
                                                        )
                                                    }>
                                                    Disable
                                                </button>
                                            )) || (
                                                <button
                                                    className='argo-button argo-button--base'
                                                    onClick={() =>
                                                        setAutoSync(
                                                            ctx,
                                                            'Enable Self Heal?',
                                                            'Are you sure you want to enable automated self healing?',
                                                            app.spec.syncPolicy.automated.prune,
                                                            true
                                                        )
                                                    }>
                                                    Enable
                                                </button>
                                            )}
                                        </div>
                                    </div>
                                </React.Fragment>
                            )}
                        </div>
                    </div>
                )}
            </Consumer>
            <DataLoader load={() => services.authService.settings()}>
                {settings =>
                    (settings.statusBadgeEnabled && (
                        <div className='white-box'>
                            <div className='white-box__details'>
                                <p>
                                    Status Badge <img src={`/api/badge?name=${props.app.metadata.name}`} />{' '}
                                </p>
                                <div className='white-box__details-row'>
                                    <DropDownMenu
                                        anchor={() => (
                                            <p>
                                                {badgeType} <i className='fa fa-caret-down' />
                                            </p>
                                        )}
                                        items={['URL', 'Markdown', 'Textile', 'Rdoc', 'AsciiDoc'].map(type => ({title: type, action: () => setBadgeType(type)}))}
                                    />
                                    <textarea
                                        onClick={e => (e.target as HTMLInputElement).select()}
                                        className='application-summary__badge'
                                        readOnly={true}
                                        value={
                                            badgeType === 'URL'
                                                ? badgeURL
                                                : badgeType === 'Markdown'
                                                ? `[![App Status](${badgeURL})](${appURL})`
                                                : badgeType === 'Textile'
                                                ? `!${badgeURL}!:${appURL}`
                                                : badgeType === 'Rdoc'
                                                ? `{<img src="${badgeURL}" alt="App Status" />}[${appURL}]`
                                                : badgeType === 'AsciiDoc'
                                                ? `image:${badgeURL}["App Status", link="${appURL}"]`
                                                : ''
                                        }
                                    />
                                </div>
                            </div>
                        </div>
                    )) ||
                    null
                }
            </DataLoader>
            <EditablePanel save={props.updateApp} values={app} title='Info' items={infoItems} onModeSwitch={() => setAdjustedCount(0)} />
        </div>
    );
};<|MERGE_RESOLUTION|>--- conflicted
+++ resolved
@@ -1,7 +1,7 @@
 import {DropDownMenu, FormField, FormSelect, PopupApi} from 'argo-ui';
 import * as React from 'react';
 import {FormApi, Text} from 'react-form';
-<<<<<<< HEAD
+import {AutocompleteField, Cluster, clusterTitle, DataLoader, EditablePanel, EditablePanelItem, MapInputField, Repo, Revision, RevisionHelpIcon} from '../../../shared/components';
 import {
     AutocompleteField,
     Cluster,
@@ -14,9 +14,6 @@
     Revision,
     ValueArrayInputField
 } from '../../../shared/components';
-=======
-import {AutocompleteField, Cluster, clusterTitle, DataLoader, EditablePanel, EditablePanelItem, MapInputField, Repo, Revision, RevisionHelpIcon} from '../../../shared/components';
->>>>>>> 8575e394
 import {Consumer} from '../../../shared/context';
 import * as models from '../../../shared/models';
 import {services} from '../../../shared/services';
