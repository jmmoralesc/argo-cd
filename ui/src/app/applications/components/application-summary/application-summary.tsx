/* eslint-disable no-prototype-builtins */
import {AutocompleteField, DropDownMenu, ErrorNotification, FormField, FormSelect, HelpIcon, NotificationType} from 'argo-ui';
import * as React from 'react';
import {FormApi, Text} from 'react-form';
import {
    ClipboardText,
    Cluster,
    DataLoader,
    EditablePanel,
    EditablePanelItem,
    Expandable,
    MapInputField,
    NumberField,
    Repo,
    Revision,
    RevisionHelpIcon
} from '../../../shared/components';
import {BadgePanel, Spinner} from '../../../shared/components';
import {AuthSettingsCtx, Consumer, ContextApis} from '../../../shared/context';
import * as models from '../../../shared/models';
import {services} from '../../../shared/services';

import {ApplicationSyncOptionsField} from '../application-sync-options/application-sync-options';
import {RevisionFormField} from '../revision-form-field/revision-form-field';
import {ComparisonStatusIcon, HealthStatusIcon, syncStatusMessage, urlPattern, formatCreationTimestamp, getAppDefaultSource, getAppSpecDefaultSource, helpTip} from '../utils';
import {ApplicationRetryOptions} from '../application-retry-options/application-retry-options';
import {ApplicationRetryView} from '../application-retry-view/application-retry-view';
import {Link} from 'react-router-dom';
import {EditNotificationSubscriptions, useEditNotificationSubscriptions} from './edit-notification-subscriptions';
import {EditAnnotations} from './edit-annotations';

import './application-summary.scss';
import {DeepLinks} from '../../../shared/components/deep-links';

function swap(array: any[], a: number, b: number) {
    array = array.slice();
    [array[a], array[b]] = [array[b], array[a]];
    return array;
}

function processPath(path: string) {
    if (path !== null && path !== undefined) {
        if (path === '.') {
            return '(root)';
        }
        return path;
    }
    return '';
}

export interface ApplicationSummaryProps {
    app: models.Application;
    updateApp: (app: models.Application, query: {validate?: boolean}) => Promise<any>;
}

export const ApplicationSummary = (props: ApplicationSummaryProps) => {
    const app = JSON.parse(JSON.stringify(props.app)) as models.Application;
    const source = getAppDefaultSource(app);
    const isHelm = source.hasOwnProperty('chart');
    const initialState = app.spec.destination.server === undefined ? 'NAME' : 'URL';
    const useAuthSettingsCtx = React.useContext(AuthSettingsCtx);
    const [destFormat, setDestFormat] = React.useState(initialState);
    const [changeSync, setChangeSync] = React.useState(false);

    const notificationSubscriptions = useEditNotificationSubscriptions(app.metadata.annotations || {});
    const updateApp = notificationSubscriptions.withNotificationSubscriptions(props.updateApp);

    const hasMultipleSources = app.spec.sources && app.spec.sources.length > 0;

    const attributes = [
        {
            title: 'PROJECT',
            view: <Link to={'/settings/projects/' + app.spec.project}>{app.spec.project}</Link>,
            edit: (formApi: FormApi) => (
                <DataLoader load={() => services.projects.list('items.metadata.name').then(projs => projs.map(item => item.metadata.name))}>
                    {projects => <FormField formApi={formApi} field='spec.project' component={FormSelect} componentProps={{options: projects}} />}
                </DataLoader>
            )
        },
        {
            title: 'LABELS',
            view: Object.keys(app.metadata.labels || {})
                .map(label => `${label}=${app.metadata.labels[label]}`)
                .join(' '),
            edit: (formApi: FormApi) => <FormField formApi={formApi} field='metadata.labels' component={MapInputField} />
        },
        {
            title: 'ANNOTATIONS',
            view: (
                <Expandable height={48}>
                    {Object.keys(app.metadata.annotations || {})
                        .map(annotation => `${annotation}=${app.metadata.annotations[annotation]}`)
                        .join(' ')}
                </Expandable>
            ),
            edit: (formApi: FormApi) => <EditAnnotations formApi={formApi} app={app} />
        },
        {
            title: 'NOTIFICATION SUBSCRIPTIONS',
            view: false, // eventually the subscription input values will be merged in 'ANNOTATIONS', therefore 'ANNOATIONS' section is responsible to represent subscription values,
            edit: () => <EditNotificationSubscriptions {...notificationSubscriptions} />
        },
        {
            title: 'CLUSTER',
            view: <Cluster server={app.spec.destination.server} name={app.spec.destination.name} showUrl={true} />,
            edit: (formApi: FormApi) => (
                <DataLoader load={() => services.clusters.list().then(clusters => clusters.sort())}>
                    {clusters => {
                        return (
                            <div className='row'>
                                {(destFormat.toUpperCase() === 'URL' && (
                                    <div className='columns small-10'>
                                        <FormField
                                            formApi={formApi}
                                            field='spec.destination.server'
                                            componentProps={{items: clusters.map(cluster => cluster.server)}}
                                            component={AutocompleteField}
                                        />
                                    </div>
                                )) || (
                                    <div className='columns small-10'>
                                        <FormField
                                            formApi={formApi}
                                            field='spec.destination.name'
                                            componentProps={{items: clusters.map(cluster => cluster.name)}}
                                            component={AutocompleteField}
                                        />
                                    </div>
                                )}
                                <div className='columns small-2'>
                                    <div>
                                        <DropDownMenu
                                            anchor={() => (
                                                <p>
                                                    {destFormat.toUpperCase()} <i className='fa fa-caret-down' />
                                                </p>
                                            )}
                                            items={['URL', 'NAME'].map((type: 'URL' | 'NAME') => ({
                                                title: type,
                                                action: () => {
                                                    if (destFormat !== type) {
                                                        const updatedApp = formApi.getFormState().values as models.Application;
                                                        if (type === 'URL') {
                                                            updatedApp.spec.destination.server = '';
                                                            delete updatedApp.spec.destination.name;
                                                        } else {
                                                            updatedApp.spec.destination.name = '';
                                                            delete updatedApp.spec.destination.server;
                                                        }
                                                        formApi.setAllValues(updatedApp);
                                                        setDestFormat(type);
                                                    }
                                                }
                                            }))}
                                        />
                                    </div>
                                </div>
                            </div>
                        );
                    }}
                </DataLoader>
            )
        },
        {
            title: 'NAMESPACE',
            view: <ClipboardText text={app.spec.destination.namespace} />,
            edit: (formApi: FormApi) => <FormField formApi={formApi} field='spec.destination.namespace' component={Text} />
        },
        {
            title: 'CREATED AT',
            view: formatCreationTimestamp(app.metadata.creationTimestamp)
        },
        !hasMultipleSources && {
            title: 'REPO URL',
            view: <Repo url={source.repoURL} />,
            edit: (formApi: FormApi) => <FormField formApi={formApi} field='spec.source.repoURL' component={Text} />
        },
        ...(!hasMultipleSources
            ? isHelm
                ? [
                      {
                          title: 'CHART',
                          view: (
                              <span>
                                  {source.chart}:{source.targetRevision}
                              </span>
                          ),
                          edit: (formApi: FormApi) =>
                              hasMultipleSources ? (
                                  helpTip('CHART is not editable for applications with multiple sources. You can edit them in the "Manifest" tab.')
                              ) : (
                                  <DataLoader
                                      input={{repoURL: getAppSpecDefaultSource(formApi.getFormState().values.spec).repoURL}}
                                      load={src => services.repos.charts(src.repoURL).catch(() => new Array<models.HelmChart>())}>
                                      {(charts: models.HelmChart[]) => (
                                          <div className='row'>
                                              <div className='columns small-8'>
                                                  <FormField
                                                      formApi={formApi}
                                                      field='spec.source.chart'
                                                      component={AutocompleteField}
                                                      componentProps={{
                                                          items: charts.map(chart => chart.name),
                                                          filterSuggestions: true
                                                      }}
                                                  />
                                              </div>
                                              <DataLoader
                                                  input={{charts, chart: getAppSpecDefaultSource(formApi.getFormState().values.spec).chart}}
                                                  load={async data => {
                                                      const chartInfo = data.charts.find(chart => chart.name === data.chart);
                                                      return (chartInfo && chartInfo.versions) || new Array<string>();
                                                  }}>
                                                  {(versions: string[]) => (
                                                      <div className='columns small-4'>
                                                          <FormField
                                                              formApi={formApi}
                                                              field='spec.source.targetRevision'
                                                              component={AutocompleteField}
                                                              componentProps={{
                                                                  items: versions
                                                              }}
                                                          />
                                                          <RevisionHelpIcon type='helm' top='0' />
                                                      </div>
                                                  )}
                                              </DataLoader>
                                          </div>
                                      )}
                                  </DataLoader>
                              )
                      }
                  ]
                : [
                      {
                          title: 'TARGET REVISION',
                          view: <Revision repoUrl={source.repoURL} revision={source.targetRevision || 'HEAD'} />,
                          edit: (formApi: FormApi) =>
                              hasMultipleSources ? (
                                  helpTip('TARGET REVISION is not editable for applications with multiple sources. You can edit them in the "Manifest" tab.')
                              ) : (
                                  <RevisionFormField helpIconTop={'0'} hideLabel={true} formApi={formApi} repoURL={source.repoURL} />
                              )
                      },
                      {
                          title: 'PATH',
                          view: (
                              <Revision repoUrl={source.repoURL} revision={source.targetRevision || 'HEAD'} path={source.path} isForPath={true}>
                                  {processPath(source.path)}
                              </Revision>
                          ),
                          edit: (formApi: FormApi) =>
                              hasMultipleSources ? (
                                  helpTip('PATH is not editable for applications with multiple sources. You can edit them in the "Manifest" tab.')
                              ) : (
                                  <FormField formApi={formApi} field='spec.source.path' component={Text} />
                              )
                      }
                  ]
            : []),
        {
            title: 'REVISION HISTORY LIMIT',
            view: app.spec.revisionHistoryLimit,
            edit: (formApi: FormApi) => (
                <div style={{position: 'relative'}}>
                    <FormField formApi={formApi} field='spec.revisionHistoryLimit' componentProps={{style: {paddingRight: '1em'}, placeholder: '10'}} component={NumberField} />
                    <div style={{position: 'absolute', right: '0', top: '0'}}>
                        <HelpIcon
                            title='This limits the number of items kept in the apps revision history.
    This should only be changed in exceptional circumstances.
    Setting to zero will store no history. This will reduce storage used.
    Increasing will increase the space used to store the history, so we do not recommend increasing it.
    Default is 10.'
                        />
                    </div>
                </div>
            )
        },
        {
            title: 'SYNC OPTIONS',
            view: (
                <div style={{display: 'flex', flexWrap: 'wrap'}}>
                    {((app.spec.syncPolicy || {}).syncOptions || []).map(opt =>
                        opt.endsWith('=true') || opt.endsWith('=false') ? (
                            <div key={opt} style={{marginRight: '10px'}}>
                                <i className={`fa fa-${opt.includes('=true') ? 'check-square' : 'times'}`} /> {opt.replace('=true', '').replace('=false', '')}
                            </div>
                        ) : (
                            <div key={opt} style={{marginRight: '10px'}}>
                                {opt}
                            </div>
                        )
                    )}
                </div>
            ),
            edit: (formApi: FormApi) => (
                <div>
                    <FormField formApi={formApi} field='spec.syncPolicy.syncOptions' component={ApplicationSyncOptionsField} />
                </div>
            )
        },
        {
            title: 'RETRY OPTIONS',
            view: <ApplicationRetryView initValues={app.spec.syncPolicy ? app.spec.syncPolicy.retry : null} />,
            edit: (formApi: FormApi) => (
                <div>
                    <ApplicationRetryOptions formApi={formApi} initValues={app.spec.syncPolicy ? app.spec.syncPolicy.retry : null} field='spec.syncPolicy.retry' />
                </div>
            )
        },
        {
            title: 'STATUS',
            view: (
                <span>
                    <ComparisonStatusIcon status={app.status.sync.status} /> {app.status.sync.status} {syncStatusMessage(app)}
                </span>
            )
        },
        {
            title: 'HEALTH',
            view: (
                <span>
                    <HealthStatusIcon state={app.status.health} /> {app.status.health.status}
                </span>
            )
        },
        {
            title: 'LINKS',
            view: (
                <DataLoader load={() => services.applications.getLinks(app.metadata.name, app.metadata.namespace)} input={app} key='appLinks'>
                    {(links: models.LinksResponse) => <DeepLinks links={links.items} />}
                </DataLoader>
            )
        }
    ];

    const urls = app.status.summary.externalURLs || [];
    if (urls.length > 0) {
        attributes.push({
            title: 'URLs',
            view: (
                <React.Fragment>
<<<<<<< HEAD
                    <div className='application-summary__links-rows'>
                        {urls.map((url, i) => {
                            return (
                                <div className='application-summary__links-row'>
                                    <a key={i} href={url.ref} target='__blank'>
                                        {url.title}
                                    </a>
                                </div>
                            );
                        })}
                    </div>
=======
                    {urls
                        .map(item => item.split('|'))
                        .map((parts, i) => (
                            <a key={i} href={parts.length > 1 ? parts[1] : parts[0]} target='__blank'>
                                {parts[0]} &nbsp;
                            </a>
                        ))}
>>>>>>> 6bc0b29d
                </React.Fragment>
            )
        });
    }

    if ((app.status.summary.images || []).length) {
        attributes.push({
            title: 'IMAGES',
            view: (
                <div className='application-summary__labels'>
                    {(app.status.summary.images || []).sort().map(image => (
                        <span className='application-summary__label' key={image}>
                            {image}
                        </span>
                    ))}
                </div>
            )
        });
    }

    async function setAutoSync(ctx: ContextApis, confirmationTitle: string, confirmationText: string, prune: boolean, selfHeal: boolean) {
        const confirmed = await ctx.popup.confirm(confirmationTitle, confirmationText);
        if (confirmed) {
            try {
                setChangeSync(true);
                const updatedApp = JSON.parse(JSON.stringify(props.app)) as models.Application;
                if (!updatedApp.spec.syncPolicy) {
                    updatedApp.spec.syncPolicy = {};
                }
                updatedApp.spec.syncPolicy.automated = {prune, selfHeal};
                await updateApp(updatedApp, {validate: false});
            } catch (e) {
                ctx.notifications.show({
                    content: <ErrorNotification title={`Unable to "${confirmationTitle.replace(/\?/g, '')}:`} e={e} />,
                    type: NotificationType.Error
                });
            } finally {
                setChangeSync(false);
            }
        }
    }

    async function unsetAutoSync(ctx: ContextApis) {
        const confirmed = await ctx.popup.confirm('Disable Auto-Sync?', 'Are you sure you want to disable automated application synchronization');
        if (confirmed) {
            try {
                setChangeSync(true);
                const updatedApp = JSON.parse(JSON.stringify(props.app)) as models.Application;
                updatedApp.spec.syncPolicy.automated = null;
                await updateApp(updatedApp, {validate: false});
            } catch (e) {
                ctx.notifications.show({
                    content: <ErrorNotification title='Unable to disable Auto-Sync' e={e} />,
                    type: NotificationType.Error
                });
            } finally {
                setChangeSync(false);
            }
        }
    }

    const items = app.spec.info || [];
    const [adjustedCount, setAdjustedCount] = React.useState(0);

    const added = new Array<{name: string; value: string; key: string}>();
    for (let i = 0; i < adjustedCount; i++) {
        added.push({name: '', value: '', key: (items.length + i).toString()});
    }
    for (let i = 0; i > adjustedCount; i--) {
        items.pop();
    }
    const allItems = items.concat(added);
    const infoItems: EditablePanelItem[] = allItems
        .map((info, i) => ({
            key: i.toString(),
            title: info.name,
            view: info.value.match(urlPattern) ? (
                <a href={info.value} target='__blank'>
                    {info.value}
                </a>
            ) : (
                info.value
            ),
            titleEdit: (formApi: FormApi) => (
                <React.Fragment>
                    {i > 0 && (
                        <i
                            className='fa fa-sort-up application-summary__sort-icon'
                            onClick={() => {
                                formApi.setValue('spec.info', swap(formApi.getFormState().values.spec.info || [], i, i - 1));
                            }}
                        />
                    )}
                    <FormField formApi={formApi} field={`spec.info[${[i]}].name`} component={Text} componentProps={{style: {width: '99%'}}} />
                    {i < allItems.length - 1 && (
                        <i
                            className='fa fa-sort-down application-summary__sort-icon'
                            onClick={() => {
                                formApi.setValue('spec.info', swap(formApi.getFormState().values.spec.info || [], i, i + 1));
                            }}
                        />
                    )}
                </React.Fragment>
            ),
            edit: (formApi: FormApi) => (
                <React.Fragment>
                    <FormField formApi={formApi} field={`spec.info[${[i]}].value`} component={Text} />
                    <i
                        className='fa fa-times application-summary__remove-icon'
                        onClick={() => {
                            const values = (formApi.getFormState().values.spec.info || []) as Array<any>;
                            formApi.setValue('spec.info', [...values.slice(0, i), ...values.slice(i + 1, values.length)]);
                            setAdjustedCount(adjustedCount - 1);
                        }}
                    />
                </React.Fragment>
            )
        }))
        .concat({
            key: '-1',
            title: '',
            titleEdit: () => (
                <button
                    className='argo-button argo-button--base'
                    onClick={() => {
                        setAdjustedCount(adjustedCount + 1);
                    }}>
                    ADD NEW ITEM
                </button>
            ),
            view: null as any,
            edit: null
        });

    return (
        <div className='application-summary'>
            <EditablePanel
                save={updateApp}
                view={hasMultipleSources ? <>This is a multi-source app, see the Sources tab for repository URLs and source-related information.</> : <></>}
                validate={input => ({
                    'spec.project': !input.spec.project && 'Project name is required',
                    'spec.destination.server': !input.spec.destination.server && input.spec.destination.hasOwnProperty('server') && 'Cluster server is required',
                    'spec.destination.name': !input.spec.destination.name && input.spec.destination.hasOwnProperty('name') && 'Cluster name is required'
                })}
                values={app}
                title={app.metadata.name.toLocaleUpperCase()}
                items={attributes}
                onModeSwitch={() => notificationSubscriptions.onResetNotificationSubscriptions()}
            />
            <Consumer>
                {ctx => (
                    <div className='white-box'>
                        <div className='white-box__details'>
                            <p>SYNC POLICY</p>
                            <div className='row white-box__details-row'>
                                <div className='columns small-3'>{(app.spec.syncPolicy && app.spec.syncPolicy.automated && <span>AUTOMATED</span>) || <span>NONE</span>}</div>
                                <div className='columns small-9'>
                                    {(app.spec.syncPolicy && app.spec.syncPolicy.automated && (
                                        <button className='argo-button argo-button--base' onClick={() => unsetAutoSync(ctx)}>
                                            <Spinner show={changeSync} style={{marginRight: '5px'}} />
                                            Disable Auto-Sync
                                        </button>
                                    )) || (
                                        <button
                                            className='argo-button argo-button--base'
                                            onClick={() =>
                                                setAutoSync(ctx, 'Enable Auto-Sync?', 'Are you sure you want to enable automated application synchronization?', false, false)
                                            }>
                                            <Spinner show={changeSync} style={{marginRight: '5px'}} />
                                            Enable Auto-Sync
                                        </button>
                                    )}
                                </div>
                            </div>

                            {app.spec.syncPolicy && app.spec.syncPolicy.automated && (
                                <React.Fragment>
                                    <div className='row white-box__details-row'>
                                        <div className='columns small-3'>PRUNE RESOURCES</div>
                                        <div className='columns small-9'>
                                            {(app.spec.syncPolicy.automated.prune && (
                                                <button
                                                    className='argo-button argo-button--base'
                                                    onClick={() =>
                                                        setAutoSync(
                                                            ctx,
                                                            'Disable Prune Resources?',
                                                            'Are you sure you want to disable resource pruning during automated application synchronization?',
                                                            false,
                                                            app.spec.syncPolicy.automated.selfHeal
                                                        )
                                                    }>
                                                    Disable
                                                </button>
                                            )) || (
                                                <button
                                                    className='argo-button argo-button--base'
                                                    onClick={() =>
                                                        setAutoSync(
                                                            ctx,
                                                            'Enable Prune Resources?',
                                                            'Are you sure you want to enable resource pruning during automated application synchronization?',
                                                            true,
                                                            app.spec.syncPolicy.automated.selfHeal
                                                        )
                                                    }>
                                                    Enable
                                                </button>
                                            )}
                                        </div>
                                    </div>
                                    <div className='row white-box__details-row'>
                                        <div className='columns small-3'>SELF HEAL</div>
                                        <div className='columns small-9'>
                                            {(app.spec.syncPolicy.automated.selfHeal && (
                                                <button
                                                    className='argo-button argo-button--base'
                                                    onClick={() =>
                                                        setAutoSync(
                                                            ctx,
                                                            'Disable Self Heal?',
                                                            'Are you sure you want to disable automated self healing?',
                                                            app.spec.syncPolicy.automated.prune,
                                                            false
                                                        )
                                                    }>
                                                    Disable
                                                </button>
                                            )) || (
                                                <button
                                                    className='argo-button argo-button--base'
                                                    onClick={() =>
                                                        setAutoSync(
                                                            ctx,
                                                            'Enable Self Heal?',
                                                            'Are you sure you want to enable automated self healing?',
                                                            app.spec.syncPolicy.automated.prune,
                                                            true
                                                        )
                                                    }>
                                                    Enable
                                                </button>
                                            )}
                                        </div>
                                    </div>
                                </React.Fragment>
                            )}
                        </div>
                    </div>
                )}
            </Consumer>
            <BadgePanel app={props.app.metadata.name} appNamespace={props.app.metadata.namespace} nsEnabled={useAuthSettingsCtx?.appsInAnyNamespaceEnabled} />
            <EditablePanel
                save={updateApp}
                values={app}
                title='INFO'
                items={infoItems}
                onModeSwitch={() => {
                    setAdjustedCount(0);
                    notificationSubscriptions.onResetNotificationSubscriptions();
                }}
            />
        </div>
    );
};<|MERGE_RESOLUTION|>--- conflicted
+++ resolved
@@ -340,27 +340,17 @@
             title: 'URLs',
             view: (
                 <React.Fragment>
-<<<<<<< HEAD
                     <div className='application-summary__links-rows'>
-                        {urls.map((url, i) => {
-                            return (
+                        {urls
+                            .map(item => item.split('|'))
+                            .map((parts, i) => (
                                 <div className='application-summary__links-row'>
-                                    <a key={i} href={url.ref} target='__blank'>
-                                        {url.title}
+                                    <a key={i} href={parts.length > 1 ? parts[1] : parts[0]} target='__blank'>
+                                        {parts[0]} &nbsp;
                                     </a>
                                 </div>
-                            );
-                        })}
+                            ))}
                     </div>
-=======
-                    {urls
-                        .map(item => item.split('|'))
-                        .map((parts, i) => (
-                            <a key={i} href={parts.length > 1 ? parts[1] : parts[0]} target='__blank'>
-                                {parts[0]} &nbsp;
-                            </a>
-                        ))}
->>>>>>> 6bc0b29d
                 </React.Fragment>
             )
         });
