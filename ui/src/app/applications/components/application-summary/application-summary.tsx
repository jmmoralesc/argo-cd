--- conflicted
+++ resolved
@@ -1,28 +1,12 @@
 import {AutocompleteField, DropDownMenu, FormField, FormSelect, HelpIcon, PopupApi} from 'argo-ui';
 import * as React from 'react';
 import {FormApi, Text} from 'react-form';
-<<<<<<< HEAD
-import {
-    AutocompleteField,
-    Cluster,
-    clusterTitle,
-    DataLoader,
-    EditablePanel,
-    EditablePanelItem,
-    MapInputField,
-    Repo,
-    Revision,
-    RevisionHelpIcon,
-    ValueArrayInputField
-} from '../../../shared/components';
-=======
-
 import {Cluster, clusterTitle, DataLoader, EditablePanel, EditablePanelItem, Expandable, MapInputField, Repo, Revision, RevisionHelpIcon} from '../../../shared/components';
->>>>>>> 9d71ae5a
 import {Consumer} from '../../../shared/context';
 import * as models from '../../../shared/models';
 import {services} from '../../../shared/services';
 
+import {ApplicationSyncOptionsField} from '../application-sync-options';
 import {ComparisonStatusIcon, HealthStatusIcon, syncStatusMessage} from '../utils';
 
 require('./application-summary.scss');
@@ -187,7 +171,7 @@
         {
             title: 'SYNC OPTIONS',
             view: ((app.spec.syncPolicy || {}).syncOptions || []).join(', '),
-            edit: (formApi: FormApi) => <FormField formApi={formApi} field='spec.syncPolicy.syncOptions' component={ValueArrayInputField} />
+            edit: (formApi: FormApi) => <FormField formApi={formApi} field='spec.syncPolicy.syncOptions' component={ApplicationSyncOptionsField} />
         },
         {
             title: 'STATUS',
