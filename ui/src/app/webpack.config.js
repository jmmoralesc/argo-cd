--- conflicted
+++ resolved
@@ -18,11 +18,6 @@
     secure: false
 };
 
-const hotLoader = isProd ? {
-    test: /\.tsx?$/,
-    loader: 'react-hot-loader/webpack'
-} : {};
-
 const config = {
     entry: './src/app/index.tsx',
     output: {
@@ -34,24 +29,22 @@
     devtool: 'source-map',
 
     resolve: {
-        extensions: ['.ts', '.tsx', '.js', '.json'],
-        alias: {react: require.resolve('react')}
+        extensions: ['.ts', '.tsx', '.js', '.json']
     },
 
     module: {
         rules: [
-            hotLoader,
             {
                 test: /\.tsx?$/,
-<<<<<<< HEAD
+                loader: [...(isProd ? [] : ['react-hot-loader/webpack'])]
+            },
+            {
+                test: /\.tsx?$/,
                 loader: `ts-loader?allowTsInNodeModules=true&configFile=${path.resolve('./src/app/tsconfig.json')}`,
                 options: {
                     // disable type checker - we will use it in fork plugin
                     transpileOnly: true
                 }
-=======
-                loaders: [...(isProd ? [] : ['react-hot-loader/webpack']), `ts-loader?allowTsInNodeModules=true&configFile=${path.resolve('./src/app/tsconfig.json')}`]
->>>>>>> 748126e9
             },
             {
                 enforce: 'pre',
@@ -104,12 +97,8 @@
         }),
         new MonacoWebpackPlugin({
             // https://github.com/microsoft/monaco-editor-webpack-plugin#options
-<<<<<<< HEAD
             languages: ['yaml'],
             features: ['!gotoSymbol']
-=======
-            languages: ['yaml']
->>>>>>> 748126e9
         }),
         new GoogleFontsPlugin({
             // config: https://github.com/beyonk-adventures/google-fonts-webpack-plugin
