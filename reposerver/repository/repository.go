--- conflicted
+++ resolved
@@ -457,6 +457,7 @@
 				return err
 			}
 		}
+
 		// Here commitSHA refers to the SHA of the actual commit, whereas revision refers to the branch/tag name etc
 		// We use the commitSHA to generate manifests and store them in cache, and revision to retrieve them from cache
 		return operation(gitClient.Root(), commitSHA, cacheKey, func() (*operationContext, error) {
@@ -482,37 +483,6 @@
 			}
 			return &operationContext{appPath, signature}, nil
 		})
-	}
-}
-
-type GenerateManifestOpt func(*generateManifestOpt)
-type generateManifestOpt struct {
-	cmpTarDoneCh        chan<- bool
-	cmpTarExcludedGlobs []string
-}
-
-func newGenerateManifestOpt(opts ...GenerateManifestOpt) *generateManifestOpt {
-	o := &generateManifestOpt{}
-	for _, opt := range opts {
-		opt(o)
-	}
-	return o
-}
-
-// WithCMPTarDoneChannel defines the channel to be used to signalize when the tarball
-// generation is concluded when generating manifests with the CMP server. This is used
-// to unlock the git repo as soon as possible.
-func WithCMPTarDoneChannel(ch chan<- bool) GenerateManifestOpt {
-	return func(o *generateManifestOpt) {
-		o.cmpTarDoneCh = ch
-	}
-}
-
-// WithCMPTarExcludedGlobs defines globs for files to filter out when streaming the tarball
-// to a CMP sidecar.
-func WithCMPTarExcludedGlobs(excludedGlobs []string) GenerateManifestOpt {
-	return func(o *generateManifestOpt) {
-		o.cmpTarExcludedGlobs = excludedGlobs
 	}
 }
 
@@ -1427,6 +1397,37 @@
 	return nil
 }
 
+type GenerateManifestOpt func(*generateManifestOpt)
+type generateManifestOpt struct {
+	cmpTarDoneCh        chan<- bool
+	cmpTarExcludedGlobs []string
+}
+
+func newGenerateManifestOpt(opts ...GenerateManifestOpt) *generateManifestOpt {
+	o := &generateManifestOpt{}
+	for _, opt := range opts {
+		opt(o)
+	}
+	return o
+}
+
+// WithCMPTarDoneChannel defines the channel to be used to signalize when the tarball
+// generation is concluded when generating manifests with the CMP server. This is used
+// to unlock the git repo as soon as possible.
+func WithCMPTarDoneChannel(ch chan<- bool) GenerateManifestOpt {
+	return func(o *generateManifestOpt) {
+		o.cmpTarDoneCh = ch
+	}
+}
+
+// WithCMPTarExcludedGlobs defines globs for files to filter out when streaming the tarball
+// to a CMP sidecar.
+func WithCMPTarExcludedGlobs(excludedGlobs []string) GenerateManifestOpt {
+	return func(o *generateManifestOpt) {
+		o.cmpTarExcludedGlobs = excludedGlobs
+	}
+}
+
 // GenerateManifests generates manifests from a path
 func GenerateManifests(ctx context.Context, appPath, repoRoot, revision string, q *apiclient.ManifestRequest, codefreshApplicationVersioningEnabled bool, versionConfig *version_config_manager.VersionConfig, isLocal bool, gitCredsStore git.CredsStore, gitClient git.Client, maxCombinedManifestQuantity resource.Quantity, gitRepoPaths io.TempPaths, opts ...GenerateManifestOpt) (*apiclient.ManifestResponse, error) {
 	opt := newGenerateManifestOpt(opts...)
@@ -1442,7 +1443,6 @@
 	if err != nil {
 		return nil, fmt.Errorf("error getting app source type: %w", err)
 	}
-
 	repoURL := ""
 	if q.Repo != nil {
 		repoURL = q.Repo.Repo
@@ -1453,16 +1453,12 @@
 	case v1alpha1.ApplicationSourceTypeHelm:
 		manifests, err = helmTemplate(appPath, repoRoot, env, q, isLocal, gitRepoPaths)
 	case v1alpha1.ApplicationSourceTypeKustomize:
-<<<<<<< HEAD
-		manifests, err = kustomizeBuild(repoURL, repoRoot, appPath, q.Repo.GetGitCreds(gitCredsStore), q.ApplicationSource.Kustomize, q.KustomizeOptions, env, q.Namespace)
-=======
 		kustomizeBinary := ""
 		if q.KustomizeOptions != nil {
 			kustomizeBinary = q.KustomizeOptions.BinaryPath
 		}
 		k := kustomize.NewKustomizeApp(repoRoot, appPath, q.Repo.GetGitCreds(gitCredsStore), repoURL, kustomizeBinary)
-		targetObjs, _, err = k.Build(q.ApplicationSource.Kustomize, q.KustomizeOptions, env)
->>>>>>> f5d63a5c
+		manifests, err = kustomizeBuild(k, repoRoot, appPath, q.ApplicationSource.Kustomize, q.KustomizeOptions, env, q.Namespace)
 	case v1alpha1.ApplicationSourceTypePlugin:
 		// if the named plugin was not found in argocd-cm try sidecar plugin
 		pluginName := ""
@@ -1471,11 +1467,7 @@
 		}
 		log.Infof("running plugin sidecar for app %s, revision %s", q.AppName, q.Revision)
 		// if pluginName is provided it has to be `<metadata.name>-<spec.version>` or just `<metadata.name>` if plugin version is empty
-<<<<<<< HEAD
-		manifests, err = runConfigManagementPluginSidecars(ctx, appPath, repoRoot, pluginName, env, q, q.Repo.GetGitCreds(gitCredsStore), opt.cmpTarDoneCh, opt.cmpTarExcludedGlobs)
-=======
-		targetObjs, err = runConfigManagementPluginSidecars(ctx, appPath, repoRoot, pluginName, env, q, opt.cmpTarDoneCh, opt.cmpTarExcludedGlobs)
->>>>>>> f5d63a5c
+		manifests, err = runConfigManagementPluginSidecars(ctx, appPath, repoRoot, pluginName, env, q, opt.cmpTarDoneCh, opt.cmpTarExcludedGlobs)
 		if err != nil {
 			err = fmt.Errorf("plugin sidecar failed. %s", err.Error())
 		}
@@ -1678,27 +1670,21 @@
 }
 
 func kustomizeBuild(
-	repoURL string,
+	k Kustomize,
 	repoRoot string,
 	appPath string,
-	gitCreds git.Creds,
 	opts *v1alpha1.ApplicationSourceKustomize,
 	kustomizeOptions *v1alpha1.KustomizeOptions,
 	env *v1alpha1.Env,
 	namespace string,
 ) ([]manifest, error) {
 	var targetObjs []*unstructured.Unstructured
-	kustomizeBinary := ""
-	if kustomizeOptions != nil {
-		kustomizeBinary = kustomizeOptions.BinaryPath
-	}
+
 	rawBytes, err := os.ReadFile(filepath.Join(appPath, "kustomization.yaml"))
 	if err != nil {
 		return nil, err
 	}
 	relPath, _ := filepath.Rel(repoRoot, appPath)
-
-	k := kustomize.NewKustomizeApp(appPath, gitCreds, repoURL, kustomizeBinary)
 	targetObjs, _, err = k.Build(opts, kustomizeOptions, env, namespace)
 	if err != nil {
 		return nil, err
@@ -1721,7 +1707,6 @@
 
 	return manifests, nil
 }
-
 var manifestFile = regexp.MustCompile(`^.*\.(yaml|yml|json|jsonnet)$`)
 
 // / findManifests looks at all yaml files in a directory and unmarshals them into a list of unstructured objects
@@ -1999,6 +1984,7 @@
 		// Not wrapping, because this error should be wrapped by the caller.
 		return nil, err
 	}
+
 	return potentiallyValidManifests, nil
 }
 
@@ -2106,11 +2092,7 @@
 	return env, nil
 }
 
-<<<<<<< HEAD
-func runConfigManagementPluginSidecars(ctx context.Context, appPath, repoPath, pluginName string, envVars *v1alpha1.Env, q *apiclient.ManifestRequest, creds git.Creds, tarDoneCh chan<- bool, tarExcludedGlobs []string) ([]manifest, error) {
-=======
-func runConfigManagementPluginSidecars(ctx context.Context, appPath, repoPath, pluginName string, envVars *v1alpha1.Env, q *apiclient.ManifestRequest, tarDoneCh chan<- bool, tarExcludedGlobs []string) ([]*unstructured.Unstructured, error) {
->>>>>>> f5d63a5c
+func runConfigManagementPluginSidecars(ctx context.Context, appPath, repoPath, pluginName string, envVars *v1alpha1.Env, q *apiclient.ManifestRequest, tarDoneCh chan<- bool, tarExcludedGlobs []string) ([]manifest, error) {
 	// compute variables.
 	env, err := getPluginEnvs(envVars, q)
 	if err != nil {
@@ -2155,7 +2137,6 @@
 			})
 		}
 	}
-
 	return manifests, nil
 }
 
