package repository

import (
	"context"
	"encoding/json"
	"fmt"
	"io/ioutil"
	"os"
	"os/exec"
	"path/filepath"
	"regexp"
	"strings"

	"github.com/TomOnTime/utfutil"
	argoexec "github.com/argoproj/pkg/exec"
	"github.com/ghodss/yaml"
	"github.com/google/go-jsonnet"
	log "github.com/sirupsen/logrus"
	"golang.org/x/sync/semaphore"
	"google.golang.org/grpc/codes"
	"google.golang.org/grpc/status"
	metav1 "k8s.io/apimachinery/pkg/apis/meta/v1"
	"k8s.io/apimachinery/pkg/apis/meta/v1/unstructured"
	"k8s.io/apimachinery/pkg/runtime"

	"github.com/argoproj/argo-cd/common"
	"github.com/argoproj/argo-cd/pkg/apis/application/v1alpha1"
	"github.com/argoproj/argo-cd/reposerver/apiclient"
	"github.com/argoproj/argo-cd/util"
	"github.com/argoproj/argo-cd/util/argo"
	"github.com/argoproj/argo-cd/util/cache"
	"github.com/argoproj/argo-cd/util/config"
	"github.com/argoproj/argo-cd/util/git"
	"github.com/argoproj/argo-cd/util/helm"
	"github.com/argoproj/argo-cd/util/ksonnet"
	"github.com/argoproj/argo-cd/util/kube"
	"github.com/argoproj/argo-cd/util/kustomize"
	"github.com/argoproj/argo-cd/util/text"
)

const (
	PluginEnvAppName      = "ARGOCD_APP_NAME"
	PluginEnvAppNamespace = "ARGOCD_APP_NAMESPACE"
)

// Service implements ManifestService interface
type Service struct {
	repoLock                  *util.KeyLock
	gitFactory                git.ClientFactory
	cache                     *cache.Cache
	parallelismLimitSemaphore *semaphore.Weighted
}

// NewService returns a new instance of the Manifest service
func NewService(gitFactory git.ClientFactory, cache *cache.Cache, parallelismLimit int64) *Service {
	var parallelismLimitSemaphore *semaphore.Weighted
	if parallelismLimit > 0 {
		parallelismLimitSemaphore = semaphore.NewWeighted(parallelismLimit)
	}
	return &Service{
		parallelismLimitSemaphore: parallelismLimitSemaphore,

		repoLock:   util.NewKeyLock(),
		gitFactory: gitFactory,
		cache:      cache,
	}
}

// ListDir lists the contents of a GitHub repo
func (s *Service) ListDir(ctx context.Context, q *apiclient.ListDirRequest) (*apiclient.FileList, error) {
	gitClient, commitSHA, err := s.newClientResolveRevision(q.Repo, q.Revision)
	if err != nil {
		return nil, err
	}
	if files, err := s.cache.GetGitListDir(commitSHA, q.Path); err == nil {
		log.Infof("listdir cache hit: %s/%s", commitSHA, q.Path)
		return &apiclient.FileList{Items: files}, nil
	}

	s.repoLock.Lock(gitClient.Root())
	defer s.repoLock.Unlock(gitClient.Root())
	commitSHA, err = checkoutRevision(gitClient, commitSHA)
	if err != nil {
		return nil, err
	}

	lsFiles, err := gitClient.LsFiles(q.Path)
	if err != nil {
		return nil, err
	}

	res := apiclient.FileList{Items: lsFiles}
	err = s.cache.SetListDir(commitSHA, q.Path, res.Items)
	if err != nil {
		log.Warnf("listdir cache set error %s/%s: %v", commitSHA, q.Path, err)
	}
	return &res, nil
}

func (s *Service) GetFile(ctx context.Context, q *apiclient.GetFileRequest) (*apiclient.GetFileResponse, error) {
	gitClient, commitSHA, err := s.newClientResolveRevision(q.Repo, q.Revision)
	if err != nil {
		return nil, err
	}

	if data, err := s.cache.GetGitFile(commitSHA, q.Path); err == nil {
		log.Infof("getfile cache hit: %s/%s", commitSHA, q.Path)
		return &apiclient.GetFileResponse{Data: data}, nil
	}

	s.repoLock.Lock(gitClient.Root())
	defer s.repoLock.Unlock(gitClient.Root())
	commitSHA, err = checkoutRevision(gitClient, commitSHA)
	if err != nil {
		return nil, err
	}
	data, err := ioutil.ReadFile(filepath.Join(gitClient.Root(), q.Path))
	if err != nil {
		return nil, err
	}
	res := apiclient.GetFileResponse{
		Data: data,
	}
	err = s.cache.SetGitFile(commitSHA, q.Path, data)
	if err != nil {
		log.Warnf("getfile cache set error %s/%s: %v", commitSHA, q.Path, err)
	}
	return &res, nil
}

func (s *Service) GenerateManifest(c context.Context, q *apiclient.ManifestRequest) (*apiclient.ManifestResponse, error) {
	gitClient, commitSHA, err := s.newClientResolveRevision(q.Repo, q.Revision)
	if err != nil {
		return nil, err
	}
	getCached := func() *apiclient.ManifestResponse {
		var res apiclient.ManifestResponse
		if !q.NoCache {
			err = s.cache.GetManifests(commitSHA, q.ApplicationSource, q.Namespace, q.AppLabelKey, q.AppLabelValue, &res)
			if err == nil {
				log.Infof("manifest cache hit: %s/%s", q.ApplicationSource.String(), commitSHA)
				return &res
			}
			if err != cache.ErrCacheMiss {
				log.Warnf("manifest cache error %s: %v", q.ApplicationSource.String(), err)
			} else {
				log.Infof("manifest cache miss: %s/%s", q.ApplicationSource.String(), commitSHA)
			}
		}
		return nil
	}

	cached := getCached()
	if cached != nil {
		return cached, nil
	}

	s.repoLock.Lock(gitClient.Root())
	defer s.repoLock.Unlock(gitClient.Root())

	cached = getCached()
	if cached != nil {
		return cached, nil
	}

	if s.parallelismLimitSemaphore != nil {
		err = s.parallelismLimitSemaphore.Acquire(c, 1)
		if err != nil {
			return nil, err
		}
		defer s.parallelismLimitSemaphore.Release(1)
	}

	commitSHA, err = checkoutRevision(gitClient, commitSHA)
	if err != nil {
		return nil, err
	}

	genRes, err := GenerateManifests(gitClient.Root(), q.ApplicationSource.Path, q)
	if err != nil {
		return nil, err
	}
	res := *genRes
	res.Revision = commitSHA
	err = s.cache.SetManifests(commitSHA, q.ApplicationSource, q.Namespace, q.AppLabelKey, q.AppLabelValue, &res)
	if err != nil {
		log.Warnf("manifest cache set error %s/%s: %v", q.ApplicationSource.String(), commitSHA, err)
	}
	return &res, nil
}

func checkPath(root, path string) error {
	info, err := os.Stat(filepath.Join(root, path))
	if os.IsNotExist(err) {
		return fmt.Errorf("%s: app path does not exist", path)
	}
	if err != nil {
		return err
	}
	if !info.IsDir() {
		return fmt.Errorf("%s: app path is not a directory", path)
	}
	return nil
}

// GenerateManifests generates manifests from a path
func GenerateManifests(root, path string, q *apiclient.ManifestRequest) (*apiclient.ManifestResponse, error) {
	err := checkPath(root, path)
	if err != nil {
		return nil, err
	}

	appPath := filepath.Join(root, path)
	var targetObjs []*unstructured.Unstructured
	var dest *v1alpha1.ApplicationDestination

	appSourceType, err := GetAppSourceType(q.ApplicationSource, appPath)
	creds := argo.GetRepoCreds(q.Repo)
	switch appSourceType {
	case v1alpha1.ApplicationSourceTypeKsonnet:
		targetObjs, dest, err = ksShow(q.AppLabelKey, appPath, q.ApplicationSource.Ksonnet)
	case v1alpha1.ApplicationSourceTypeHelm:
		h := helm.NewHelmApp(appPath, q.HelmRepos)
		err := h.Init()
		if err != nil {
			return nil, err
		}
		defer h.Dispose()
		targetObjs, err = h.Template(q.AppLabelValue, q.Namespace, q.ApplicationSource.Helm)
		if err != nil {
			if !helm.IsMissingDependencyErr(err) {
				return nil, err
			}
			err = h.DependencyBuild()
			if err != nil {
				return nil, err
			}
			targetObjs, err = h.Template(q.AppLabelValue, q.Namespace, q.ApplicationSource.Helm)
			if err != nil {
				return nil, err
			}
		}
	case v1alpha1.ApplicationSourceTypeKustomize:
		k := kustomize.NewKustomizeApp(appPath, creds)
		targetObjs, _, _, err = k.Build(q.ApplicationSource.Kustomize, q.KustomizeOptions)
	case v1alpha1.ApplicationSourceTypePlugin:
		targetObjs, err = runConfigManagementPlugin(appPath, q, creds)
	case v1alpha1.ApplicationSourceTypeDirectory:
		var directory *v1alpha1.ApplicationSourceDirectory
		if directory = q.ApplicationSource.Directory; directory == nil {
			directory = &v1alpha1.ApplicationSourceDirectory{}
		}
		targetObjs, err = findManifests(appPath, *directory)
	}
	if err != nil {
		return nil, err
	}

	manifests := make([]string, 0)
	for _, obj := range targetObjs {
		var targets []*unstructured.Unstructured
		if obj.IsList() {
			err = obj.EachListItem(func(object runtime.Object) error {
				unstructuredObj, ok := object.(*unstructured.Unstructured)
				if ok {
					targets = append(targets, unstructuredObj)
					return nil
				}
				return fmt.Errorf("resource list item has unexpected type")
			})
			if err != nil {
				return nil, err
			}
		} else if isNullList(obj) {
			// noop
		} else {
			targets = []*unstructured.Unstructured{obj}
		}

		for _, target := range targets {
			if q.AppLabelKey != "" && q.AppLabelValue != "" && !kube.IsCRD(target) {
				err = kube.SetAppInstanceLabel(target, q.AppLabelKey, q.AppLabelValue)
				if err != nil {
					return nil, err
				}
			}
			manifestStr, err := json.Marshal(target.Object)
			if err != nil {
				return nil, err
			}
			manifests = append(manifests, string(manifestStr))
		}
	}

	res := apiclient.ManifestResponse{
		Manifests:  manifests,
		SourceType: string(appSourceType),
	}
	if dest != nil {
		res.Namespace = dest.Namespace
		res.Server = dest.Server
	}
	return &res, nil
}

// tempRepoPath returns a formulated temporary directory location to clone a repository
func tempRepoPath(repo string) string {
	return filepath.Join(os.TempDir(), strings.Replace(repo, "/", "_", -1))
}

// GetAppSourceType returns explicit application source type or examines a directory and determines its application source type
func GetAppSourceType(source *v1alpha1.ApplicationSource, appDirPath string) (v1alpha1.ApplicationSourceType, error) {
	appSourceType, err := source.ExplicitType()
	if err != nil {
		return "", err
	}
	if appSourceType != nil {
		return *appSourceType, nil
	}

	if pathExists(appDirPath, "app.yaml") {
		return v1alpha1.ApplicationSourceTypeKsonnet, nil
	}
	if pathExists(appDirPath, "Chart.yaml") {
		return v1alpha1.ApplicationSourceTypeHelm, nil
	}
	for _, kustomization := range kustomize.KustomizationNames {
		if pathExists(appDirPath, kustomization) {
			return v1alpha1.ApplicationSourceTypeKustomize, nil
		}
	}
	return v1alpha1.ApplicationSourceTypeDirectory, nil
}

// isNullList checks if the object is a "List" type where items is null instead of an empty list.
// Handles a corner case where obj.IsList() returns false when a manifest is like:
// ---
// apiVersion: v1
// items: null
// kind: ConfigMapList
func isNullList(obj *unstructured.Unstructured) bool {
	if _, ok := obj.Object["spec"]; ok {
		return false
	}
	if _, ok := obj.Object["status"]; ok {
		return false
	}
	field, ok := obj.Object["items"]
	if !ok {
		return false
	}
	return field == nil
}

// checkoutRevision is a convenience function to initialize a repo, fetch, and checkout a revision
// Returns the 40 character commit SHA after the checkout has been performed
func checkoutRevision(gitClient git.Client, commitSHA string) (string, error) {
	err := gitClient.Init()
	if err != nil {
		return "", status.Errorf(codes.Internal, "Failed to initialize git repo: %v", err)
	}
	err = gitClient.Fetch()
	if err != nil {
		return "", status.Errorf(codes.Internal, "Failed to fetch git repo: %v", err)
	}
	err = gitClient.Checkout(commitSHA)
	if err != nil {
		return "", status.Errorf(codes.Internal, "Failed to checkout %s: %v", commitSHA, err)
	}
	return gitClient.CommitSHA()
}

// ksShow runs `ks show` in an app directory after setting any component parameter overrides
func ksShow(appLabelKey, appPath string, ksonnetOpts *v1alpha1.ApplicationSourceKsonnet) ([]*unstructured.Unstructured, *v1alpha1.ApplicationDestination, error) {
	ksApp, err := ksonnet.NewKsonnetApp(appPath)
	if err != nil {
		return nil, nil, status.Errorf(codes.FailedPrecondition, "unable to load application from %s: %v", appPath, err)
	}
	if ksonnetOpts == nil {
		return nil, nil, status.Errorf(codes.InvalidArgument, "Ksonnet environment not set")
	}
	for _, override := range ksonnetOpts.Parameters {
		err = ksApp.SetComponentParams(ksonnetOpts.Environment, override.Component, override.Name, override.Value)
		if err != nil {
			return nil, nil, err
		}
	}
	dest, err := ksApp.Destination(ksonnetOpts.Environment)
	if err != nil {
		return nil, nil, status.Errorf(codes.InvalidArgument, err.Error())
	}
	targetObjs, err := ksApp.Show(ksonnetOpts.Environment)
	if err == nil && appLabelKey == common.LabelKeyLegacyApplicationName {
		// Address https://github.com/ksonnet/ksonnet/issues/707
		for _, d := range targetObjs {
			kube.UnsetLabel(d, "ksonnet.io/component")
		}
	}
	if err != nil {
		return nil, nil, err
	}
	return targetObjs, dest, nil
}

var manifestFile = regexp.MustCompile(`^.*\.(yaml|yml|json|jsonnet)$`)

// findManifests looks at all yaml files in a directory and unmarshals them into a list of unstructured objects
func findManifests(appPath string, directory v1alpha1.ApplicationSourceDirectory) ([]*unstructured.Unstructured, error) {
	var objs []*unstructured.Unstructured
	err := filepath.Walk(appPath, func(path string, f os.FileInfo, err error) error {
		if err != nil {
			return err
		}
		if f.IsDir() {
			if path != appPath && !directory.Recurse {
				return filepath.SkipDir
			} else {
				return nil
			}
		}

		if !manifestFile.MatchString(f.Name()) {
			return nil
		}
		out, err := utfutil.ReadFile(path, utfutil.UTF8)
		if err != nil {
			return err
		}
		if strings.HasSuffix(f.Name(), ".json") {
			var obj unstructured.Unstructured
			err = json.Unmarshal(out, &obj)
			if err != nil {
				return status.Errorf(codes.FailedPrecondition, "Failed to unmarshal %q: %v", f.Name(), err)
			}
			objs = append(objs, &obj)
		} else if strings.HasSuffix(f.Name(), ".jsonnet") {
			vm := makeJsonnetVm(directory.Jsonnet)
			vm.Importer(&jsonnet.FileImporter{
				JPaths: []string{appPath},
			})
			jsonStr, err := vm.EvaluateSnippet(f.Name(), string(out))
			if err != nil {
				return status.Errorf(codes.FailedPrecondition, "Failed to evaluate jsonnet %q: %v", f.Name(), err)
			}

			// attempt to unmarshal either array or single object
			var jsonObjs []*unstructured.Unstructured
			err = json.Unmarshal([]byte(jsonStr), &jsonObjs)
			if err == nil {
				objs = append(objs, jsonObjs...)
			} else {
				var jsonObj unstructured.Unstructured
				err = json.Unmarshal([]byte(jsonStr), &jsonObj)
				if err != nil {
					return status.Errorf(codes.FailedPrecondition, "Failed to unmarshal generated json %q: %v", f.Name(), err)
				}
				objs = append(objs, &jsonObj)
			}
		} else {
			yamlObjs, err := kube.SplitYAML(string(out))
			if err != nil {
				if len(yamlObjs) > 0 {
					// If we get here, we had a multiple objects in a single YAML file which had some
					// valid k8s objects, but errors parsing others (within the same file). It's very
					// likely the user messed up a portion of the YAML, so report on that.
					return status.Errorf(codes.FailedPrecondition, "Failed to unmarshal %q: %v", f.Name(), err)
				}
				// Otherwise, it might be a unrelated YAML file which we will ignore
				return nil
			}
			objs = append(objs, yamlObjs...)
		}
		return nil
	})
	if err != nil {
		return nil, err
	}
	return objs, nil
}

func makeJsonnetVm(sourceJsonnet v1alpha1.ApplicationSourceJsonnet) *jsonnet.VM {
	vm := jsonnet.MakeVM()

	for _, arg := range sourceJsonnet.TLAs {
		if arg.Code {
			vm.TLACode(arg.Name, arg.Value)
		} else {
			vm.TLAVar(arg.Name, arg.Value)
		}
	}
	for _, extVar := range sourceJsonnet.ExtVars {
		if extVar.Code {
			vm.ExtCode(extVar.Name, extVar.Value)
		} else {
			vm.ExtVar(extVar.Name, extVar.Value)
		}
	}

	return vm
}

// pathExists reports whether the file or directory at the named concatenation of paths exists.
func pathExists(ss ...string) bool {
	name := filepath.Join(ss...)
	if _, err := os.Stat(name); err != nil {
		if os.IsNotExist(err) {
			return false
		}
	}
	return true
}

// newClientResolveRevision is a helper to perform the common task of instantiating a git client
// and resolving a revision to a commit SHA
func (s *Service) newClientResolveRevision(repo *v1alpha1.Repository, revision string) (git.Client, string, error) {
	gitClient, err := s.newClient(repo)
	if err != nil {
		return nil, "", err
	}
	commitSHA, err := gitClient.LsRemote(revision)
	if err != nil {
		return nil, "", err
	}
	return gitClient, commitSHA, nil
}

func (s *Service) newClient(repo *v1alpha1.Repository) (git.Client, error) {
	appPath := tempRepoPath(git.NormalizeGitURL(repo.Repo))
	return s.gitFactory.NewClient(repo.Repo, appPath, argo.GetRepoCreds(repo), repo.IsInsecure())
}

func runCommand(command v1alpha1.Command, path string, env []string) (string, error) {
	if len(command.Command) == 0 {
		return "", fmt.Errorf("Command is empty")
	}
	cmd := exec.Command(command.Command[0], append(command.Command[1:], command.Args...)...)
	cmd.Env = env
	cmd.Dir = path
	return argoexec.RunCommandExt(cmd, config.CmdOpts())
}

func findPlugin(plugins []*v1alpha1.ConfigManagementPlugin, name string) *v1alpha1.ConfigManagementPlugin {
	for _, plugin := range plugins {
		if plugin.Name == name {
			return plugin
		}
	}
	return nil
}

func runConfigManagementPlugin(appPath string, q *apiclient.ManifestRequest, creds git.Creds) ([]*unstructured.Unstructured, error) {
	plugin := findPlugin(q.Plugins, q.ApplicationSource.Plugin.Name)
	if plugin == nil {
		return nil, fmt.Errorf("Config management plugin with name '%s' is not supported.", q.ApplicationSource.Plugin.Name)
	}
	env := append(os.Environ(), fmt.Sprintf("%s=%s", PluginEnvAppName, q.AppLabelValue), fmt.Sprintf("%s=%s", PluginEnvAppNamespace, q.Namespace))
	if creds != nil {
		closer, environ, err := creds.Environ()
		if err != nil {
			return nil, err
		}
		defer func() { _ = closer.Close() }()
		env = append(env, environ...)
	}
	env = append(env, q.ApplicationSource.Plugin.Env.Environ()...)
	if plugin.Init != nil {
		_, err := runCommand(*plugin.Init, appPath, env)
		if err != nil {
			return nil, err
		}
	}
	out, err := runCommand(plugin.Generate, appPath, env)
	if err != nil {
		return nil, err
	}
	return kube.SplitYAML(out)
}

func (s *Service) GetAppDetails(ctx context.Context, q *apiclient.RepoServerAppDetailsQuery) (*apiclient.RepoAppDetailsResponse, error) {
	revision := q.Revision
	if revision == "" {
		revision = "HEAD"
	}
	gitClient, commitSHA, err := s.newClientResolveRevision(q.Repo, revision)
	if err != nil {
		return nil, err
	}
	getCached := func() *apiclient.RepoAppDetailsResponse {
		var res apiclient.RepoAppDetailsResponse
		err = s.cache.GetAppDetails(commitSHA, q.Path, valueFiles(q), &res)
		if err == nil {
			log.Infof("manifest cache hit: %s/%s", commitSHA, q.Path)
			return &res
		}
		if err != cache.ErrCacheMiss {
			log.Warnf("manifest cache error %s: %v", commitSHA, q.Path)
		} else {
			log.Infof("manifest cache miss: %s/%s", commitSHA, q.Path)
		}
		return nil
	}
	cached := getCached()
	if cached != nil {
		return cached, nil
	}
	s.repoLock.Lock(gitClient.Root())
	defer s.repoLock.Unlock(gitClient.Root())
	cached = getCached()
	if cached != nil {
		return cached, nil
	}

	commitSHA, err = checkoutRevision(gitClient, commitSHA)
	if err != nil {
		return nil, err
	}

	appPath := filepath.Join(gitClient.Root(), q.Path)

	appSourceType, err := GetAppSourceType(&v1alpha1.ApplicationSource{}, appPath)
	if err != nil {
		return nil, err
	}

	res := apiclient.RepoAppDetailsResponse{
		Type: string(appSourceType),
	}

	switch appSourceType {
	case v1alpha1.ApplicationSourceTypeKsonnet:
		var ksonnetAppSpec apiclient.KsonnetAppSpec
		data, err := ioutil.ReadFile(filepath.Join(appPath, "app.yaml"))
		if err != nil {
			return nil, err
		}
		err = yaml.Unmarshal(data, &ksonnetAppSpec)
		if err != nil {
			return nil, err
		}
		ksApp, err := ksonnet.NewKsonnetApp(appPath)
		if err != nil {
			return nil, status.Errorf(codes.FailedPrecondition, "unable to load application from %s: %v", appPath, err)
		}
		env := ""
		if q.Ksonnet != nil {
			env = q.Ksonnet.Environment
		}
		params, err := ksApp.ListParams(env)
		if err != nil {
			return nil, err
		}
		ksonnetAppSpec.Parameters = params
		res.Ksonnet = &ksonnetAppSpec
	case v1alpha1.ApplicationSourceTypeHelm:
		res.Helm = &apiclient.HelmAppSpec{}
		res.Helm.Path = q.Path
		files, err := ioutil.ReadDir(appPath)
		if err != nil {
			return nil, err
		}
		for _, f := range files {
			if f.IsDir() {
				continue
			}
			fName := f.Name()
			if strings.Contains(fName, "values") && (filepath.Ext(fName) == ".yaml" || filepath.Ext(fName) == ".yml") {
				res.Helm.ValueFiles = append(res.Helm.ValueFiles, fName)
			}
		}
		h := helm.NewHelmApp(appPath, q.HelmRepos)
		err = h.Init()
		if err != nil {
			return nil, err
		}
		defer h.Dispose()
		params, err := h.GetParameters(valueFiles(q))
		if err != nil {
			return nil, err
		}
		res.Helm.Parameters = params
	case v1alpha1.ApplicationSourceTypeKustomize:
		res.Kustomize = &apiclient.KustomizeAppSpec{}
		res.Kustomize.Path = q.Path
<<<<<<< HEAD
		k := kustomize.NewKustomizeApp(appPath, newCreds(q.Repo))
		_, imageTags, images, err := k.Build(nil, q.KustomizeOptions)
=======
		k := kustomize.NewKustomizeApp(appPath, argo.GetRepoCreds(q.Repo))
		_, imageTags, images, err := k.Build(nil)
>>>>>>> a182e0c3
		if err != nil {
			return nil, err
		}
		res.Kustomize.ImageTags = kustomizeImageTags(imageTags)
		res.Kustomize.Images = images
	}
	return &res, nil
}

func (s *Service) getRevisionMetadata(repoURL *v1alpha1.Repository, revision string) (*git.RevisionMetadata, error) {
	client, err := s.newClient(repoURL)
	if err != nil {
		return nil, err
	}
	s.repoLock.Lock(client.Root())
	defer s.repoLock.Unlock(client.Root())
	err = client.Init()
	if err != nil {
		return nil, err
	}
	err = client.Fetch()
	if err != nil {
		return nil, err
	}
	return client.RevisionMetadata(revision)
}

func (s *Service) GetRevisionMetadata(ctx context.Context, q *apiclient.RepoServerRevisionMetadataRequest) (*v1alpha1.RevisionMetadata, error) {
	metadata, err := s.cache.GetRevisionMetadata(q.Repo.Repo, q.Revision)
	if err == nil {
		log.WithFields(log.Fields{"repoURL": q.Repo.Repo, "revision": q.Revision}).Debug("cache hit")
		return metadata, nil
	}
	if err == cache.ErrCacheMiss {
		log.WithFields(log.Fields{"repoURL": q.Repo.Repo, "revision": q.Revision}).Debug("cache miss")
		gitMetadata, err := s.getRevisionMetadata(q.Repo, q.Revision)
		if err != nil {
			return nil, err
		}
		// discard anything after the first new line and then truncate to 64 chars
		message := text.Trunc(strings.SplitN(gitMetadata.Message, "\n", 2)[0], 64)
		metadata = &v1alpha1.RevisionMetadata{Author: gitMetadata.Author, Date: metav1.Time{Time: gitMetadata.Date}, Tags: gitMetadata.Tags, Message: message}
		_ = s.cache.SetRevisionMetadata(q.Repo.Repo, q.Revision, metadata)
		return metadata, nil
	}
	log.WithFields(log.Fields{"repoURL": q.Repo.Repo, "revision": q.Revision, "err": err}).Debug("cache error")
	return nil, err
}

func kustomizeImageTags(imageTags []kustomize.ImageTag) []*v1alpha1.KustomizeImageTag {
	output := make([]*v1alpha1.KustomizeImageTag, len(imageTags))
	for i, imageTag := range imageTags {
		output[i] = &v1alpha1.KustomizeImageTag{Name: imageTag.Name, Value: imageTag.Value}
	}
	return output
}

func valueFiles(q *apiclient.RepoServerAppDetailsQuery) []string {
	if q.Helm == nil {
		return nil
	}
	return q.Helm.ValueFiles
}<|MERGE_RESOLUTION|>--- conflicted
+++ resolved
@@ -681,13 +681,8 @@
 	case v1alpha1.ApplicationSourceTypeKustomize:
 		res.Kustomize = &apiclient.KustomizeAppSpec{}
 		res.Kustomize.Path = q.Path
-<<<<<<< HEAD
-		k := kustomize.NewKustomizeApp(appPath, newCreds(q.Repo))
+		k := kustomize.NewKustomizeApp(appPath, argo.GetRepoCreds(q.Repo))
 		_, imageTags, images, err := k.Build(nil, q.KustomizeOptions)
-=======
-		k := kustomize.NewKustomizeApp(appPath, argo.GetRepoCreds(q.Repo))
-		_, imageTags, images, err := k.Build(nil)
->>>>>>> a182e0c3
 		if err != nil {
 			return nil, err
 		}
