package repository

import (
	"bytes"
	"context"
	"encoding/json"
	"errors"
	"fmt"
	"io/ioutil"
	"net/url"
	"os"
	"os/exec"
	"path"
	"path/filepath"
	"regexp"
	"strings"
	"time"

	"github.com/Masterminds/semver"
	"github.com/TomOnTime/utfutil"
	"github.com/argoproj/gitops-engine/pkg/utils/kube"
	textutils "github.com/argoproj/gitops-engine/pkg/utils/text"
	"github.com/argoproj/pkg/sync"
	jsonpatch "github.com/evanphx/json-patch"
	"github.com/ghodss/yaml"
	"github.com/google/go-jsonnet"
	log "github.com/sirupsen/logrus"
	"golang.org/x/sync/semaphore"
	"google.golang.org/grpc/codes"
	"google.golang.org/grpc/status"
	metav1 "k8s.io/apimachinery/pkg/apis/meta/v1"
	"k8s.io/apimachinery/pkg/apis/meta/v1/unstructured"
	"k8s.io/apimachinery/pkg/runtime"

	"github.com/argoproj/argo-cd/v2/common"
	"github.com/argoproj/argo-cd/v2/pkg/apis/application/v1alpha1"
	"github.com/argoproj/argo-cd/v2/reposerver/apiclient"
	"github.com/argoproj/argo-cd/v2/reposerver/cache"
	reposervercache "github.com/argoproj/argo-cd/v2/reposerver/cache"
	"github.com/argoproj/argo-cd/v2/reposerver/metrics"
	"github.com/argoproj/argo-cd/v2/util/app/discovery"
	argopath "github.com/argoproj/argo-cd/v2/util/app/path"
	executil "github.com/argoproj/argo-cd/v2/util/exec"
	"github.com/argoproj/argo-cd/v2/util/git"
	"github.com/argoproj/argo-cd/v2/util/glob"
	"github.com/argoproj/argo-cd/v2/util/gpg"
	"github.com/argoproj/argo-cd/v2/util/helm"
	"github.com/argoproj/argo-cd/v2/util/io"
	"github.com/argoproj/argo-cd/v2/util/ksonnet"
	argokube "github.com/argoproj/argo-cd/v2/util/kube"
	"github.com/argoproj/argo-cd/v2/util/kustomize"
	"github.com/argoproj/argo-cd/v2/util/security"
	"github.com/argoproj/argo-cd/v2/util/text"
)

const (
	cachedManifestGenerationPrefix = "Manifest generation error (cached)"
	helmDepUpMarkerFile            = ".argocd-helm-dep-up"
	allowConcurrencyFile           = ".argocd-allow-concurrency"
	repoSourceFile                 = ".argocd-source.yaml"
	appSourceFile                  = ".argocd-source-%s.yaml"
	ociPrefix                      = "oci://"
)

// Service implements ManifestService interface
type Service struct {
	repoLock                  *repositoryLock
	cache                     *reposervercache.Cache
	parallelismLimitSemaphore *semaphore.Weighted
	metricsServer             *metrics.MetricsServer
	newGitClient              func(rawRepoURL string, creds git.Creds, insecure bool, enableLfs bool) (git.Client, error)
	newHelmClient             func(repoURL string, creds helm.Creds, enableOci bool) helm.Client
	initConstants             RepoServerInitConstants
	// now is usually just time.Now, but may be replaced by unit tests for testing purposes
	now func() time.Time
}

type RepoServerInitConstants struct {
	ParallelismLimit                             int64
	PauseGenerationAfterFailedGenerationAttempts int
	PauseGenerationOnFailureForMinutes           int
	PauseGenerationOnFailureForRequests          int
}

// NewService returns a new instance of the Manifest service
func NewService(metricsServer *metrics.MetricsServer, cache *reposervercache.Cache, initConstants RepoServerInitConstants) *Service {
	var parallelismLimitSemaphore *semaphore.Weighted
	if initConstants.ParallelismLimit > 0 {
		parallelismLimitSemaphore = semaphore.NewWeighted(initConstants.ParallelismLimit)
	}
	repoLock := NewRepositoryLock()
	return &Service{
		parallelismLimitSemaphore: parallelismLimitSemaphore,
		repoLock:                  repoLock,
		cache:                     cache,
		metricsServer:             metricsServer,
		newGitClient:              git.NewClient,
		newHelmClient: func(repoURL string, creds helm.Creds, enableOci bool) helm.Client {
			return helm.NewClientWithLock(repoURL, creds, sync.NewKeyLock(), enableOci)
		},
		initConstants: initConstants,
		now:           time.Now,
	}
}

// List a subset of the refs (currently, branches and tags) of a git repo
func (s *Service) ListRefs(ctx context.Context, q *apiclient.ListRefsRequest) (*apiclient.Refs, error) {
	gitClient, err := s.newClient(q.Repo)
	if err != nil {
		return nil, err
	}

	s.metricsServer.IncPendingRepoRequest(q.Repo.Repo)
	defer s.metricsServer.DecPendingRepoRequest(q.Repo.Repo)

	refs, err := gitClient.LsRefs()
	if err != nil {
		return nil, err
	}

	res := apiclient.Refs{
		Branches: refs.Branches,
		Tags:     refs.Tags,
	}

	return &res, nil
}

// ListApps lists the contents of a GitHub repo
func (s *Service) ListApps(ctx context.Context, q *apiclient.ListAppsRequest) (*apiclient.AppList, error) {
	gitClient, commitSHA, err := s.newClientResolveRevision(q.Repo, q.Revision)
	if err != nil {
		return nil, err
	}
	if apps, err := s.cache.ListApps(q.Repo.Repo, commitSHA); err == nil {
		log.Infof("cache hit: %s/%s", q.Repo.Repo, q.Revision)
		return &apiclient.AppList{Apps: apps}, nil
	}

	s.metricsServer.IncPendingRepoRequest(q.Repo.Repo)
	defer s.metricsServer.DecPendingRepoRequest(q.Repo.Repo)

	closer, err := s.repoLock.Lock(gitClient.Root(), commitSHA, true, func() error {
		return checkoutRevision(gitClient, commitSHA)
	})

	if err != nil {
		return nil, err
	}

	defer io.Close(closer)
	apps, err := discovery.Discover(gitClient.Root())
	if err != nil {
		return nil, err
	}
	err = s.cache.SetApps(q.Repo.Repo, commitSHA, apps)
	if err != nil {
		log.Warnf("cache set error %s/%s: %v", q.Repo.Repo, commitSHA, err)
	}
	res := apiclient.AppList{Apps: apps}
	return &res, nil
}

type operationSettings struct {
	sem             *semaphore.Weighted
	noCache         bool
	allowConcurrent bool
}

// operationContext contains request values which are generated by runRepoOperation (on demand) by a call to the
// provided operationContextSrc function.
type operationContext struct {

	// application path or helm chart path
	appPath string

	// output of 'git verify-(tag/commit)', if signature verifiction is enabled (otherwise "")
	verificationResult string
}

// The 'operation' function parameter of 'runRepoOperation' may call this function to retrieve
// the appPath or GPG verificationResult.
// Failure to generate either of these values will return an error which may be cached by
// the calling function (for example, 'runManifestGen')
type operationContextSrc = func() (*operationContext, error)

// runRepoOperation downloads either git folder or helm chart and executes specified operation
// - Returns a value from the cache if present (by calling getCached(...)); if no value is present, the
// provide operation(...) is called. The specific return type of this function is determined by the
// calling function, via the provided  getCached(...) and operation(...) function.
func (s *Service) runRepoOperation(
	ctx context.Context,
	revision string,
	repo *v1alpha1.Repository,
	source *v1alpha1.ApplicationSource,
	verifyCommit bool,
	cacheFn func(cacheKey string, firstInvocation bool) (bool, error),
	operation func(repoRoot, commitSHA, cacheKey string, ctxSrc operationContextSrc) error,
	settings operationSettings) error {

	var gitClient git.Client
	var helmClient helm.Client
	var err error
	revision = textutils.FirstNonEmpty(revision, source.TargetRevision)
	if source.IsHelm() {
		helmClient, revision, err = s.newHelmClientResolveRevision(repo, revision, source.Chart, settings.noCache)
		if err != nil {
			return err
		}
	} else {
		gitClient, revision, err = s.newClientResolveRevision(repo, revision)
		if err != nil {
			return err
		}
	}

	if !settings.noCache {
		if ok, err := cacheFn(revision, true); ok {
			return err
		}
	}

	s.metricsServer.IncPendingRepoRequest(repo.Repo)
	defer s.metricsServer.DecPendingRepoRequest(repo.Repo)

	if settings.sem != nil {
		err = settings.sem.Acquire(ctx, 1)
		if err != nil {
			return err
		}
		defer settings.sem.Release(1)
	}

	if source.IsHelm() {
<<<<<<< HEAD
		version, err := semver.NewVersion(revision)
		if err != nil {
			return err
		}
=======
>>>>>>> b4507d80
		if settings.noCache {
			err = helmClient.CleanChartCache(source.Chart, revision)
			if err != nil {
				return err
			}
		}
		chartPath, closer, err := helmClient.ExtractChart(source.Chart, revision)
		if err != nil {
			return err
		}
		defer io.Close(closer)
		return operation(chartPath, revision, revision, func() (*operationContext, error) {
			return &operationContext{chartPath, ""}, nil
		})
	} else {
		closer, err := s.repoLock.Lock(gitClient.Root(), revision, settings.allowConcurrent, func() error {
			return checkoutRevision(gitClient, revision)
		})

		if err != nil {
			return err
		}

		defer io.Close(closer)

		commitSHA, err := gitClient.CommitSHA()
		if err != nil {
			return err
		}

		// double-check locking
		if !settings.noCache {
			if ok, err := cacheFn(revision, false); ok {
				return err
			}
		}
		// Here commitSHA refers to the SHA of the actual commit, whereas revision refers to the branch/tag name etc
		// We use the commitSHA to generate manifests and store them in cache, and revision to retrieve them from cache
		return operation(gitClient.Root(), commitSHA, revision, func() (*operationContext, error) {
			var signature string
			if verifyCommit {
				signature, err = gitClient.VerifyCommitSignature(revision)
				if err != nil {
					return nil, err
				}
			}
			appPath, err := argopath.Path(gitClient.Root(), source.Path)
			if err != nil {
				return nil, err
			}
			return &operationContext{appPath, signature}, nil
		})
	}
}

func (s *Service) GenerateManifest(ctx context.Context, q *apiclient.ManifestRequest) (*apiclient.ManifestResponse, error) {
	var res *apiclient.ManifestResponse
	var err error

	cacheFn := func(cacheKey string, firstInvocation bool) (bool, error) {
		ok, resp, err := s.getManifestCacheEntry(cacheKey, q, firstInvocation)
		res = resp
		return ok, err
	}

	operation := func(repoRoot, commitSHA, cacheKey string, ctxSrc operationContextSrc) error {
		res, err = s.runManifestGen(repoRoot, commitSHA, cacheKey, ctxSrc, q)
		return err
	}

	settings := operationSettings{sem: s.parallelismLimitSemaphore, noCache: q.NoCache, allowConcurrent: q.ApplicationSource.AllowsConcurrentProcessing()}

	err = s.runRepoOperation(ctx, q.Revision, q.Repo, q.ApplicationSource, q.VerifySignature, cacheFn, operation, settings)

	return res, err
}

// runManifestGenwill be called by runRepoOperation if:
// - the cache does not contain a value for this key
// - or, the cache does contain a value for this key, but it is an expired manifest generation entry
// - or, NoCache is true
// Returns a ManifestResponse, or an error, but not both
func (s *Service) runManifestGen(repoRoot, commitSHA, cacheKey string, ctxSrc operationContextSrc, q *apiclient.ManifestRequest) (*apiclient.ManifestResponse, error) {
	var manifestGenResult *apiclient.ManifestResponse
	ctx, err := ctxSrc()
	if err == nil {
		manifestGenResult, err = GenerateManifests(ctx.appPath, repoRoot, commitSHA, q, false)
	}
	if err != nil {

		// If manifest generation error caching is enabled
		if s.initConstants.PauseGenerationAfterFailedGenerationAttempts > 0 {

			// Retrieve a new copy (if available) of the cached response: this ensures we are updating the latest copy of the cache,
			// rather than a copy of the cache that occurred before (a potentially lengthy) manifest generation.
			innerRes := &cache.CachedManifestResponse{}
			cacheErr := s.cache.GetManifests(cacheKey, q.ApplicationSource, q.Namespace, q.AppLabelKey, q.AppName, innerRes)
			if cacheErr != nil && cacheErr != reposervercache.ErrCacheMiss {
				log.Warnf("manifest cache set error %s: %v", q.ApplicationSource.String(), cacheErr)
				return nil, cacheErr
			}

			// If this is the first error we have seen, store the time (we only use the first failure, as this
			// value is used for PauseGenerationOnFailureForMinutes)
			if innerRes.FirstFailureTimestamp == 0 {
				innerRes.FirstFailureTimestamp = s.now().Unix()
			}

			// Update the cache to include failure information
			innerRes.NumberOfConsecutiveFailures++
			innerRes.MostRecentError = err.Error()
			cacheErr = s.cache.SetManifests(cacheKey, q.ApplicationSource, q.Namespace, q.AppLabelKey, q.AppName, innerRes)
			if cacheErr != nil {
				log.Warnf("manifest cache set error %s: %v", q.ApplicationSource.String(), cacheErr)
				return nil, cacheErr
			}

		}
		return nil, err
	}
	// Otherwise, no error occurred, so ensure the manifest generation error data in the cache entry is reset before we cache the value
	manifestGenCacheEntry := cache.CachedManifestResponse{
		ManifestResponse:                manifestGenResult,
		NumberOfCachedResponsesReturned: 0,
		NumberOfConsecutiveFailures:     0,
		FirstFailureTimestamp:           0,
		MostRecentError:                 "",
	}
	manifestGenResult.Revision = commitSHA
	manifestGenResult.VerifyResult = ctx.verificationResult
	err = s.cache.SetManifests(cacheKey, q.ApplicationSource, q.Namespace, q.AppLabelKey, q.AppName, &manifestGenCacheEntry)
	if err != nil {
		log.Warnf("manifest cache set error %s/%s: %v", q.ApplicationSource.String(), cacheKey, err)
	}
	return manifestGenCacheEntry.ManifestResponse, nil
}

// getManifestCacheEntry returns false if the 'generate manifests' operation should be run by runRepoOperation, eg:
// - If the cache result is empty for the requested key
// - If the cache is not empty, but the cached value is a manifest generation error AND we have not yet met the failure threshold (eg res.NumberOfConsecutiveFailures > 0 && res.NumberOfConsecutiveFailures <  s.initConstants.PauseGenerationAfterFailedGenerationAttempts)
// - If the cache is not empty, but the cache value is an error AND that generation error has expired
// and returns true otherwise.
// If true is returned, either the second or third parameter (but not both) will contain a value from the cache (a ManifestResponse, or error, respectively)
func (s *Service) getManifestCacheEntry(cacheKey string, q *apiclient.ManifestRequest, firstInvocation bool) (bool, *apiclient.ManifestResponse, error) {
	res := cache.CachedManifestResponse{}
	err := s.cache.GetManifests(cacheKey, q.ApplicationSource, q.Namespace, q.AppLabelKey, q.AppName, &res)
	if err == nil {

		// The cache contains an existing value

		// If caching of manifest generation errors is enabled, and res is a cached manifest generation error...
		if s.initConstants.PauseGenerationAfterFailedGenerationAttempts > 0 && res.FirstFailureTimestamp > 0 {

			// If we are already in the 'manifest generation caching' state, due to too many consecutive failures...
			if res.NumberOfConsecutiveFailures >= s.initConstants.PauseGenerationAfterFailedGenerationAttempts {

				// Check if enough time has passed to try generation again (eg to exit the 'manifest generation caching' state)
				if s.initConstants.PauseGenerationOnFailureForMinutes > 0 {

					elapsedTimeInMinutes := int((s.now().Unix() - res.FirstFailureTimestamp) / 60)

					// After X minutes, reset the cache and retry the operation (eg perhaps the error is ephemeral and has passed)
					if elapsedTimeInMinutes >= s.initConstants.PauseGenerationOnFailureForMinutes {
						// We can now try again, so reset the cache state and run the operation below
						err = s.cache.DeleteManifests(cacheKey, q.ApplicationSource, q.Namespace, q.AppLabelKey, q.AppName)
						if err != nil {
							log.Warnf("manifest cache set error %s/%s: %v", q.ApplicationSource.String(), cacheKey, err)
						}
						log.Infof("manifest error cache hit and reset: %s/%s", q.ApplicationSource.String(), cacheKey)
						return false, nil, nil
					}
				}

				// Check if enough cached responses have been returned to try generation again (eg to exit the 'manifest generation caching' state)
				if s.initConstants.PauseGenerationOnFailureForRequests > 0 && res.NumberOfCachedResponsesReturned > 0 {

					if res.NumberOfCachedResponsesReturned >= s.initConstants.PauseGenerationOnFailureForRequests {
						// We can now try again, so reset the error cache state and run the operation below
						err = s.cache.DeleteManifests(cacheKey, q.ApplicationSource, q.Namespace, q.AppLabelKey, q.AppName)
						if err != nil {
							log.Warnf("manifest cache set error %s/%s: %v", q.ApplicationSource.String(), cacheKey, err)
						}
						log.Infof("manifest error cache hit and reset: %s/%s", q.ApplicationSource.String(), cacheKey)
						return false, nil, nil
					}
				}

				// Otherwise, manifest generation is still paused
				log.Infof("manifest error cache hit: %s/%s", q.ApplicationSource.String(), cacheKey)

				cachedErrorResponse := fmt.Errorf(cachedManifestGenerationPrefix+": %s", res.MostRecentError)

				if firstInvocation {
					// Increment the number of returned cached responses and push that new value to the cache
					// (if we have not already done so previously in this function)
					res.NumberOfCachedResponsesReturned++
					err = s.cache.SetManifests(cacheKey, q.ApplicationSource, q.Namespace, q.AppLabelKey, q.AppName, &res)
					if err != nil {
						log.Warnf("manifest cache set error %s/%s: %v", q.ApplicationSource.String(), cacheKey, err)
					}
				}

				return true, nil, cachedErrorResponse

			}

			// Otherwise we are not yet in the manifest generation error state, and not enough consecutive errors have
			// yet occurred to put us in that state.
			log.Infof("manifest error cache miss: %s/%s", q.ApplicationSource.String(), cacheKey)
			return false, res.ManifestResponse, nil
		}

		log.Infof("manifest cache hit: %s/%s", q.ApplicationSource.String(), cacheKey)
		return true, res.ManifestResponse, nil
	}

	if err != reposervercache.ErrCacheMiss {
		log.Warnf("manifest cache error %s: %v", q.ApplicationSource.String(), err)
	} else {
		log.Infof("manifest cache miss: %s/%s", q.ApplicationSource.String(), cacheKey)
	}

	return false, nil, nil
}

func getHelmRepos(repositories []*v1alpha1.Repository) []helm.HelmRepository {
	repos := make([]helm.HelmRepository, 0)
	for _, repo := range repositories {
		repos = append(repos, helm.HelmRepository{Name: repo.Name, Repo: repo.Repo, Creds: repo.GetHelmCreds(), EnableOci: repo.EnableOCI})
	}
	return repos
}

type dependencies struct {
	Dependencies []repositories `yaml:"dependencies"`
}

type repositories struct {
	Repository string `yaml:"repository"`
}

func getHelmDependencyRepos(appPath string) ([]*v1alpha1.Repository, error) {
	repos := make([]*v1alpha1.Repository, 0)
	f, err := ioutil.ReadFile(fmt.Sprintf("%s/%s", appPath, "Chart.yaml"))
	if err != nil {
		return nil, err
	}

	d := &dependencies{}
	if err = yaml.Unmarshal(f, d); err != nil {
		return nil, err
	}

	for _, r := range d.Dependencies {
		if u, err := url.Parse(r.Repository); err == nil && (u.Scheme == "https" || u.Scheme == "oci") {
			repo := &v1alpha1.Repository{
				Repo: r.Repository,
				Name: u.Host,
			}
			repos = append(repos, repo)
		}
	}

	return repos, nil
}

func repoExists(repo string, repos []*v1alpha1.Repository) bool {
	for _, r := range repos {
		if strings.TrimPrefix(repo, ociPrefix) == strings.TrimPrefix(r.Repo, ociPrefix) {
			return true
		}
	}
	return false
}

func isConcurrencyAllowed(appPath string) bool {
	if _, err := os.Stat(path.Join(appPath, allowConcurrencyFile)); err == nil {
		return true
	}
	return false
}

var manifestGenerateLock = sync.NewKeyLock()

// runHelmBuild executes `helm dependency build` in a given path and ensures that it is executed only once
// if multiple threads are trying to run it.
// Multiple goroutines might process same helm app in one repo concurrently when repo server process multiple
// manifest generation requests of the same commit.
func runHelmBuild(appPath string, h helm.Helm) error {
	manifestGenerateLock.Lock(appPath)
	defer manifestGenerateLock.Unlock(appPath)

	// the `helm dependency build` is potentially time consuming 1~2 seconds
	// marker file is used to check if command already run to avoid running it again unnecessary
	// file is removed when repository re-initialized (e.g. when another commit is processed)
	markerFile := path.Join(appPath, helmDepUpMarkerFile)
	_, err := os.Stat(markerFile)
	if err == nil {
		return nil
	} else if !os.IsNotExist(err) {
		return err
	}

	err = h.DependencyBuild()
	if err != nil {
		return err
	}
	return ioutil.WriteFile(markerFile, []byte("marker"), 0644)
}

func helmTemplate(appPath string, repoRoot string, env *v1alpha1.Env, q *apiclient.ManifestRequest, isLocal bool) ([]*unstructured.Unstructured, error) {
	concurrencyAllowed := isConcurrencyAllowed(appPath)
	if !concurrencyAllowed {
		manifestGenerateLock.Lock(appPath)
		defer manifestGenerateLock.Unlock(appPath)
	}

	templateOpts := &helm.TemplateOpts{
		Name:        q.AppName,
		Namespace:   q.Namespace,
		KubeVersion: text.SemVer(q.KubeVersion),
		APIVersions: q.ApiVersions,
		Set:         map[string]string{},
		SetString:   map[string]string{},
		SetFile:     map[string]string{},
	}

	appHelm := q.ApplicationSource.Helm
	var version string
	if appHelm != nil {
		if appHelm.Version != "" {
			version = appHelm.Version
		}
		if appHelm.ReleaseName != "" {
			templateOpts.Name = appHelm.ReleaseName
		}

		for _, val := range appHelm.ValueFiles {
			// If val is not a URL, run it against the directory enforcer. If it is a URL, use it without checking
			if _, err := url.ParseRequestURI(val); err != nil {

				// Ensure that the repo root provided is absolute
				absRepoPath, err := filepath.Abs(repoRoot)
				if err != nil {
					return nil, err
				}

				// If the path to the file is relative, join it with the current working directory (appPath)
				path := val
				if !filepath.IsAbs(path) {
					absWorkDir, err := filepath.Abs(appPath)
					if err != nil {
						return nil, err
					}
					path = filepath.Join(absWorkDir, path)
				}

				_, err = security.EnforceToCurrentRoot(absRepoPath, path)
				if err != nil {
					return nil, err
				}
			}
			templateOpts.Values = append(templateOpts.Values, val)
		}

		if appHelm.Values != "" {
			file, err := ioutil.TempFile("", "values-*.yaml")
			if err != nil {
				return nil, err
			}
			p := file.Name()
			defer func() { _ = os.RemoveAll(p) }()
			err = ioutil.WriteFile(p, []byte(appHelm.Values), 0644)
			if err != nil {
				return nil, err
			}
			defer file.Close()
			templateOpts.Values = append(templateOpts.Values, p)
		}

		for _, p := range appHelm.Parameters {
			if p.ForceString {
				templateOpts.SetString[p.Name] = p.Value
			} else {
				templateOpts.Set[p.Name] = p.Value
			}
		}
		for _, p := range appHelm.FileParameters {
			templateOpts.SetFile[p.Name] = p.Path
		}
	}
	if templateOpts.Name == "" {
		templateOpts.Name = q.AppName
	}
	for i, j := range templateOpts.Set {
		templateOpts.Set[i] = env.Envsubst(j)
	}
	for i, j := range templateOpts.SetString {
		templateOpts.SetString[i] = env.Envsubst(j)
	}
	for i, j := range templateOpts.SetFile {
		templateOpts.SetFile[i] = env.Envsubst(j)
	}

	repos, err := getHelmDependencyRepos(appPath)
	if err != nil {
		return nil, err
	}

	for _, r := range repos {
		if !repoExists(r.Repo, q.Repos) {
			repositoryCredential := getRepoCredential(q.HelmRepoCreds, r.Repo)
			if repositoryCredential != nil {
				r.EnableOCI = repositoryCredential.EnableOCI
				r.Password = repositoryCredential.Password
				r.Username = repositoryCredential.Username
				r.SSHPrivateKey = repositoryCredential.SSHPrivateKey
				r.TLSClientCertData = repositoryCredential.TLSClientCertData
				r.TLSClientCertKey = repositoryCredential.TLSClientCertKey
			}
			q.Repos = append(q.Repos, r)
		}
	}

	h, err := helm.NewHelmApp(appPath, getHelmRepos(q.Repos), isLocal, version)
	if err != nil {
		return nil, err
	}

	defer h.Dispose()
	err = h.Init()
	if err != nil {
		return nil, err
	}

	out, err := h.Template(templateOpts)
	if err != nil {
		if !helm.IsMissingDependencyErr(err) {
			return nil, err
		}

		if concurrencyAllowed {
			err = runHelmBuild(appPath, h)
		} else {
			err = h.DependencyBuild()
		}

		if err != nil {
			return nil, err
		}

		out, err = h.Template(templateOpts)
		if err != nil {
			return nil, err
		}
	}
	return kube.SplitYAML([]byte(out))
}

func getRepoCredential(repoCredentials []*v1alpha1.RepoCreds, repoURL string) *v1alpha1.RepoCreds {
	for _, cred := range repoCredentials {
		url := strings.TrimPrefix(repoURL, ociPrefix)
		if strings.HasPrefix(url, cred.URL) {
			return cred
		}
	}
	return nil
}

// GenerateManifests generates manifests from a path
func GenerateManifests(appPath, repoRoot, revision string, q *apiclient.ManifestRequest, isLocal bool) (*apiclient.ManifestResponse, error) {
	var targetObjs []*unstructured.Unstructured
	var dest *v1alpha1.ApplicationDestination

	appSourceType, err := GetAppSourceType(q.ApplicationSource, appPath, q.AppName)
	if err != nil {
		return nil, err
	}
	repoURL := ""
	if q.Repo != nil {
		repoURL = q.Repo.Repo
	}
	env := newEnv(q, revision)

	switch appSourceType {
	case v1alpha1.ApplicationSourceTypeKsonnet:
		targetObjs, dest, err = ksShow(q.AppLabelKey, appPath, q.ApplicationSource.Ksonnet)
	case v1alpha1.ApplicationSourceTypeHelm:
		targetObjs, err = helmTemplate(appPath, repoRoot, env, q, isLocal)
	case v1alpha1.ApplicationSourceTypeKustomize:
		kustomizeBinary := ""
		if q.KustomizeOptions != nil {
			kustomizeBinary = q.KustomizeOptions.BinaryPath
		}
		k := kustomize.NewKustomizeApp(appPath, q.Repo.GetGitCreds(), repoURL, kustomizeBinary)
		targetObjs, _, err = k.Build(q.ApplicationSource.Kustomize, q.KustomizeOptions)
	case v1alpha1.ApplicationSourceTypePlugin:
		targetObjs, err = runConfigManagementPlugin(appPath, env, q, q.Repo.GetGitCreds())
	case v1alpha1.ApplicationSourceTypeDirectory:
		var directory *v1alpha1.ApplicationSourceDirectory
		if directory = q.ApplicationSource.Directory; directory == nil {
			directory = &v1alpha1.ApplicationSourceDirectory{}
		}
		targetObjs, err = findManifests(appPath, repoRoot, env, *directory)
	}
	if err != nil {
		return nil, err
	}

	manifests := make([]string, 0)
	for _, obj := range targetObjs {
		var targets []*unstructured.Unstructured
		if obj.IsList() {
			err = obj.EachListItem(func(object runtime.Object) error {
				unstructuredObj, ok := object.(*unstructured.Unstructured)
				if ok {
					targets = append(targets, unstructuredObj)
					return nil
				}
				return fmt.Errorf("resource list item has unexpected type")
			})
			if err != nil {
				return nil, err
			}
		} else if isNullList(obj) {
			// noop
		} else {
			targets = []*unstructured.Unstructured{obj}
		}

		for _, target := range targets {
			if q.AppLabelKey != "" && q.AppName != "" && !kube.IsCRD(target) {
				err = argokube.SetAppInstanceLabel(target, q.AppLabelKey, q.AppName)
				if err != nil {
					return nil, err
				}
			}
			manifestStr, err := json.Marshal(target.Object)
			if err != nil {
				return nil, err
			}
			manifests = append(manifests, string(manifestStr))
		}
	}

	res := apiclient.ManifestResponse{
		Manifests:  manifests,
		SourceType: string(appSourceType),
	}
	if dest != nil {
		res.Namespace = dest.Namespace
		res.Server = dest.Server
	}
	return &res, nil
}

func newEnv(q *apiclient.ManifestRequest, revision string) *v1alpha1.Env {
	return &v1alpha1.Env{
		&v1alpha1.EnvEntry{Name: "ARGOCD_APP_NAME", Value: q.AppName},
		&v1alpha1.EnvEntry{Name: "ARGOCD_APP_NAMESPACE", Value: q.Namespace},
		&v1alpha1.EnvEntry{Name: "ARGOCD_APP_REVISION", Value: revision},
		&v1alpha1.EnvEntry{Name: "ARGOCD_APP_SOURCE_REPO_URL", Value: q.Repo.Repo},
		&v1alpha1.EnvEntry{Name: "ARGOCD_APP_SOURCE_PATH", Value: q.ApplicationSource.Path},
		&v1alpha1.EnvEntry{Name: "ARGOCD_APP_SOURCE_TARGET_REVISION", Value: q.ApplicationSource.TargetRevision},
	}
}

// mergeSourceParameters merges parameter overrides from one or more files in
// the Git repo into the given ApplicationSource objects.
//
// If .argocd-source.yaml exists at application's path in repository, it will
// be read and merged. If appName is not the empty string, and a file named
// .argocd-source-<appName>.yaml exists, it will also be read and merged.
func mergeSourceParameters(source *v1alpha1.ApplicationSource, path, appName string) error {
	repoFilePath := filepath.Join(path, repoSourceFile)
	overrides := []string{repoFilePath}
	if appName != "" {
		overrides = append(overrides, filepath.Join(path, fmt.Sprintf(appSourceFile, appName)))
	}

	var merged v1alpha1.ApplicationSource = *source.DeepCopy()

	for _, filename := range overrides {
		info, err := os.Stat(filename)
		if os.IsNotExist(err) {
			continue
		} else if info != nil && info.IsDir() {
			continue
		} else if err != nil {
			// filename should be part of error message here
			return err
		}

		data, err := json.Marshal(merged)
		if err != nil {
			return fmt.Errorf("%s: %v", filename, err)
		}
		patch, err := ioutil.ReadFile(filename)
		if err != nil {
			return fmt.Errorf("%s: %v", filename, err)
		}
		patch, err = yaml.YAMLToJSON(patch)
		if err != nil {
			return fmt.Errorf("%s: %v", filename, err)
		}
		data, err = jsonpatch.MergePatch(data, patch)
		if err != nil {
			return fmt.Errorf("%s: %v", filename, err)
		}
		err = json.Unmarshal(data, &merged)
		if err != nil {
			return fmt.Errorf("%s: %v", filename, err)
		}
	}

	// make sure only config management tools related properties are used and ignore everything else
	merged.Chart = source.Chart
	merged.Path = source.Path
	merged.RepoURL = source.RepoURL
	merged.TargetRevision = source.TargetRevision

	*source = merged
	return nil
}

// GetAppSourceType returns explicit application source type or examines a directory and determines its application source type
func GetAppSourceType(source *v1alpha1.ApplicationSource, path, appName string) (v1alpha1.ApplicationSourceType, error) {
	err := mergeSourceParameters(source, path, appName)
	if err != nil {
		return "", fmt.Errorf("error while parsing source parameters: %v", err)
	}

	appSourceType, err := source.ExplicitType()
	if err != nil {
		return "", err
	}
	if appSourceType != nil {
		return *appSourceType, nil
	}
	appType, err := discovery.AppType(path)
	if err != nil {
		return "", err
	}
	return v1alpha1.ApplicationSourceType(appType), nil
}

// isNullList checks if the object is a "List" type where items is null instead of an empty list.
// Handles a corner case where obj.IsList() returns false when a manifest is like:
// ---
// apiVersion: v1
// items: null
// kind: ConfigMapList
func isNullList(obj *unstructured.Unstructured) bool {
	if _, ok := obj.Object["spec"]; ok {
		return false
	}
	if _, ok := obj.Object["status"]; ok {
		return false
	}
	field, ok := obj.Object["items"]
	if !ok {
		return false
	}
	return field == nil
}

// ksShow runs `ks show` in an app directory after setting any component parameter overrides
func ksShow(appLabelKey, appPath string, ksonnetOpts *v1alpha1.ApplicationSourceKsonnet) ([]*unstructured.Unstructured, *v1alpha1.ApplicationDestination, error) {
	ksApp, err := ksonnet.NewKsonnetApp(appPath)
	if err != nil {
		return nil, nil, status.Errorf(codes.FailedPrecondition, "unable to load application from %s: %v", appPath, err)
	}
	if ksonnetOpts == nil {
		return nil, nil, status.Errorf(codes.InvalidArgument, "Ksonnet environment not set")
	}
	for _, override := range ksonnetOpts.Parameters {
		err = ksApp.SetComponentParams(ksonnetOpts.Environment, override.Component, override.Name, override.Value)
		if err != nil {
			return nil, nil, err
		}
	}
	dest, err := ksApp.Destination(ksonnetOpts.Environment)
	if err != nil {
		return nil, nil, status.Errorf(codes.InvalidArgument, err.Error())
	}
	targetObjs, err := ksApp.Show(ksonnetOpts.Environment)
	if err == nil && appLabelKey == common.LabelKeyLegacyApplicationName {
		// Address https://github.com/ksonnet/ksonnet/issues/707
		for _, d := range targetObjs {
			kube.UnsetLabel(d, "ksonnet.io/component")
		}
	}
	if err != nil {
		return nil, nil, err
	}
	return targetObjs, dest, nil
}

var manifestFile = regexp.MustCompile(`^.*\.(yaml|yml|json|jsonnet)$`)

// findManifests looks at all yaml files in a directory and unmarshals them into a list of unstructured objects
func findManifests(appPath string, repoRoot string, env *v1alpha1.Env, directory v1alpha1.ApplicationSourceDirectory) ([]*unstructured.Unstructured, error) {
	var objs []*unstructured.Unstructured
	err := filepath.Walk(appPath, func(path string, f os.FileInfo, err error) error {
		if err != nil {
			return err
		}
		if f.IsDir() {
			if path != appPath && !directory.Recurse {
				return filepath.SkipDir
			} else {
				return nil
			}
		}

		if !manifestFile.MatchString(f.Name()) {
			return nil
		}

		relPath, err := filepath.Rel(appPath, path)
		if err != nil {
			return err
		}
		if directory.Exclude != "" && glob.Match(directory.Exclude, relPath) {
			return nil
		}

		if directory.Include != "" && !glob.Match(directory.Include, relPath) {
			return nil
		}

		if strings.HasSuffix(f.Name(), ".jsonnet") {
			vm, err := makeJsonnetVm(appPath, repoRoot, directory.Jsonnet, env)
			if err != nil {
				return err
			}
			jsonStr, err := vm.EvaluateFile(path)
			if err != nil {
				return status.Errorf(codes.FailedPrecondition, "Failed to evaluate jsonnet %q: %v", f.Name(), err)
			}

			// attempt to unmarshal either array or single object
			var jsonObjs []*unstructured.Unstructured
			err = json.Unmarshal([]byte(jsonStr), &jsonObjs)
			if err == nil {
				objs = append(objs, jsonObjs...)
			} else {
				var jsonObj unstructured.Unstructured
				err = json.Unmarshal([]byte(jsonStr), &jsonObj)
				if err != nil {
					return status.Errorf(codes.FailedPrecondition, "Failed to unmarshal generated json %q: %v", f.Name(), err)
				}
				objs = append(objs, &jsonObj)
			}
		} else {
			out, err := utfutil.ReadFile(path, utfutil.UTF8)
			if err != nil {
				return err
			}
			if strings.HasSuffix(f.Name(), ".json") {
				var obj unstructured.Unstructured
				err = json.Unmarshal(out, &obj)
				if err != nil {
					return status.Errorf(codes.FailedPrecondition, "Failed to unmarshal %q: %v", f.Name(), err)
				}
				objs = append(objs, &obj)
			} else {
				yamlObjs, err := kube.SplitYAML(out)
				if err != nil {
					if len(yamlObjs) > 0 {
						// If we get here, we had a multiple objects in a single YAML file which had some
						// valid k8s objects, but errors parsing others (within the same file). It's very
						// likely the user messed up a portion of the YAML, so report on that.
						return status.Errorf(codes.FailedPrecondition, "Failed to unmarshal %q: %v", f.Name(), err)
					}
					// Otherwise, let's see if it looks like a resource, if yes, we return error
					if bytes.Contains(out, []byte("apiVersion:")) &&
						bytes.Contains(out, []byte("kind:")) &&
						bytes.Contains(out, []byte("metadata:")) {
						return status.Errorf(codes.FailedPrecondition, "Failed to unmarshal %q: %v", f.Name(), err)
					}
					// Otherwise, it might be a unrelated YAML file which we will ignore
					return nil
				}
				objs = append(objs, yamlObjs...)
			}
		}
		return nil
	})
	if err != nil {
		return nil, err
	}
	return objs, nil
}

func makeJsonnetVm(appPath string, repoRoot string, sourceJsonnet v1alpha1.ApplicationSourceJsonnet, env *v1alpha1.Env) (*jsonnet.VM, error) {

	vm := jsonnet.MakeVM()
	for i, j := range sourceJsonnet.TLAs {
		sourceJsonnet.TLAs[i].Value = env.Envsubst(j.Value)
	}
	for i, j := range sourceJsonnet.ExtVars {
		sourceJsonnet.ExtVars[i].Value = env.Envsubst(j.Value)
	}
	for _, arg := range sourceJsonnet.TLAs {
		if arg.Code {
			vm.TLACode(arg.Name, arg.Value)
		} else {
			vm.TLAVar(arg.Name, arg.Value)
		}
	}
	for _, extVar := range sourceJsonnet.ExtVars {
		if extVar.Code {
			vm.ExtCode(extVar.Name, extVar.Value)
		} else {
			vm.ExtVar(extVar.Name, extVar.Value)
		}
	}

	// Jsonnet Imports relative to the repository path
	jpaths := []string{appPath}
	for _, p := range sourceJsonnet.Libs {
		jpath := path.Join(repoRoot, p)
		if !strings.HasPrefix(jpath, repoRoot) {
			return nil, status.Errorf(codes.FailedPrecondition, "%s: referenced library points outside the repository", p)
		}
		jpaths = append(jpaths, jpath)
	}

	vm.Importer(&jsonnet.FileImporter{
		JPaths: jpaths,
	})

	return vm, nil
}

func runCommand(command v1alpha1.Command, path string, env []string) (string, error) {
	if len(command.Command) == 0 {
		return "", fmt.Errorf("Command is empty")
	}
	cmd := exec.Command(command.Command[0], append(command.Command[1:], command.Args...)...)
	cmd.Env = env
	cmd.Dir = path
	return executil.Run(cmd)
}

func findPlugin(plugins []*v1alpha1.ConfigManagementPlugin, name string) *v1alpha1.ConfigManagementPlugin {
	for _, plugin := range plugins {
		if plugin.Name == name {
			return plugin
		}
	}
	return nil
}

func runConfigManagementPlugin(appPath string, envVars *v1alpha1.Env, q *apiclient.ManifestRequest, creds git.Creds) ([]*unstructured.Unstructured, error) {
	concurrencyAllowed := isConcurrencyAllowed(appPath)
	if !concurrencyAllowed {
		manifestGenerateLock.Lock(appPath)
		defer manifestGenerateLock.Unlock(appPath)
	}

	plugin := findPlugin(q.Plugins, q.ApplicationSource.Plugin.Name)
	if plugin == nil {
		return nil, fmt.Errorf("Config management plugin with name '%s' is not supported.", q.ApplicationSource.Plugin.Name)
	}
	env := append(os.Environ(), envVars.Environ()...)
	if creds != nil {
		closer, environ, err := creds.Environ()
		if err != nil {
			return nil, err
		}
		defer func() { _ = closer.Close() }()
		env = append(env, environ...)
	}
	env = append(env, q.ApplicationSource.Plugin.Env.Environ()...)
	env = append(env, "KUBE_VERSION="+q.KubeVersion)
	env = append(env, "KUBE_API_VERSIONS="+strings.Join(q.ApiVersions, ","))
	if plugin.Init != nil {
		_, err := runCommand(*plugin.Init, appPath, env)
		if err != nil {
			return nil, err
		}
	}
	out, err := runCommand(plugin.Generate, appPath, env)
	if err != nil {
		return nil, err
	}
	return kube.SplitYAML([]byte(out))
}

func (s *Service) GetAppDetails(ctx context.Context, q *apiclient.RepoServerAppDetailsQuery) (*apiclient.RepoAppDetailsResponse, error) {
	res := &apiclient.RepoAppDetailsResponse{}

	cacheFn := s.createGetAppDetailsCacheHandler(res, q)
	operation := func(repoRoot, commitSHA, revision string, ctxSrc operationContextSrc) error {
		ctx, err := ctxSrc()
		if err != nil {
			return err
		}

		appSourceType, err := GetAppSourceType(q.Source, ctx.appPath, q.AppName)
		if err != nil {
			return err
		}

		res.Type = string(appSourceType)

		switch appSourceType {
		case v1alpha1.ApplicationSourceTypeKsonnet:
			if err := populateKsonnetAppDetails(res, ctx.appPath, q); err != nil {
				return err
			}
		case v1alpha1.ApplicationSourceTypeHelm:
<<<<<<< HEAD
			if err := populateHelmAppDetails(res, ctx.appPath, q); err != nil {
				return err
=======
			res.Helm = &apiclient.HelmAppSpec{}
			files, err := ioutil.ReadDir(appPath)
			if err != nil {
				return nil, err
			}
			for _, f := range files {
				if f.IsDir() {
					continue
				}
				fName := f.Name()
				fileNameExt := strings.ToLower(filepath.Ext(fName))
				if strings.Contains(fName, "values") && (fileNameExt == ".yaml" || fileNameExt == ".yml") {
					res.Helm.ValueFiles = append(res.Helm.ValueFiles, fName)
				}
			}
			var version string
			if q.Source.Helm != nil {
				if q.Source.Helm.Version != "" {
					version = q.Source.Helm.Version
				}
			}
			h, err := helm.NewHelmApp(appPath, getHelmRepos(q.Repos), false, version)
			if err != nil {
				return nil, err
			}
			defer h.Dispose()
			err = h.Init()
			if err != nil {
				return nil, err
			}
			valuesPath := filepath.Join(appPath, "values.yaml")
			info, err := os.Stat(valuesPath)
			if err == nil && !info.IsDir() {
				bytes, err := ioutil.ReadFile(valuesPath)
				if err != nil {
					return nil, err
				}
				res.Helm.Values = string(bytes)
			}
			params, err := h.GetParameters(valueFiles(q))
			if err != nil {
				return nil, err
			}
			for k, v := range params {
				res.Helm.Parameters = append(res.Helm.Parameters, &v1alpha1.HelmParameter{
					Name:  k,
					Value: v,
				})
			}
			for _, v := range fileParameters(q) {
				res.Helm.FileParameters = append(res.Helm.FileParameters, &v1alpha1.HelmFileParameter{
					Name: v.Name,
					Path: v.Path, //filepath.Join(appPath, v.Path),
				})
>>>>>>> b4507d80
			}
		case v1alpha1.ApplicationSourceTypeKustomize:
			if err := populateKustomizeAppDetails(res, q, ctx.appPath); err != nil {
				return err
			}
		}
		_ = s.cache.SetAppDetails(revision, q.Source, res)
		return nil
	}

	settings := operationSettings{allowConcurrent: q.Source.AllowsConcurrentProcessing()}
	err := s.runRepoOperation(ctx, q.Source.TargetRevision, q.Repo, q.Source, false, cacheFn, operation, settings)

	return res, err
}

func (s *Service) createGetAppDetailsCacheHandler(res *apiclient.RepoAppDetailsResponse, q *apiclient.RepoServerAppDetailsQuery) func(revision string, _ bool) (bool, error) {
	return func(revision string, _ bool) (bool, error) {
		err := s.cache.GetAppDetails(revision, q.Source, res)
		if err == nil {
			log.Infof("app details cache hit: %s/%s", revision, q.Source.Path)
			return true, nil
		}

		if err != reposervercache.ErrCacheMiss {
			log.Warnf("app details cache error %s: %v", revision, q.Source)
		} else {
			log.Infof("app details cache miss: %s/%s", revision, q.Source)
		}
		return false, nil
	}
}

func populateKsonnetAppDetails(res *apiclient.RepoAppDetailsResponse, appPath string, q *apiclient.RepoServerAppDetailsQuery) error {
	var ksonnetAppSpec apiclient.KsonnetAppSpec
	data, err := ioutil.ReadFile(filepath.Join(appPath, "app.yaml"))
	if err != nil {
		return err
	}
	err = yaml.Unmarshal(data, &ksonnetAppSpec)
	if err != nil {
		return err
	}
	ksApp, err := ksonnet.NewKsonnetApp(appPath)
	if err != nil {
		return status.Errorf(codes.FailedPrecondition, "unable to load application from %s: %v", appPath, err)
	}
	env := ""
	if q.Source.Ksonnet != nil {
		env = q.Source.Ksonnet.Environment
	}
	params, err := ksApp.ListParams(env)
	if err != nil {
		return err
	}
	ksonnetAppSpec.Parameters = params
	res.Ksonnet = &ksonnetAppSpec
	return nil
}

func populateHelmAppDetails(res *apiclient.RepoAppDetailsResponse, appPath string, q *apiclient.RepoServerAppDetailsQuery) error {
	var valueFiles []string

	valueFiles, err := findHelmValueFilesInPath(appPath)
	if err != nil {
		return err
	}

	res.Helm = &apiclient.HelmAppSpec{ValueFiles: valueFiles}
	var version string
	if q.Source.Helm != nil {
		if q.Source.Helm.Version != "" {
			version = q.Source.Helm.Version
		}
	}
	h, err := helm.NewHelmApp(appPath, getHelmRepos(q.Repos), false, version)
	if err != nil {
		return err
	}
	defer h.Dispose()
	err = h.Init()
	if err != nil {
		return err
	}

	if err := loadFileIntoIfExists(filepath.Join(appPath, "values.yaml"), &res.Helm.Values); err != nil {
		return err
	}
	params, err := h.GetParameters(valueFiles)
	if err != nil {
		return err
	}
	for k, v := range params {
		res.Helm.Parameters = append(res.Helm.Parameters, &v1alpha1.HelmParameter{
			Name:  k,
			Value: v,
		})
	}
	for _, v := range fileParameters(q) {
		res.Helm.FileParameters = append(res.Helm.FileParameters, &v1alpha1.HelmFileParameter{
			Name: v.Name,
			Path: v.Path, //filepath.Join(appPath, v.Path),
		})
	}
	return nil
}

func loadFileIntoIfExists(path string, destination *string) error {
	info, err := os.Stat(path)

	if err == nil && !info.IsDir() {
		if bytes, err := ioutil.ReadFile(path); err != nil {
			*destination = string(bytes)
		} else {
			return err
		}
	}

	return nil
}

func findHelmValueFilesInPath(path string) ([]string, error) {
	var result []string

	files, err := ioutil.ReadDir(path)
	if err != nil {
		return result, err
	}

	for _, f := range files {
		if f.IsDir() {
			continue
		}
		filename := f.Name()
		if strings.Contains(filename, "values") && (filepath.Ext(filename) == ".yaml" || filepath.Ext(filename) == ".yml") {
			result = append(result, filename)
		}
	}

	return result, nil
}

func populateKustomizeAppDetails(res *apiclient.RepoAppDetailsResponse, q *apiclient.RepoServerAppDetailsQuery, appPath string) error {
	res.Kustomize = &apiclient.KustomizeAppSpec{}
	kustomizeBinary := ""
	if q.KustomizeOptions != nil {
		kustomizeBinary = q.KustomizeOptions.BinaryPath
	}
	k := kustomize.NewKustomizeApp(appPath, q.Repo.GetGitCreds(), q.Repo.Repo, kustomizeBinary)
	_, images, err := k.Build(q.Source.Kustomize, q.KustomizeOptions)
	if err != nil {
		return err
	}
	res.Kustomize.Images = images
	return nil
}

func (s *Service) GetRevisionMetadata(ctx context.Context, q *apiclient.RepoServerRevisionMetadataRequest) (*v1alpha1.RevisionMetadata, error) {
	if !(git.IsCommitSHA(q.Revision) || git.IsTruncatedCommitSHA(q.Revision)) {
		return nil, fmt.Errorf("revision %s must be resolved", q.Revision)
	}
	metadata, err := s.cache.GetRevisionMetadata(q.Repo.Repo, q.Revision)
	if err == nil {
		// The logic here is that if a signature check on metadata is requested,
		// but there is none in the cache, we handle as if we have a cache miss
		// and re-generate the meta data. Otherwise, if there is signature info
		// in the metadata, but none was requested, we remove it from the data
		// that we return.
		if q.CheckSignature && metadata.SignatureInfo == "" {
			log.Infof("revision metadata cache hit, but need to regenerate due to missing signature info: %s/%s", q.Repo.Repo, q.Revision)
		} else {
			log.Infof("revision metadata cache hit: %s/%s", q.Repo.Repo, q.Revision)
			if !q.CheckSignature {
				metadata.SignatureInfo = ""
			}
			return metadata, nil
		}
	} else {
		if err != reposervercache.ErrCacheMiss {
			log.Warnf("revision metadata cache error %s/%s: %v", q.Repo.Repo, q.Revision, err)
		} else {
			log.Infof("revision metadata cache miss: %s/%s", q.Repo.Repo, q.Revision)
		}
	}

	gitClient, _, err := s.newClientResolveRevision(q.Repo, q.Revision)
	if err != nil {
		return nil, err
	}

	s.metricsServer.IncPendingRepoRequest(q.Repo.Repo)
	defer s.metricsServer.DecPendingRepoRequest(q.Repo.Repo)

	closer, err := s.repoLock.Lock(gitClient.Root(), q.Revision, true, func() error {
		return checkoutRevision(gitClient, q.Revision)
	})

	if err != nil {
		return nil, err
	}

	defer io.Close(closer)

	m, err := gitClient.RevisionMetadata(q.Revision)
	if err != nil {
		return nil, err
	}

	// Run gpg verify-commit on the revision
	signatureInfo := ""
	if gpg.IsGPGEnabled() && q.CheckSignature {
		cs, err := gitClient.VerifyCommitSignature(q.Revision)
		if err != nil {
			log.Errorf("error verifying signature of commit '%s' in repo '%s': %v", q.Revision, q.Repo.Repo, err)
			return nil, err
		}

		if cs != "" {
			vr := gpg.ParseGitCommitVerification(cs)
			if vr.Result == gpg.VerifyResultUnknown {
				signatureInfo = fmt.Sprintf("UNKNOWN signature: %s", vr.Message)
			} else {
				signatureInfo = fmt.Sprintf("%s signature from %s key %s", vr.Result, vr.Cipher, gpg.KeyID(vr.KeyID))
			}
		} else {
			signatureInfo = "Revision is not signed."
		}
	}

	metadata = &v1alpha1.RevisionMetadata{Author: m.Author, Date: metav1.Time{Time: m.Date}, Tags: m.Tags, Message: m.Message, SignatureInfo: signatureInfo}
	_ = s.cache.SetRevisionMetadata(q.Repo.Repo, q.Revision, metadata)
	return metadata, nil
}

func fileParameters(q *apiclient.RepoServerAppDetailsQuery) []v1alpha1.HelmFileParameter {
	if q.Source.Helm == nil {
		return nil
	}
	return q.Source.Helm.FileParameters
}

func (s *Service) newClient(repo *v1alpha1.Repository) (git.Client, error) {
	gitClient, err := s.newGitClient(repo.Repo, repo.GetGitCreds(), repo.IsInsecure(), repo.EnableLFS)
	if err != nil {
		return nil, err
	}
	return metrics.WrapGitClient(repo.Repo, s.metricsServer, gitClient), nil
}

// newClientResolveRevision is a helper to perform the common task of instantiating a git client
// and resolving a revision to a commit SHA
func (s *Service) newClientResolveRevision(repo *v1alpha1.Repository, revision string) (git.Client, string, error) {
	gitClient, err := s.newClient(repo)
	if err != nil {
		return nil, "", err
	}
	commitSHA, err := gitClient.LsRemote(revision)
	if err != nil {
		return nil, "", err
	}
	return gitClient, commitSHA, nil
}

func (s *Service) newHelmClientResolveRevision(repo *v1alpha1.Repository, revision string, chart string, noCache bool) (helm.Client, string, error) {
	enableOCI := repo.EnableOCI || helm.IsHelmOciRepo(repo.Repo)
	helmClient := s.newHelmClient(repo.Repo, repo.GetHelmCreds(), enableOCI)
	// OCI helm registers don't support semver ranges. Assuming that given revision is exact version
	if helm.IsVersion(revision) || enableOCI {
		return helmClient, revision, nil
	}
	constraints, err := semver.NewConstraint(revision)
	if err != nil {
		return nil, "", fmt.Errorf("invalid revision '%s': %v", revision, err)
	}
	index, err := helmClient.GetIndex(noCache)
	if err != nil {
		return nil, "", err
	}
	entries, err := index.GetEntries(chart)
	if err != nil {
		return nil, "", err
	}
	version, err := entries.MaxVersion(constraints)
	if err != nil {
		return nil, "", err
	}
	return helmClient, version.String(), nil
}

// checkoutRevision is a convenience function to initialize a repo, fetch, and checkout a revision
// Returns the 40 character commit SHA after the checkout has been performed
// nolint:unparam
func checkoutRevision(gitClient git.Client, revision string) error {
	err := gitClient.Init()
	if err != nil {
		return status.Errorf(codes.Internal, "Failed to initialize git repo: %v", err)
	}

	// Some git providers don't support fetching commit sha
	if revision != "" && !git.IsCommitSHA(revision) && !git.IsTruncatedCommitSHA(revision) {
		err = gitClient.Fetch(revision)
		if err != nil {
			return status.Errorf(codes.Internal, "Failed to fetch %s: %v", revision, err)
		}
		err = gitClient.Checkout("FETCH_HEAD")
		if err != nil {
			return status.Errorf(codes.Internal, "Failed to checkout FETCH_HEAD: %v", err)
		}
	} else {
		err = gitClient.Fetch("")
		if err != nil {
			return status.Errorf(codes.Internal, "Failed to fetch %s: %v", revision, err)
		}
		err = gitClient.Checkout(revision)
		if err != nil {
			return status.Errorf(codes.Internal, "Failed to checkout %s: %v", revision, err)
		}
	}

	return err
}

func (s *Service) GetHelmCharts(ctx context.Context, q *apiclient.HelmChartsRequest) (*apiclient.HelmChartsResponse, error) {
	index, err := s.newHelmClient(q.Repo.Repo, q.Repo.GetHelmCreds(), q.Repo.EnableOCI).GetIndex(true)
	if err != nil {
		return nil, err
	}
	res := apiclient.HelmChartsResponse{}
	for chartName, entries := range index.Entries {
		chart := apiclient.HelmChart{
			Name: chartName,
		}
		for _, entry := range entries {
			chart.Versions = append(chart.Versions, entry.Version)
		}
		res.Items = append(res.Items, &chart)
	}
	return &res, nil
}

func (s *Service) TestRepository(ctx context.Context, q *apiclient.TestRepositoryRequest) (*apiclient.TestRepositoryResponse, error) {
	repo := q.Repo
	checks := map[string]func() error{
		"git": func() error {
			return git.TestRepo(repo.Repo, repo.GetGitCreds(), repo.IsInsecure(), repo.IsLFSEnabled())
		},
		"helm": func() error {
			if repo.EnableOCI {
				if !helm.IsHelmOciRepo(repo.Repo) {
					return errors.New("OCI Helm repository URL should include hostname and port only")
				}
				_, err := helm.NewClient(repo.Repo, repo.GetHelmCreds(), repo.EnableOCI).TestHelmOCI()
				return err
			} else {
				_, err := helm.NewClient(repo.Repo, repo.GetHelmCreds(), repo.EnableOCI).GetIndex(false)
				return err
			}
		},
	}
	if check, ok := checks[repo.Type]; ok {
		return &apiclient.TestRepositoryResponse{VerifiedRepository: false}, check()
	}
	var err error
	for _, check := range checks {
		err = check()
		if err == nil {
			return &apiclient.TestRepositoryResponse{VerifiedRepository: true}, nil
		}
	}
	return &apiclient.TestRepositoryResponse{VerifiedRepository: false}, err
}<|MERGE_RESOLUTION|>--- conflicted
+++ resolved
@@ -232,13 +232,6 @@
 	}
 
 	if source.IsHelm() {
-<<<<<<< HEAD
-		version, err := semver.NewVersion(revision)
-		if err != nil {
-			return err
-		}
-=======
->>>>>>> b4507d80
 		if settings.noCache {
 			err = helmClient.CleanChartCache(source.Chart, revision)
 			if err != nil {
@@ -1153,65 +1146,8 @@
 				return err
 			}
 		case v1alpha1.ApplicationSourceTypeHelm:
-<<<<<<< HEAD
 			if err := populateHelmAppDetails(res, ctx.appPath, q); err != nil {
 				return err
-=======
-			res.Helm = &apiclient.HelmAppSpec{}
-			files, err := ioutil.ReadDir(appPath)
-			if err != nil {
-				return nil, err
-			}
-			for _, f := range files {
-				if f.IsDir() {
-					continue
-				}
-				fName := f.Name()
-				fileNameExt := strings.ToLower(filepath.Ext(fName))
-				if strings.Contains(fName, "values") && (fileNameExt == ".yaml" || fileNameExt == ".yml") {
-					res.Helm.ValueFiles = append(res.Helm.ValueFiles, fName)
-				}
-			}
-			var version string
-			if q.Source.Helm != nil {
-				if q.Source.Helm.Version != "" {
-					version = q.Source.Helm.Version
-				}
-			}
-			h, err := helm.NewHelmApp(appPath, getHelmRepos(q.Repos), false, version)
-			if err != nil {
-				return nil, err
-			}
-			defer h.Dispose()
-			err = h.Init()
-			if err != nil {
-				return nil, err
-			}
-			valuesPath := filepath.Join(appPath, "values.yaml")
-			info, err := os.Stat(valuesPath)
-			if err == nil && !info.IsDir() {
-				bytes, err := ioutil.ReadFile(valuesPath)
-				if err != nil {
-					return nil, err
-				}
-				res.Helm.Values = string(bytes)
-			}
-			params, err := h.GetParameters(valueFiles(q))
-			if err != nil {
-				return nil, err
-			}
-			for k, v := range params {
-				res.Helm.Parameters = append(res.Helm.Parameters, &v1alpha1.HelmParameter{
-					Name:  k,
-					Value: v,
-				})
-			}
-			for _, v := range fileParameters(q) {
-				res.Helm.FileParameters = append(res.Helm.FileParameters, &v1alpha1.HelmFileParameter{
-					Name: v.Name,
-					Path: v.Path, //filepath.Join(appPath, v.Path),
-				})
->>>>>>> b4507d80
 			}
 		case v1alpha1.ApplicationSourceTypeKustomize:
 			if err := populateKustomizeAppDetails(res, q, ctx.appPath); err != nil {
@@ -1346,7 +1282,8 @@
 			continue
 		}
 		filename := f.Name()
-		if strings.Contains(filename, "values") && (filepath.Ext(filename) == ".yaml" || filepath.Ext(filename) == ".yml") {
+		fileNameExt := strings.ToLower(filepath.Ext(filename))
+		if strings.Contains(filename, "values") && (fileNameExt == ".yaml" || fileNameExt == ".yml") {
 			result = append(result, filename)
 		}
 	}
