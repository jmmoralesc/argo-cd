--- conflicted
+++ resolved
@@ -489,14 +489,9 @@
 	for _, r := range d.Dependencies {
 		if u, err := url.Parse(r.Repository); err == nil && (u.Scheme == "https" || u.Scheme == "oci") {
 			repo := &v1alpha1.Repository{
-<<<<<<< HEAD
 				Repo:      r.Repository,
-				Name:      u.Host,
+				Name:      r.Repository,
 				EnableOCI: u.Scheme == "oci",
-=======
-				Repo: r.Repository,
-				Name: r.Repository,
->>>>>>> 6f794d0d
 			}
 			repos = append(repos, repo)
 		}
