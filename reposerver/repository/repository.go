--- conflicted
+++ resolved
@@ -29,7 +29,6 @@
 	"github.com/argoproj/argo-cd/util"
 	"github.com/argoproj/argo-cd/util/cache"
 	"github.com/argoproj/argo-cd/util/config"
-	"github.com/argoproj/argo-cd/util/creds"
 	"github.com/argoproj/argo-cd/util/depot"
 	"github.com/argoproj/argo-cd/util/factory"
 	"github.com/argoproj/argo-cd/util/git"
@@ -217,15 +216,11 @@
 	var dest *v1alpha1.ApplicationDestination
 
 	appSourceType, err := GetAppSourceType(q.ApplicationSource, appPath)
-<<<<<<< HEAD
-	creds := creds.GetRepoCreds(q.Repo)
-=======
 	creds := argo.GetRepoCreds(q.Repo)
 	repoURL := ""
 	if q.Repo != nil {
 		repoURL = q.Repo.Repo
 	}
->>>>>>> 2742ead0
 	switch appSourceType {
 	case v1alpha1.ApplicationSourceTypeKsonnet:
 		targetObjs, dest, err = ksShow(q.AppLabelKey, appPath, q.ApplicationSource.Ksonnet)
@@ -680,11 +675,7 @@
 	case v1alpha1.ApplicationSourceTypeKustomize:
 		res.Kustomize = &apiclient.KustomizeAppSpec{}
 		res.Kustomize.Path = q.Path
-<<<<<<< HEAD
-		k := kustomize.NewKustomizeApp(appPath, creds.GetRepoCreds(q.Repo))
-=======
 		k := kustomize.NewKustomizeApp(appPath, argo.GetRepoCreds(q.Repo), q.Repo.Repo)
->>>>>>> 2742ead0
 		_, imageTags, images, err := k.Build(nil)
 		if err != nil {
 			return nil, err
