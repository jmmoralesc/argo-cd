--- conflicted
+++ resolved
@@ -1075,7 +1075,7 @@
 // if multiple threads are trying to run it.
 // Multiple goroutines might process same helm app in one repo concurrently when repo server process multiple
 // manifest generation requests of the same commit.
-func runHelmBuild(appPath string, h helm.Helm) ([]string, error) {
+func runHelmBuild(appPath string, h helm.Helm) error {
 	manifestGenerateLock.Lock(appPath)
 	defer manifestGenerateLock.Unlock(appPath)
 
@@ -1085,16 +1085,16 @@
 	markerFile := path.Join(appPath, helmDepUpMarkerFile)
 	_, err := os.Stat(markerFile)
 	if err == nil {
-		return []string{}, nil
+		return nil
 	} else if !os.IsNotExist(err) {
-		return []string{}, err
-	}
-
-	commands, err := h.DependencyBuild()
-	if err != nil {
-		return []string{}, fmt.Errorf("error building helm chart dependencies: %w", err)
-	}
-	return commands, os.WriteFile(markerFile, []byte("marker"), 0o644)
+		return err
+	}
+
+	err = h.DependencyBuild()
+	if err != nil {
+		return fmt.Errorf("error building helm chart dependencies: %w", err)
+	}
+	return os.WriteFile(markerFile, []byte("marker"), 0o644)
 }
 
 func isSourcePermitted(url string, repos []string) bool {
@@ -1102,16 +1102,7 @@
 	return p.IsSourcePermitted(v1alpha1.ApplicationSource{RepoURL: url})
 }
 
-<<<<<<< HEAD
-// helmTemplate runs helm template on the application source and returns the generated manifests as well as a list of
-// commands that were executed
-func helmTemplate(appPath string, repoRoot string, env *v1alpha1.Env, q *apiclient.ManifestRequest, isLocal bool, gitRepoPaths io.TempPaths) ([]*unstructured.Unstructured, []string, error) {
-	// Track the commands executed as part of the helm template operation
-	var commands []string
-
-=======
 func helmTemplate(appPath string, repoRoot string, env *v1alpha1.Env, q *apiclient.ManifestRequest, isLocal bool, gitRepoPaths io.TempPaths) ([]*unstructured.Unstructured, string, error) {
->>>>>>> 1dd28216
 	concurrencyAllowed := helmConcurrencyDefault || isConcurrencyAllowed(appPath)
 	if !concurrencyAllowed {
 		manifestGenerateLock.Lock(appPath)
@@ -1148,16 +1139,12 @@
 			templateOpts.Namespace = appHelm.Namespace
 		}
 		if templateOpts.Namespace == "" {
-			return nil, nil, fmt.Errorf("cannot generate application '%s' without helm namespace", appName)
+			return nil, "", fmt.Errorf("cannot generate application '%s' without helm namespace", appName)
 		}
 
 		resolvedValueFiles, err := getResolvedValueFiles(appPath, repoRoot, env, q.GetValuesFileSchemes(), appHelm.ValueFiles, q.RefSources, gitRepoPaths, appHelm.IgnoreMissingValueFiles)
 		if err != nil {
-<<<<<<< HEAD
-			return nil, nil, fmt.Errorf("error resolving helm value files: %w", err)
-=======
 			return nil, "", fmt.Errorf("error resolving helm value files: %w", err)
->>>>>>> 1dd28216
 		}
 
 		templateOpts.Values = resolvedValueFiles
@@ -1165,11 +1152,7 @@
 		if !appHelm.ValuesIsEmpty() {
 			rand, err := uuid.NewRandom()
 			if err != nil {
-<<<<<<< HEAD
-				return nil, nil, fmt.Errorf("error generating random filename for Helm values file: %w", err)
-=======
 				return nil, "", fmt.Errorf("error generating random filename for Helm values file: %w", err)
->>>>>>> 1dd28216
 			}
 			p := path.Join(os.TempDir(), rand.String())
 			defer func() {
@@ -1180,11 +1163,7 @@
 			}()
 			err = os.WriteFile(p, appHelm.ValuesYAML(), 0o644)
 			if err != nil {
-<<<<<<< HEAD
-				return nil, nil, fmt.Errorf("error writing helm values file: %w", err)
-=======
 				return nil, "", fmt.Errorf("error writing helm values file: %w", err)
->>>>>>> 1dd28216
 			}
 			templateOpts.ExtraValues = pathutil.ResolvedFilePath(p)
 		}
@@ -1203,20 +1182,12 @@
 				// If the $-prefixed path appears to reference another source, do env substitution _after_ resolving the source
 				resolvedPath, err = getResolvedRefValueFile(p.Path, env, q.GetValuesFileSchemes(), referencedSource.Repo.Repo, gitRepoPaths, referencedSource.Repo.Project)
 				if err != nil {
-<<<<<<< HEAD
-					return nil, nil, fmt.Errorf("error resolving set-file path: %w", err)
-=======
 					return nil, "", fmt.Errorf("error resolving set-file path: %w", err)
->>>>>>> 1dd28216
 				}
 			} else {
 				resolvedPath, _, err = pathutil.ResolveValueFilePathOrUrl(appPath, repoRoot, env.Envsubst(p.Path), q.GetValuesFileSchemes())
 				if err != nil {
-<<<<<<< HEAD
-					return nil, nil, fmt.Errorf("error resolving helm value file path: %w", err)
-=======
 					return nil, "", fmt.Errorf("error resolving helm value file path: %w", err)
->>>>>>> 1dd28216
 				}
 			}
 			templateOpts.SetFile[p.Name] = resolvedPath
@@ -1241,46 +1212,27 @@
 
 	helmRepos, err := getHelmRepos(appPath, q.Repos, q.HelmRepoCreds)
 	if err != nil {
-<<<<<<< HEAD
-		return nil, nil, fmt.Errorf("error getting helm repos: %w", err)
-=======
 		return nil, "", fmt.Errorf("error getting helm repos: %w", err)
->>>>>>> 1dd28216
 	}
 
 	h, err := helm.NewHelmApp(appPath, helmRepos, isLocal, version, proxy, passCredentials)
 	if err != nil {
-<<<<<<< HEAD
-		return nil, nil, fmt.Errorf("error initializing helm app object: %w", err)
-=======
 		return nil, "", fmt.Errorf("error initializing helm app object: %w", err)
->>>>>>> 1dd28216
 	}
 
 	defer h.Dispose()
 
 	out, command, err := h.Template(templateOpts)
-<<<<<<< HEAD
-	if err == nil {
-		commands = append(commands, command)
-	}
-	if err != nil {
-		if !helm.IsMissingDependencyErr(err) {
-			return nil, nil, err
-=======
 	if err != nil {
 		if !helm.IsMissingDependencyErr(err) {
 			return nil, "", err
->>>>>>> 1dd28216
-		}
-
-		var buildCommands []string
+		}
+
 		if concurrencyAllowed {
-			buildCommands, err = runHelmBuild(appPath, h)
+			err = runHelmBuild(appPath, h)
 		} else {
-			buildCommands, err = h.DependencyBuild()
-		}
-		commands = append(commands, buildCommands...)
+			err = h.DependencyBuild()
+		}
 
 		if err != nil {
 			var reposNotPermitted []string
@@ -1298,42 +1250,17 @@
 			}
 
 			if len(reposNotPermitted) > 0 {
-<<<<<<< HEAD
-				return nil, nil, status.Errorf(codes.PermissionDenied, "helm repos %s are not permitted in project '%s'", strings.Join(reposNotPermitted, ", "), q.ProjectName)
-			}
-
-			return nil, nil, err
-=======
 				return nil, "", status.Errorf(codes.PermissionDenied, "helm repos %s are not permitted in project '%s'", strings.Join(reposNotPermitted, ", "), q.ProjectName)
 			}
 
 			return nil, "", err
->>>>>>> 1dd28216
 		}
 
 		out, command, err = h.Template(templateOpts)
 		if err != nil {
-<<<<<<< HEAD
-			return nil, nil, err
-=======
 			return nil, "", err
->>>>>>> 1dd28216
-		}
-		commands = append(commands, command)
-	}
-	objs, err := kube.SplitYAML([]byte(out))
-
-	redactedCommands := make([]string, len(commands))
-	for i, c := range commands {
-		redactedCommands[i] = redactPaths(c, gitRepoPaths)
-	}
-<<<<<<< HEAD
-
-	return objs, redactedCommands, err
-}
-
-func redactPaths(s string, paths io.TempPaths) string {
-=======
+		}
+	}
 	objs, err := kube.SplitYAML([]byte(out))
 
 	redactedCommand := redactPaths(command, gitRepoPaths, templateOpts.ExtraValues)
@@ -1345,20 +1272,16 @@
 // sensitive (so not suitable for logging). It also replaces the path of the randomly-named values file which is used
 // to hold the `spec.source.helm.values` or `valuesObject` contents.
 func redactPaths(s string, paths io.TempPaths, extraValuesPath pathutil.ResolvedFilePath) string {
->>>>>>> 1dd28216
 	if paths == nil {
 		return s
 	}
 	for _, p := range paths.GetPaths() {
 		s = strings.ReplaceAll(s, p, ".")
 	}
-<<<<<<< HEAD
-=======
 	if extraValuesPath != "" {
 		// Replace with a placeholder so that the user knows what this values file was for.
 		s = strings.ReplaceAll(s, string(extraValuesPath), "<temp file with values from source.helm.values/valuesObject>")
 	}
->>>>>>> 1dd28216
 	return s
 }
 
@@ -1498,7 +1421,6 @@
 
 	env := newEnv(q, revision)
 
-	// This call mutates q.ApplicationSource to apply overrides
 	appSourceType, err := GetAppSourceType(ctx, q.ApplicationSource, appPath, repoRoot, q.AppName, q.EnabledSourceTypes, opt.cmpTarExcludedGlobs, env.Environ())
 	if err != nil {
 		return nil, fmt.Errorf("error getting app source type: %w", err)
@@ -1512,24 +1434,16 @@
 
 	switch appSourceType {
 	case v1alpha1.ApplicationSourceTypeHelm:
-<<<<<<< HEAD
-		targetObjs, commands, err = helmTemplate(appPath, repoRoot, env, q, isLocal, gitRepoPaths)
-=======
 		var command string
 		targetObjs, command, err = helmTemplate(appPath, repoRoot, env, q, isLocal, gitRepoPaths)
 		commands = append(commands, command)
->>>>>>> 1dd28216
 	case v1alpha1.ApplicationSourceTypeKustomize:
 		kustomizeBinary := ""
 		if q.KustomizeOptions != nil {
 			kustomizeBinary = q.KustomizeOptions.BinaryPath
 		}
 		k := kustomize.NewKustomizeApp(repoRoot, appPath, q.Repo.GetGitCreds(gitCredsStore), repoURL, kustomizeBinary)
-<<<<<<< HEAD
-		targetObjs, _, _, err = k.Build(q.ApplicationSource.Kustomize, q.KustomizeOptions, env, &kustomize.BuildOpts{
-=======
 		targetObjs, _, commands, err = k.Build(q.ApplicationSource.Kustomize, q.KustomizeOptions, env, &kustomize.BuildOpts{
->>>>>>> 1dd28216
 			KubeVersion: text.SemVer(q.ApplicationSource.GetKubeVersionOrDefault(q.KubeVersion)),
 			APIVersions: q.ApplicationSource.GetAPIVersionsOrDefault(q.ApiVersions),
 		})
@@ -2212,7 +2126,7 @@
 	if err != nil {
 		return fmt.Errorf("failed to resolve value files: %w", err)
 	}
-	params, _, err := h.GetParameters(resolvedSelectedValueFiles, appPath, repoRoot)
+	params, err := h.GetParameters(resolvedSelectedValueFiles, appPath, repoRoot)
 	if err != nil {
 		return err
 	}
@@ -2438,7 +2352,7 @@
 		return nil, fmt.Errorf("error creating helm cmd: %w", err)
 	}
 	defer helmCmd.Close()
-	helmDetails, _, err := helmCmd.InspectChart()
+	helmDetails, err := helmCmd.InspectChart()
 	if err != nil {
 		return nil, fmt.Errorf("error inspecting chart: %w", err)
 	}
