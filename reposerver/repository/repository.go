--- conflicted
+++ resolved
@@ -106,12 +106,9 @@
 	MaxCombinedDirectoryManifestsSize            resource.Quantity
 	CMPTarExcludedGlobs                          []string
 	AllowOutOfBoundsSymlinks                     bool
-<<<<<<< HEAD
-	ExecTimeout                                  time.Duration
-=======
 	StreamedManifestMaxExtractedSize             int64
 	StreamedManifestMaxTarSize                   int64
->>>>>>> 2fb2c233
+	ExecTimeout                                  time.Duration
 }
 
 // NewService returns a new instance of the Manifest service
@@ -1050,16 +1047,12 @@
 		targetObjs, _, err = k.Build(q.ApplicationSource.Kustomize, q.KustomizeOptions, env)
 	case v1alpha1.ApplicationSourceTypePlugin:
 		if q.ApplicationSource.Plugin != nil && q.ApplicationSource.Plugin.Name != "" {
-<<<<<<< HEAD
-			targetObjs, err = runConfigManagementPlugin(appPath, repoRoot, env, q, q.Repo.GetGitCreds(gitCredsStore), execTimeout)
-=======
 			log.WithFields(map[string]interface{}{
 				"application": q.AppName,
 				"plugin": q.ApplicationSource.Plugin.Name,
 			}).Warnf(common.ConfigMapPluginDeprecationWarning)
 
-			targetObjs, err = runConfigManagementPlugin(appPath, repoRoot, env, q, q.Repo.GetGitCreds(gitCredsStore))
->>>>>>> 2fb2c233
+			targetObjs, err = runConfigManagementPlugin(appPath, repoRoot, env, q, q.Repo.GetGitCreds(gitCredsStore), execTimeout)
 		} else {
 			targetObjs, err = runConfigManagementPluginSidecars(ctx, appPath, repoRoot, env, q, q.Repo.GetGitCreds(gitCredsStore), opt.cmpTarDoneCh, opt.cmpTarExcludedGlobs)
 			if err != nil {
