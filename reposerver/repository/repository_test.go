package repository

import (
	"context"
	"encoding/json"
	"errors"
	"fmt"
	goio "io"
<<<<<<< HEAD
=======
	"io/fs"
>>>>>>> c8a1a865
	"io/ioutil"
	"os"
	"os/exec"
	"path"
	"path/filepath"
	"regexp"
	"strings"
	"testing"
	"time"

<<<<<<< HEAD
=======
	log "github.com/sirupsen/logrus"
	"k8s.io/apimachinery/pkg/api/resource"

>>>>>>> c8a1a865
	"github.com/ghodss/yaml"
	log "github.com/sirupsen/logrus"
	"github.com/stretchr/testify/assert"
	"github.com/stretchr/testify/mock"
	"github.com/stretchr/testify/require"
	v1 "k8s.io/api/apps/v1"
	metav1 "k8s.io/apimachinery/pkg/apis/meta/v1"
	"k8s.io/apimachinery/pkg/apis/meta/v1/unstructured"
	"k8s.io/apimachinery/pkg/runtime"

	argoappv1 "github.com/argoproj/argo-cd/v2/pkg/apis/application/v1alpha1"
	"github.com/argoproj/argo-cd/v2/reposerver/apiclient"
	"github.com/argoproj/argo-cd/v2/reposerver/cache"
	"github.com/argoproj/argo-cd/v2/reposerver/metrics"
	fileutil "github.com/argoproj/argo-cd/v2/test/fixture/path"
	"github.com/argoproj/argo-cd/v2/util/argo"
	cacheutil "github.com/argoproj/argo-cd/v2/util/cache"
	"github.com/argoproj/argo-cd/v2/util/git"
	gitmocks "github.com/argoproj/argo-cd/v2/util/git/mocks"
	"github.com/argoproj/argo-cd/v2/util/helm"
	helmmocks "github.com/argoproj/argo-cd/v2/util/helm/mocks"
	"github.com/argoproj/argo-cd/v2/util/io"
)

const testSignature = `gpg: Signature made Wed Feb 26 23:22:34 2020 CET
gpg:                using RSA key 4AEE18F83AFDEB23
gpg: Good signature from "GitHub (web-flow commit signing) <noreply@github.com>" [ultimate]
`

type clientFunc func(*gitmocks.Client)

func newServiceWithMocks(root string, signed bool) (*Service, *gitmocks.Client) {
	root, err := filepath.Abs(root)
	if err != nil {
		panic(err)
	}
	return newServiceWithOpt(func(gitClient *gitmocks.Client) {
		gitClient.On("Init").Return(nil)
		gitClient.On("Fetch", mock.Anything).Return(nil)
		gitClient.On("Checkout", mock.Anything, mock.Anything).Return(nil)
		gitClient.On("LsRemote", mock.Anything).Return(mock.Anything, nil)
		gitClient.On("CommitSHA").Return(mock.Anything, nil)
		gitClient.On("RevisionMetadata", mock.AnythingOfType("string")).Return(&git.RevisionMetadata{
			Author:  "author",
			Date:    time.Time{},
			Message: "test",
			Tags:    []string{"tag1", "tag2"},
		}, nil)
		gitClient.On("Root").Return(root)
		if signed {
			gitClient.On("VerifyCommitSignature", mock.Anything).Return(testSignature, nil)
		} else {
			gitClient.On("VerifyCommitSignature", mock.Anything).Return("", nil)
		}
	})
}

func newServiceWithOpt(cf clientFunc) (*Service, *gitmocks.Client) {
	helmClient := &helmmocks.Client{}
	gitClient := &gitmocks.Client{}
	cf(gitClient)
	service := NewService(metrics.NewMetricsServer(), cache.NewCache(
		cacheutil.NewCache(cacheutil.NewInMemoryCache(1*time.Minute)),
		1*time.Minute,
		1*time.Minute,
	), RepoServerInitConstants{ParallelismLimit: 1}, argo.NewResourceTracking(), &git.NoopCredsStore{}, os.TempDir())

	chart := "my-chart"
	version := "1.1.0"
	helmClient.On("GetIndex", true).Return(&helm.Index{Entries: map[string]helm.Entries{
		chart: {{Version: "1.0.0"}, {Version: version}},
	}}, nil)
	helmClient.On("ExtractChart", chart, version).Return("./testdata/my-chart", io.NopCloser, nil)
	helmClient.On("CleanChartCache", chart, version).Return(nil)

	service.newGitClient = func(rawRepoURL string, root string, creds git.Creds, insecure bool, enableLfs bool, prosy string, opts ...git.ClientOpts) (client git.Client, e error) {
		return gitClient, nil
	}
	service.newHelmClient = func(repoURL string, creds helm.Creds, enableOci bool, proxy string, opts ...helm.ClientOpts) helm.Client {
		return helmClient
	}
	service.gitRepoInitializer = func(rootPath string) goio.Closer {
		return io.NopCloser
	}
	return service, gitClient
}

func newService(root string) *Service {
	service, _ := newServiceWithMocks(root, false)
	return service
}

func newServiceWithSignature(root string) *Service {
	service, _ := newServiceWithMocks(root, true)
	return service
}

func newServiceWithCommitSHA(root, revision string) *Service {
	var revisionErr error

	commitSHARegex := regexp.MustCompile("^[0-9A-Fa-f]{40}$")
	if !commitSHARegex.MatchString(revision) {
		revisionErr = errors.New("not a commit SHA")
	}

	service, gitClient := newServiceWithOpt(func(gitClient *gitmocks.Client) {
		gitClient.On("Init").Return(nil)
		gitClient.On("Fetch", mock.Anything).Return(nil)
		gitClient.On("Checkout", mock.Anything, mock.Anything).Return(nil)
		gitClient.On("LsRemote", revision).Return(revision, revisionErr)
		gitClient.On("RevisionMetadata", mock.AnythingOfType("string")).Return(&git.RevisionMetadata{
			Author:  "author",
			Date:    time.Time{},
			Message: "test",
			Tags:    []string{"tag1", "tag2"},
		}, nil)
		gitClient.On("CommitSHA").Return("632039659e542ed7de0c170a4fcc1c571b288fc0", nil)
		gitClient.On("Root").Return(root)
	})

	service.newGitClient = func(rawRepoURL string, root string, creds git.Creds, insecure bool, enableLfs bool, proxy string, opts ...git.ClientOpts) (client git.Client, e error) {
		return gitClient, nil
	}

	return service
}

<<<<<<< HEAD
=======
// createSymlink creates a symlink with name linkName to file destName in
// workingDir
func createSymlink(t *testing.T, workingDir, destName, linkName string) error {
	oldWorkingDir, err := os.Getwd()
	if err != nil {
		return err
	}
	if workingDir != "" {
		err = os.Chdir(workingDir)
		if err != nil {
			return err
		}
		defer func() {
			if err := os.Chdir(oldWorkingDir); err != nil {
				t.Fatal(err.Error())
			}
		}()
	}
	err = os.Symlink(destName, linkName)
	if err != nil {
		return err
	}
	return nil
}

func TestGenerateYamlManifestInDir(t *testing.T) {
	service := newService("../..")

	src := argoappv1.ApplicationSource{Path: "manifests/base"}
	q := apiclient.ManifestRequest{Repo: &argoappv1.Repository{}, ApplicationSource: &src}

	// update this value if we add/remove manifests
	const countOfManifests = 47

	res1, err := service.GenerateManifest(context.Background(), &q)

	assert.NoError(t, err)
	assert.Equal(t, countOfManifests, len(res1.Manifests))

	// this will test concatenated manifests to verify we split YAMLs correctly
	res2, err := GenerateManifests(context.Background(), "./testdata/concatenated", "/", "", &q, false, &git.NoopCredsStore{}, resource.MustParse("0"))
	assert.NoError(t, err)
	assert.Equal(t, 3, len(res2.Manifests))
}

>>>>>>> c8a1a865
func Test_GenerateManifests_NoOutOfBoundsAccess(t *testing.T) {
	testCases := []struct {
		name                    string
		outOfBoundsFilename     string
		outOfBoundsFileContents string
		mustNotContain          string // Optional string that must not appear in error or manifest output. If empty, use outOfBoundsFileContents.
	}{
		{
			name:                    "out of bounds JSON file should not appear in error output",
			outOfBoundsFilename:     "test.json",
			outOfBoundsFileContents: `{"some": "json"}`,
		},
		{
			name:                    "malformed JSON file contents should not appear in error output",
			outOfBoundsFilename:     "test.json",
			outOfBoundsFileContents: "$",
		},
		{
			name:                "out of bounds JSON manifest should not appear in manifest output",
			outOfBoundsFilename: "test.json",
			// JSON marshalling is deterministic. So if there's a leak, exactly this should appear in the manifests.
			outOfBoundsFileContents: `{"apiVersion":"v1","kind":"Secret","metadata":{"name":"test","namespace":"default"},"type":"Opaque"}`,
		},
		{
			name:                    "out of bounds YAML manifest should not appear in manifest output",
			outOfBoundsFilename:     "test.yaml",
			outOfBoundsFileContents: "apiVersion: v1\nkind: Secret\nmetadata:\n  name: test\n  namespace: default\ntype: Opaque",
			mustNotContain:          `{"apiVersion":"v1","kind":"Secret","metadata":{"name":"test","namespace":"default"},"type":"Opaque"}`,
		},
<<<<<<< HEAD
=======
	}

	for _, testCase := range testCases {
		testCaseCopy := testCase
		t.Run(testCaseCopy.name, func(t *testing.T) {
			t.Parallel()

			outOfBoundsDir := t.TempDir()
			outOfBoundsFile := path.Join(outOfBoundsDir, testCaseCopy.outOfBoundsFilename)
			err := os.WriteFile(outOfBoundsFile, []byte(testCaseCopy.outOfBoundsFileContents), os.FileMode(0444))
			require.NoError(t, err)

			repoDir := t.TempDir()
			err = os.Symlink(outOfBoundsFile, path.Join(repoDir, testCaseCopy.outOfBoundsFilename))
			require.NoError(t, err)

			var mustNotContain = testCaseCopy.outOfBoundsFileContents
			if testCaseCopy.mustNotContain != "" {
				mustNotContain = testCaseCopy.mustNotContain
			}

			q := apiclient.ManifestRequest{Repo: &argoappv1.Repository{}, ApplicationSource: &argoappv1.ApplicationSource{}}
			res, err := GenerateManifests(context.Background(), repoDir, "", "", &q, false, &git.NoopCredsStore{}, resource.MustParse("0"))
			require.Error(t, err)
			assert.NotContains(t, err.Error(), mustNotContain)
			assert.Contains(t, err.Error(), "illegal filepath")
			assert.Nil(t, res)
		})
	}
}

func TestGenerateManifests_MissingSymlinkDestination(t *testing.T) {
	repoDir := t.TempDir()
	err := os.Symlink("/obviously/does/not/exist", path.Join(repoDir, "test.yaml"))
	require.NoError(t, err)

	q := apiclient.ManifestRequest{Repo: &argoappv1.Repository{}, ApplicationSource: &argoappv1.ApplicationSource{}}
	_, err = GenerateManifests(context.Background(), repoDir, "", "", &q, false, &git.NoopCredsStore{}, resource.MustParse("0"))
	require.NoError(t, err)
}

func TestGenerateManifests_K8SAPIResetCache(t *testing.T) {
	service := newService("../..")

	src := argoappv1.ApplicationSource{Path: "manifests/base"}
	q := apiclient.ManifestRequest{
		KubeVersion: "v1.16.0",
		Repo:        &argoappv1.Repository{}, ApplicationSource: &src,
>>>>>>> c8a1a865
	}

	for _, testCase := range testCases {
		testCaseCopy := testCase
		t.Run(testCaseCopy.name, func(t *testing.T) {
			t.Parallel()

			outOfBoundsDir := t.TempDir()
			outOfBoundsFile := path.Join(outOfBoundsDir, testCaseCopy.outOfBoundsFilename)
			err := os.WriteFile(outOfBoundsFile, []byte(testCaseCopy.outOfBoundsFileContents), os.FileMode(0444))
			require.NoError(t, err)

			repoDir := t.TempDir()
			err = os.Symlink(outOfBoundsFile, path.Join(repoDir, testCaseCopy.outOfBoundsFilename))
			require.NoError(t, err)

			var mustNotContain = testCaseCopy.outOfBoundsFileContents
			if testCaseCopy.mustNotContain != "" {
				mustNotContain = testCaseCopy.mustNotContain
			}

			q := apiclient.ManifestRequest{Repo: &argoappv1.Repository{}, ApplicationSource: &argoappv1.ApplicationSource{}}
			res, err := GenerateManifests(context.Background(), repoDir, "", "", &q, false, &git.NoopCredsStore{}, &gitmocks.Client{})
			require.Error(t, err)
			assert.NotContains(t, err.Error(), mustNotContain)
			assert.Contains(t, err.Error(), "illegal filepath")
			assert.Nil(t, res)
		})
	}
}

func TestGenerateManifests_MissingSymlinkDestination(t *testing.T) {
	repoDir := t.TempDir()
	err := os.Symlink("/obviously/does/not/exist", path.Join(repoDir, "test.yaml"))
	require.NoError(t, err)

	q := apiclient.ManifestRequest{Repo: &argoappv1.Repository{}, ApplicationSource: &argoappv1.ApplicationSource{}}
	_, err = GenerateManifests(context.Background(), repoDir, "", "", &q, false, &git.NoopCredsStore{}, nil)
	require.NoError(t, err)
}

// ensure we can use a semver constraint range (>= 1.0.0) and get back the correct chart (1.0.0)
func TestHelmManifestFromChartRepo(t *testing.T) {
	service := newService(".")
	source := &argoappv1.ApplicationSource{Chart: "my-chart", TargetRevision: ">= 1.0.0"}
	request := &apiclient.ManifestRequest{Repo: &argoappv1.Repository{Type: "helm"}, ApplicationSource: source, NoCache: true}
	response, err := service.GenerateManifest(context.Background(), request)
	assert.NoError(t, err)
	assert.NotNil(t, response)
	expected := &apiclient.ManifestResponse{
		Manifests: []*apiclient.Manifest{
			{
				CompiledManifest: "{\"apiVersion\":\"v1\",\"kind\":\"ConfigMap\",\"metadata\":{\"name\":\"my-map\"}}",
				Path:             "Chart.yaml",
				RawManifest:      "",
				Line:             1,
			},
		},
		Namespace:     "",
		CommitDate:    &metav1.Time{},
		CommitMessage: "test",
		CommitAuthor:  "author",
		Server:        "",
		Revision:      "1.1.0",
		SourceType:    "Helm",
	}
	assert.Equal(t, expected, response)
}

func TestGenerateManifestsUseExactRevision(t *testing.T) {
	service, gitClient := newServiceWithMocks(".", false)

	src := argoappv1.ApplicationSource{Path: "./testdata/recurse", Directory: &argoappv1.ApplicationSourceDirectory{Recurse: true}}

	q := apiclient.ManifestRequest{Repo: &argoappv1.Repository{}, ApplicationSource: &src, Revision: "abc"}

	res1, err := service.GenerateManifest(context.Background(), &q)
	assert.Nil(t, err)
	assert.Equal(t, 2, len(res1.Manifests))
	assert.Equal(t, gitClient.Calls[0].Arguments[0], "abc")
}

func TestRecurseManifestsInDir(t *testing.T) {
	service := newService(".")

	src := argoappv1.ApplicationSource{Path: "./testdata/recurse", Directory: &argoappv1.ApplicationSourceDirectory{Recurse: true}}

	q := apiclient.ManifestRequest{Repo: &argoappv1.Repository{}, ApplicationSource: &src}

	res1, err := service.GenerateManifest(context.Background(), &q)
	assert.Nil(t, err)
	assert.Equal(t, 2, len(res1.Manifests))
}

func TestInvalidManifestsInDir(t *testing.T) {
	service := newService(".")

	src := argoappv1.ApplicationSource{Path: "./testdata/invalid-manifests", Directory: &argoappv1.ApplicationSourceDirectory{Recurse: true}}

	q := apiclient.ManifestRequest{Repo: &argoappv1.Repository{}, ApplicationSource: &src}

	_, err := service.GenerateManifest(context.Background(), &q)
	assert.NotNil(t, err)
}

func TestGenerateJsonnetManifestInDir(t *testing.T) {
	service := newService(".")

	q := apiclient.ManifestRequest{
		Repo: &argoappv1.Repository{},
		ApplicationSource: &argoappv1.ApplicationSource{
			Path: "./testdata/jsonnet",
			Directory: &argoappv1.ApplicationSourceDirectory{
				Jsonnet: argoappv1.ApplicationSourceJsonnet{
					ExtVars: []argoappv1.JsonnetVar{{Name: "extVarString", Value: "extVarString"}, {Name: "extVarCode", Value: "\"extVarCode\"", Code: true}},
					TLAs:    []argoappv1.JsonnetVar{{Name: "tlaString", Value: "tlaString"}, {Name: "tlaCode", Value: "\"tlaCode\"", Code: true}},
					Libs:    []string{"testdata/jsonnet/vendor"},
				},
			},
		},
	}
	res1, err := service.GenerateManifest(context.Background(), &q)
	assert.Nil(t, err)
	assert.Equal(t, 2, len(res1.Manifests))
}

func TestGenerateJsonnetLibOutside(t *testing.T) {
	service := newService(".")

	q := apiclient.ManifestRequest{
		Repo: &argoappv1.Repository{},
		ApplicationSource: &argoappv1.ApplicationSource{
			Path: "./testdata/jsonnet",
			Directory: &argoappv1.ApplicationSourceDirectory{
				Jsonnet: argoappv1.ApplicationSourceJsonnet{
					Libs: []string{"../../../testdata/jsonnet/vendor"},
				},
			},
		},
	}
	_, err := service.GenerateManifest(context.Background(), &q)
	require.Error(t, err)
	require.Contains(t, err.Error(), "value file '../../../testdata/jsonnet/vendor' resolved to outside repository root")
<<<<<<< HEAD
}

func TestGenerateKsonnetManifest(t *testing.T) {
	service := newService("../..")

	q := apiclient.ManifestRequest{
		Repo: &argoappv1.Repository{},
		ApplicationSource: &argoappv1.ApplicationSource{
			Path: "./test/e2e/testdata/ksonnet",
			Ksonnet: &argoappv1.ApplicationSourceKsonnet{
				Environment: "dev",
			},
		},
	}
	res, err := service.GenerateManifest(context.Background(), &q)
	assert.Nil(t, err)
	assert.Equal(t, 2, len(res.Manifests))
	assert.Equal(t, "dev", res.Namespace)
	assert.Equal(t, "https://kubernetes.default.svc", res.Server)
=======
>>>>>>> c8a1a865
}

func TestManifestGenErrorCacheByNumRequests(t *testing.T) {

	// Returns the state of the manifest generation cache, by querying the cache for the previously set result
	getRecentCachedEntry := func(service *Service, manifestRequest *apiclient.ManifestRequest) *cache.CachedManifestResponse {
		assert.NotNil(t, service)
		assert.NotNil(t, manifestRequest)

		cachedManifestResponse := &cache.CachedManifestResponse{}
		err := service.cache.GetManifests(mock.Anything, manifestRequest.ApplicationSource, manifestRequest, manifestRequest.Namespace, "", manifestRequest.AppLabelKey, manifestRequest.AppName, cachedManifestResponse)
		assert.Nil(t, err)
		return cachedManifestResponse
	}

	// Example:
	// With repo server (test) parameters:
	// - PauseGenerationAfterFailedGenerationAttempts: 2
	// - PauseGenerationOnFailureForRequests: 4
	// - TotalCacheInvocations: 10
	//
	// After 2 manifest generation failures in a row, the next 4 manifest generation requests should be cached,
	// with the next 2 after that being uncached. Here's how it looks...
	//
	//  request count) result
	// --------------------------
	// 1) Attempt to generate manifest, fails.
	// 2) Second attempt to generate manifest, fails.
	// 3) Return cached error attempt from #2
	// 4) Return cached error attempt from #2
	// 5) Return cached error attempt from #2
	// 6) Return cached error attempt from #2. Max response limit hit, so reset cache entry.
	// 7) Attempt to generate manifest, fails.
	// 8) Attempt to generate manifest, fails.
	// 9) Return cached error attempt from #8
	// 10) Return cached error attempt from #8

	// The same pattern PauseGenerationAfterFailedGenerationAttempts generation attempts, followed by
	// PauseGenerationOnFailureForRequests cached responses, should apply for various combinations of
	// both parameters.

	tests := []struct {
		PauseGenerationAfterFailedGenerationAttempts int
		PauseGenerationOnFailureForRequests          int
		TotalCacheInvocations                        int
	}{
		{2, 4, 10},
		{3, 5, 10},
		{1, 2, 5},
	}
	for _, tt := range tests {
		testName := fmt.Sprintf("gen-attempts-%d-pause-%d-total-%d", tt.PauseGenerationAfterFailedGenerationAttempts, tt.PauseGenerationOnFailureForRequests, tt.TotalCacheInvocations)
		t.Run(testName, func(t *testing.T) {
			service := newService(".")

			service.initConstants = RepoServerInitConstants{
				ParallelismLimit: 1,
				PauseGenerationAfterFailedGenerationAttempts: tt.PauseGenerationAfterFailedGenerationAttempts,
				PauseGenerationOnFailureForMinutes:           0,
				PauseGenerationOnFailureForRequests:          tt.PauseGenerationOnFailureForRequests,
			}

			totalAttempts := service.initConstants.PauseGenerationAfterFailedGenerationAttempts + service.initConstants.PauseGenerationOnFailureForRequests

			for invocationCount := 0; invocationCount < tt.TotalCacheInvocations; invocationCount++ {
				adjustedInvocation := invocationCount % totalAttempts

				fmt.Printf("%d )-------------------------------------------\n", invocationCount)

				manifestRequest := &apiclient.ManifestRequest{
					Repo:    &argoappv1.Repository{},
					AppName: "test",
					ApplicationSource: &argoappv1.ApplicationSource{
						Path: "./testdata/invalid-helm",
					},
				}

				res, err := service.GenerateManifest(context.Background(), manifestRequest)

				// Verify invariant: res != nil xor err != nil
				if err != nil {
					assert.True(t, res == nil, "both err and res are non-nil res: %v   err: %v", res, err)
				} else {
					assert.True(t, res != nil, "both err and res are nil")
				}

				cachedManifestResponse := getRecentCachedEntry(service, manifestRequest)

				isCachedError := err != nil && strings.HasPrefix(err.Error(), cachedManifestGenerationPrefix)

				if adjustedInvocation < service.initConstants.PauseGenerationAfterFailedGenerationAttempts {
					// GenerateManifest should not return cached errors for the first X responses, where X is the FailGenAttempts constants
					require.False(t, isCachedError)

					require.NotNil(t, cachedManifestResponse)
					// nolint:staticcheck
					assert.Nil(t, cachedManifestResponse.ManifestResponse)
					// nolint:staticcheck
					assert.True(t, cachedManifestResponse.FirstFailureTimestamp != 0)

					// Internal cache consec failures value should increase with invocations, cached response should stay the same,
					// nolint:staticcheck
					assert.True(t, cachedManifestResponse.NumberOfConsecutiveFailures == adjustedInvocation+1)
					// nolint:staticcheck
					assert.True(t, cachedManifestResponse.NumberOfCachedResponsesReturned == 0)

				} else {
					// GenerateManifest SHOULD return cached errors for the next X responses, where X is the
					// PauseGenerationOnFailureForRequests constant
					assert.True(t, isCachedError)
					require.NotNil(t, cachedManifestResponse)
					// nolint:staticcheck
					assert.Nil(t, cachedManifestResponse.ManifestResponse)
					// nolint:staticcheck
					assert.True(t, cachedManifestResponse.FirstFailureTimestamp != 0)

					// Internal cache values should update correctly based on number of return cache entries, consecutive failures should stay the same
					// nolint:staticcheck
					assert.True(t, cachedManifestResponse.NumberOfConsecutiveFailures == service.initConstants.PauseGenerationAfterFailedGenerationAttempts)
					// nolint:staticcheck
					assert.True(t, cachedManifestResponse.NumberOfCachedResponsesReturned == (adjustedInvocation-service.initConstants.PauseGenerationAfterFailedGenerationAttempts+1))
				}
			}
		})
	}
}

func TestManifestGenErrorCacheFileContentsChange(t *testing.T) {

	tmpDir := t.TempDir()

	service := newService(tmpDir)

	service.initConstants = RepoServerInitConstants{
		ParallelismLimit: 1,
		PauseGenerationAfterFailedGenerationAttempts: 2,
		PauseGenerationOnFailureForMinutes:           0,
		PauseGenerationOnFailureForRequests:          4,
	}

	for step := 0; step < 3; step++ {

		// step 1) Attempt to generate manifests against invalid helm chart (should return uncached error)
		// step 2) Attempt to generate manifest against valid helm chart (should succeed and return valid response)
		// step 3) Attempt to generate manifest against invalid helm chart (should return cached value from step 2)

		errorExpected := step%2 == 0

		// Ensure that the target directory will succeed or fail, so we can verify the cache correctly handles it
		err := os.RemoveAll(tmpDir)
		assert.NoError(t, err)
		err = os.MkdirAll(tmpDir, 0777)
		assert.NoError(t, err)
		if errorExpected {
			// Copy invalid helm chart into temporary directory, ensuring manifest generation will fail
			err = fileutil.CopyDir("./testdata/invalid-helm", tmpDir)
			assert.NoError(t, err)

		} else {
			// Copy valid helm chart into temporary directory, ensuring generation will succeed
			err = fileutil.CopyDir("./testdata/my-chart", tmpDir)
			assert.NoError(t, err)
		}

		res, err := service.GenerateManifest(context.Background(), &apiclient.ManifestRequest{
			Repo:    &argoappv1.Repository{},
			AppName: "test",
			ApplicationSource: &argoappv1.ApplicationSource{
				Path: ".",
			},
		})

		fmt.Println("-", step, "-", res != nil, err != nil, errorExpected)
		fmt.Println("    err: ", err)
		fmt.Println("    res: ", res)

		if step < 2 {
			assert.True(t, (err != nil) == errorExpected, "error return value and error expected did not match")
			assert.True(t, (res != nil) == !errorExpected, "GenerateManifest return value and expected value did not match")
		}

		if step == 2 {
			assert.NoError(t, err, "error ret val was non-nil on step 3")
			assert.NotNil(t, res, "GenerateManifest ret val was nil on step 3")
		}
	}
}

func TestManifestGenErrorCacheByMinutesElapsed(t *testing.T) {

	tests := []struct {
		// Test with a range of pause expiration thresholds
		PauseGenerationOnFailureForMinutes int
	}{
		{1}, {2}, {10}, {24 * 60},
	}
	for _, tt := range tests {
		testName := fmt.Sprintf("pause-time-%d", tt.PauseGenerationOnFailureForMinutes)
		t.Run(testName, func(t *testing.T) {
			service := newService(".")

			// Here we simulate the passage of time by overriding the now() function of Service
			currentTime := time.Now()
			service.now = func() time.Time {
				return currentTime
			}

			service.initConstants = RepoServerInitConstants{
				ParallelismLimit: 1,
				PauseGenerationAfterFailedGenerationAttempts: 1,
				PauseGenerationOnFailureForMinutes:           tt.PauseGenerationOnFailureForMinutes,
				PauseGenerationOnFailureForRequests:          0,
			}

			// 1) Put the cache into the failure state
			for x := 0; x < 2; x++ {
				res, err := service.GenerateManifest(context.Background(), &apiclient.ManifestRequest{
					Repo:    &argoappv1.Repository{},
					AppName: "test",
					ApplicationSource: &argoappv1.ApplicationSource{
						Path: "./testdata/invalid-helm",
					},
				})

				assert.True(t, err != nil && res == nil)

				// Ensure that the second invocation triggers the cached error state
				if x == 1 {
					assert.True(t, strings.HasPrefix(err.Error(), cachedManifestGenerationPrefix))
				}

			}

			// 2) Jump forward X-1 minutes in time, where X is the expiration boundary
			currentTime = currentTime.Add(time.Duration(tt.PauseGenerationOnFailureForMinutes-1) * time.Minute)
			res, err := service.GenerateManifest(context.Background(), &apiclient.ManifestRequest{
				Repo:    &argoappv1.Repository{},
				AppName: "test",
				ApplicationSource: &argoappv1.ApplicationSource{
					Path: "./testdata/invalid-helm",
				},
			})

			// 3) Ensure that the cache still returns a cached copy of the last error
			assert.True(t, err != nil && res == nil)
			assert.True(t, strings.HasPrefix(err.Error(), cachedManifestGenerationPrefix))

			// 4) Jump forward 2 minutes in time, such that the pause generation time has elapsed and we should return to normal state
			currentTime = currentTime.Add(2 * time.Minute)

			res, err = service.GenerateManifest(context.Background(), &apiclient.ManifestRequest{
				Repo:    &argoappv1.Repository{},
				AppName: "test",
				ApplicationSource: &argoappv1.ApplicationSource{
					Path: "./testdata/invalid-helm",
				},
			})

			// 5) Ensure that the service no longer returns a cached copy of the last error
			assert.True(t, err != nil && res == nil)
			assert.True(t, !strings.HasPrefix(err.Error(), cachedManifestGenerationPrefix))

		})
	}

}

func TestManifestGenErrorCacheRespectsNoCache(t *testing.T) {

	service := newService(".")

	service.initConstants = RepoServerInitConstants{
		ParallelismLimit: 1,
		PauseGenerationAfterFailedGenerationAttempts: 1,
		PauseGenerationOnFailureForMinutes:           0,
		PauseGenerationOnFailureForRequests:          4,
	}

	// 1) Put the cache into the failure state
	for x := 0; x < 2; x++ {
		res, err := service.GenerateManifest(context.Background(), &apiclient.ManifestRequest{
			Repo:    &argoappv1.Repository{},
			AppName: "test",
			ApplicationSource: &argoappv1.ApplicationSource{
				Path: "./testdata/invalid-helm",
			},
		})

		assert.True(t, err != nil && res == nil)

		// Ensure that the second invocation is cached
		if x == 1 {
			assert.True(t, strings.HasPrefix(err.Error(), cachedManifestGenerationPrefix))
		}
	}

	// 2) Call generateManifest with NoCache enabled
	res, err := service.GenerateManifest(context.Background(), &apiclient.ManifestRequest{
		Repo:    &argoappv1.Repository{},
		AppName: "test",
		ApplicationSource: &argoappv1.ApplicationSource{
			Path: "./testdata/invalid-helm",
		},
		NoCache: true,
	})

	// 3) Ensure that the cache returns a new generation attempt, rather than a previous cached error
	assert.True(t, err != nil && res == nil)
	assert.True(t, !strings.HasPrefix(err.Error(), cachedManifestGenerationPrefix))

	// 4) Call generateManifest
	res, err = service.GenerateManifest(context.Background(), &apiclient.ManifestRequest{
		Repo:    &argoappv1.Repository{},
		AppName: "test",
		ApplicationSource: &argoappv1.ApplicationSource{
			Path: "./testdata/invalid-helm",
		},
	})

	// 5) Ensure that the subsequent invocation, after nocache, is cached
	assert.True(t, err != nil && res == nil)
	assert.True(t, strings.HasPrefix(err.Error(), cachedManifestGenerationPrefix))

}

func TestGenerateHelmWithValues(t *testing.T) {
	service := newService("../..")

	res, err := service.GenerateManifest(context.Background(), &apiclient.ManifestRequest{
		Repo:    &argoappv1.Repository{},
		AppName: "test",
		ApplicationSource: &argoappv1.ApplicationSource{
			Path: "./util/helm/testdata/redis",
			Helm: &argoappv1.ApplicationSourceHelm{
				ValueFiles: []string{"values-production.yaml"},
				Values:     `cluster: {slaveCount: 2}`,
			},
		},
	})

	assert.NoError(t, err)

	replicasVerified := false
	for _, src := range res.Manifests {
		obj := unstructured.Unstructured{}
		err = json.Unmarshal([]byte(src.CompiledManifest), &obj)
		assert.NoError(t, err)

		if obj.GetKind() == "Deployment" && obj.GetName() == "test-redis-slave" {
			var dep v1.Deployment
			err := runtime.DefaultUnstructuredConverter.FromUnstructured(obj.Object, &dep)
			assert.NoError(t, err)
			assert.Equal(t, int32(2), *dep.Spec.Replicas)
			replicasVerified = true
		}
	}
	assert.True(t, replicasVerified)

}

func TestHelmWithMissingValueFiles(t *testing.T) {
	service := newService("../..")
	missingValuesFile := "values-prod-overrides.yaml"

	req := &apiclient.ManifestRequest{
		Repo:    &argoappv1.Repository{},
		AppName: "test",
		ApplicationSource: &argoappv1.ApplicationSource{
			Path: "./util/helm/testdata/redis",
			Helm: &argoappv1.ApplicationSourceHelm{
				ValueFiles: []string{"values-production.yaml", missingValuesFile},
			},
		},
	}

	// Should fail since we're passing a non-existent values file, and error should indicate that
	_, err := service.GenerateManifest(context.Background(), req)
	assert.Error(t, err)
	assert.Contains(t, err.Error(), fmt.Sprintf("%s: no such file or directory", missingValuesFile))

	// Should template without error even if defining a non-existent values file
	req.ApplicationSource.Helm.IgnoreMissingValueFiles = true
	_, err = service.GenerateManifest(context.Background(), req)
	assert.NoError(t, err)
}

// The requested value file (`../minio/values.yaml`) is outside the app path (`./util/helm/testdata/redis`), however
// since the requested value is sill under the repo directory (`~/go/src/github.com/argoproj/argo-cd`), it is allowed
func TestGenerateHelmWithValuesDirectoryTraversal(t *testing.T) {
	service := newService("../..")
	_, err := service.GenerateManifest(context.Background(), &apiclient.ManifestRequest{
		Repo:    &argoappv1.Repository{},
		AppName: "test",
		ApplicationSource: &argoappv1.ApplicationSource{
			Path: "./util/helm/testdata/redis",
			Helm: &argoappv1.ApplicationSourceHelm{
				ValueFiles: []string{"../minio/values.yaml"},
				Values:     `cluster: {slaveCount: 2}`,
			},
		},
	})
	assert.NoError(t, err)

	// Test the case where the path is "."
	service = newService("./testdata/my-chart")
	_, err = service.GenerateManifest(context.Background(), &apiclient.ManifestRequest{
		Repo:    &argoappv1.Repository{},
		AppName: "test",
		ApplicationSource: &argoappv1.ApplicationSource{
			Path: ".",
		},
	})
	assert.NoError(t, err)
}

// This is a Helm first-class app with a values file inside the repo directory
// (`~/go/src/github.com/argoproj/argo-cd/reposerver/repository`), so it is allowed
func TestHelmManifestFromChartRepoWithValueFile(t *testing.T) {
	service := newService(".")
	source := &argoappv1.ApplicationSource{
		Chart:          "my-chart",
		TargetRevision: ">= 1.0.0",
		Helm: &argoappv1.ApplicationSourceHelm{
			ValueFiles: []string{"./my-chart-values.yaml"},
		},
	}
	request := &apiclient.ManifestRequest{Repo: &argoappv1.Repository{Type: "helm"}, ApplicationSource: source, NoCache: true}
	response, err := service.GenerateManifest(context.Background(), request)
	assert.NoError(t, err)
	assert.NotNil(t, response)
	assert.Equal(t, &apiclient.ManifestResponse{
		Manifests: []*apiclient.Manifest{
			{
				CompiledManifest: "{\"apiVersion\":\"v1\",\"kind\":\"ConfigMap\",\"metadata\":{\"name\":\"my-map\"}}",
				Line:             1,
				Path:             "Chart.yaml",
			},
		},
		Namespace:     "",
		Server:        "",
		Revision:      "1.1.0",
		SourceType:    "Helm",
		CommitDate:    &metav1.Time{},
		CommitMessage: "test",
		CommitAuthor:  "author",
	}, response)
}

// This is a Helm first-class app with a values file outside the repo directory
// (`~/go/src/github.com/argoproj/argo-cd/reposerver/repository`), so it is not allowed
func TestHelmManifestFromChartRepoWithValueFileOutsideRepo(t *testing.T) {
	service := newService(".")
	source := &argoappv1.ApplicationSource{
		Chart:          "my-chart",
		TargetRevision: ">= 1.0.0",
		Helm: &argoappv1.ApplicationSourceHelm{
			ValueFiles: []string{"../my-chart-2/my-chart-2-values.yaml"},
		},
	}
	request := &apiclient.ManifestRequest{Repo: &argoappv1.Repository{Type: "helm"}, ApplicationSource: source, NoCache: true}
	_, err := service.GenerateManifest(context.Background(), request)
	assert.Error(t, err)
}

func TestHelmManifestFromChartRepoWithValueFileLinks(t *testing.T) {
	t.Run("Valid symlink", func(t *testing.T) {
		service := newService("../..")
		source := &argoappv1.ApplicationSource{
			Chart:          "my-chart",
			TargetRevision: ">= 1.0.0",
			Helm: &argoappv1.ApplicationSourceHelm{
				ValueFiles: []string{"my-chart-link.yaml"},
			},
		}
		request := &apiclient.ManifestRequest{Repo: &argoappv1.Repository{}, ApplicationSource: source, NoCache: true}
		_, err := service.GenerateManifest(context.Background(), request)
		assert.NoError(t, err)
	})
	t.Run("Symlink pointing to outside", func(t *testing.T) {
		service := newService("../..")
		source := &argoappv1.ApplicationSource{
			Chart:          "my-chart",
			TargetRevision: ">= 1.0.0",
			Helm: &argoappv1.ApplicationSourceHelm{
				ValueFiles: []string{"my-chart-outside-link.yaml"},
			},
		}
		request := &apiclient.ManifestRequest{Repo: &argoappv1.Repository{}, ApplicationSource: source, NoCache: true}
		_, err := service.GenerateManifest(context.Background(), request)
		assert.Error(t, err)
		assert.Contains(t, err.Error(), "outside repository root")
	})
}

func TestGenerateHelmWithURL(t *testing.T) {
	service := newService("../..")

	_, err := service.GenerateManifest(context.Background(), &apiclient.ManifestRequest{
		Repo:    &argoappv1.Repository{},
		AppName: "test",
		ApplicationSource: &argoappv1.ApplicationSource{
			Path: "./util/helm/testdata/redis",
			Helm: &argoappv1.ApplicationSourceHelm{
				ValueFiles: []string{"https://raw.githubusercontent.com/argoproj/argocd-example-apps/master/helm-guestbook/values.yaml"},
				Values:     `cluster: {slaveCount: 2}`,
			},
		},
		HelmOptions: &argoappv1.HelmOptions{ValuesFileSchemes: []string{"https"}},
	})
	assert.NoError(t, err)
}

// The requested value file (`../../../../../minio/values.yaml`) is outside the repo directory
// (`~/go/src/github.com/argoproj/argo-cd`), so it is blocked
func TestGenerateHelmWithValuesDirectoryTraversalOutsideRepo(t *testing.T) {
	t.Run("Values file with relative path pointing outside repo root", func(t *testing.T) {
		service := newService("../..")
		_, err := service.GenerateManifest(context.Background(), &apiclient.ManifestRequest{
			Repo:    &argoappv1.Repository{},
			AppName: "test",
			ApplicationSource: &argoappv1.ApplicationSource{
				Path: "./util/helm/testdata/redis",
				Helm: &argoappv1.ApplicationSourceHelm{
					ValueFiles: []string{"../../../../../minio/values.yaml"},
					Values:     `cluster: {slaveCount: 2}`,
				},
			},
		})
		assert.Error(t, err)
		assert.Contains(t, err.Error(), "outside repository root")
	})

	t.Run("Values file with relative path pointing inside repo root", func(t *testing.T) {
		service := newService("./testdata/my-chart")
		_, err := service.GenerateManifest(context.Background(), &apiclient.ManifestRequest{
			Repo:    &argoappv1.Repository{},
			AppName: "test",
			ApplicationSource: &argoappv1.ApplicationSource{
				Path: ".",
				Helm: &argoappv1.ApplicationSourceHelm{
					ValueFiles: []string{"../my-chart/my-chart-values.yaml"},
					Values:     `cluster: {slaveCount: 2}`,
				},
			},
		})
		assert.NoError(t, err)
	})

	t.Run("Values file with absolute path stays within repo root", func(t *testing.T) {
		service := newService("./testdata/my-chart")
		_, err := service.GenerateManifest(context.Background(), &apiclient.ManifestRequest{
			Repo:    &argoappv1.Repository{},
			AppName: "test",
			ApplicationSource: &argoappv1.ApplicationSource{
				Path: ".",
				Helm: &argoappv1.ApplicationSourceHelm{
					ValueFiles: []string{"/my-chart-values.yaml"},
					Values:     `cluster: {slaveCount: 2}`,
				},
			},
		})
		assert.NoError(t, err)
	})

	t.Run("Values file with absolute path using back-references outside repo root", func(t *testing.T) {
		service := newService("./testdata/my-chart")
		_, err := service.GenerateManifest(context.Background(), &apiclient.ManifestRequest{
			Repo:    &argoappv1.Repository{},
			AppName: "test",
			ApplicationSource: &argoappv1.ApplicationSource{
				Path: ".",
				Helm: &argoappv1.ApplicationSourceHelm{
					ValueFiles: []string{"/../../../my-chart-values.yaml"},
					Values:     `cluster: {slaveCount: 2}`,
				},
			},
		})
		assert.Error(t, err)
		assert.Contains(t, err.Error(), "outside repository root")
	})

	t.Run("Remote values file from forbidden protocol", func(t *testing.T) {
		service := newService("./testdata/my-chart")
		_, err := service.GenerateManifest(context.Background(), &apiclient.ManifestRequest{
			Repo:    &argoappv1.Repository{},
			AppName: "test",
			ApplicationSource: &argoappv1.ApplicationSource{
				Path: ".",
				Helm: &argoappv1.ApplicationSourceHelm{
					ValueFiles: []string{"file://../../../../my-chart-values.yaml"},
					Values:     `cluster: {slaveCount: 2}`,
				},
			},
		})
		assert.Error(t, err)
		assert.Contains(t, err.Error(), "is not allowed")
	})

	t.Run("Remote values file from custom allowed protocol", func(t *testing.T) {
		service := newService("./testdata/my-chart")
		_, err := service.GenerateManifest(context.Background(), &apiclient.ManifestRequest{
			Repo:    &argoappv1.Repository{},
			AppName: "test",
			ApplicationSource: &argoappv1.ApplicationSource{
				Path: ".",
				Helm: &argoappv1.ApplicationSourceHelm{
					ValueFiles: []string{"s3://my-bucket/my-chart-values.yaml"},
				},
			},
			HelmOptions: &argoappv1.HelmOptions{ValuesFileSchemes: []string{"s3"}},
		})
		assert.Error(t, err)
		assert.Contains(t, err.Error(), "s3://my-bucket/my-chart-values.yaml: no such file or directory")
	})
}

// File parameter should not allow traversal outside of the repository root
func TestGenerateHelmWithAbsoluteFileParameter(t *testing.T) {
	service := newService("../..")

	file, err := ioutil.TempFile("", "external-secret.txt")
	assert.NoError(t, err)
	externalSecretPath := file.Name()
	defer func() { _ = os.RemoveAll(externalSecretPath) }()
	expectedFileContent, err := ioutil.ReadFile("../../util/helm/testdata/external/external-secret.txt")
	assert.NoError(t, err)
	err = ioutil.WriteFile(externalSecretPath, expectedFileContent, 0644)
	assert.NoError(t, err)
	defer file.Close()

	_, err = service.GenerateManifest(context.Background(), &apiclient.ManifestRequest{
		Repo:    &argoappv1.Repository{},
		AppName: "test",
		ApplicationSource: &argoappv1.ApplicationSource{
			Path: "./util/helm/testdata/redis",
			Helm: &argoappv1.ApplicationSourceHelm{
				ValueFiles: []string{"values-production.yaml"},
				Values:     `cluster: {slaveCount: 2}`,
				FileParameters: []argoappv1.HelmFileParameter{{
					Name: "passwordContent",
					Path: externalSecretPath,
				}},
			},
		},
	})
	assert.Error(t, err)
}

// The requested file parameter (`../external/external-secret.txt`) is outside the app path
// (`./util/helm/testdata/redis`), however  since the requested value is sill under the repo
// directory (`~/go/src/github.com/argoproj/argo-cd`), it is allowed. It is used as a means of
// providing direct content to a helm chart via a specific key.
func TestGenerateHelmWithFileParameter(t *testing.T) {
	service := newService("../..")

	_, err := service.GenerateManifest(context.Background(), &apiclient.ManifestRequest{
		Repo:    &argoappv1.Repository{},
		AppName: "test",
		ApplicationSource: &argoappv1.ApplicationSource{
			Path: "./util/helm/testdata/redis",
			Helm: &argoappv1.ApplicationSourceHelm{
				ValueFiles: []string{"values-production.yaml"},
				Values:     `cluster: {slaveCount: 2}`,
				FileParameters: []argoappv1.HelmFileParameter{
					{
						Name: "passwordContent",
						Path: "../external/external-secret.txt",
					},
				},
			},
		},
	})
	assert.NoError(t, err)
}

func TestGenerateNullList(t *testing.T) {
	service := newService(".")

	res1, err := service.GenerateManifest(context.Background(), &apiclient.ManifestRequest{
		Repo:              &argoappv1.Repository{},
		ApplicationSource: &argoappv1.ApplicationSource{Path: "./testdata/null-list"},
	})
	assert.Nil(t, err)
	assert.Equal(t, len(res1.Manifests), 1)
	assert.Contains(t, res1.Manifests[0].CompiledManifest, "prometheus-operator-operator")

	res1, err = service.GenerateManifest(context.Background(), &apiclient.ManifestRequest{
		Repo:              &argoappv1.Repository{},
		ApplicationSource: &argoappv1.ApplicationSource{Path: "./testdata/empty-list"},
	})
	assert.Nil(t, err)
	assert.Equal(t, len(res1.Manifests), 1)
	assert.Contains(t, res1.Manifests[0].CompiledManifest, "prometheus-operator-operator")

	res1, err = service.GenerateManifest(context.Background(), &apiclient.ManifestRequest{
		Repo:              &argoappv1.Repository{},
		ApplicationSource: &argoappv1.ApplicationSource{Path: "./testdata/weird-list"},
	})
	assert.Nil(t, err)
	assert.Equal(t, 2, len(res1.Manifests))
}

func TestIdentifyAppSourceTypeByAppDirWithKustomizations(t *testing.T) {
<<<<<<< HEAD
	sourceType, err := GetAppSourceType(context.Background(), &argoappv1.ApplicationSource{}, "./testdata/kustomization_yaml", "testapp", map[string]bool{})
	assert.Nil(t, err)
	assert.Equal(t, argoappv1.ApplicationSourceTypeKustomize, sourceType)

	sourceType, err = GetAppSourceType(context.Background(), &argoappv1.ApplicationSource{}, "./testdata/kustomization_yml", "testapp", map[string]bool{})
	assert.Nil(t, err)
	assert.Equal(t, argoappv1.ApplicationSourceTypeKustomize, sourceType)

	sourceType, err = GetAppSourceType(context.Background(), &argoappv1.ApplicationSource{}, "./testdata/Kustomization", "testapp", map[string]bool{})
=======
	sourceType, err := GetAppSourceType(context.Background(), &argoappv1.ApplicationSource{}, "./testdata/kustomization_yaml", "testapp", map[string]bool{}, []string{})
	assert.Nil(t, err)
	assert.Equal(t, argoappv1.ApplicationSourceTypeKustomize, sourceType)

	sourceType, err = GetAppSourceType(context.Background(), &argoappv1.ApplicationSource{}, "./testdata/kustomization_yml", "testapp", map[string]bool{}, []string{})
	assert.Nil(t, err)
	assert.Equal(t, argoappv1.ApplicationSourceTypeKustomize, sourceType)

	sourceType, err = GetAppSourceType(context.Background(), &argoappv1.ApplicationSource{}, "./testdata/Kustomization", "testapp", map[string]bool{}, []string{})
>>>>>>> c8a1a865
	assert.Nil(t, err)
	assert.Equal(t, argoappv1.ApplicationSourceTypeKustomize, sourceType)
}

func TestRunCustomTool(t *testing.T) {
	service := newService(".")

	res, err := service.GenerateManifest(context.Background(), &apiclient.ManifestRequest{
		AppName:   "test-app",
		Namespace: "test-namespace",
		ApplicationSource: &argoappv1.ApplicationSource{
			Plugin: &argoappv1.ApplicationSourcePlugin{
				Name: "test",
				Env: argoappv1.Env{
					{
						Name:  "TEST_REVISION",
						Value: "prefix-$ARGOCD_APP_REVISION",
					},
				},
			},
		},
		Plugins: []*argoappv1.ConfigManagementPlugin{{
			Name: "test",
			Generate: argoappv1.Command{
				Command: []string{"sh", "-c"},
				Args:    []string{`echo "{\"kind\": \"FakeObject\", \"metadata\": { \"name\": \"$ARGOCD_APP_NAME\", \"namespace\": \"$ARGOCD_APP_NAMESPACE\", \"annotations\": {\"GIT_ASKPASS\": \"$GIT_ASKPASS\", \"GIT_USERNAME\": \"$GIT_USERNAME\", \"GIT_PASSWORD\": \"$GIT_PASSWORD\"}, \"labels\": {\"revision\": \"$ARGOCD_ENV_TEST_REVISION\"}}}"`},
			},
		}},
		Repo: &argoappv1.Repository{
			Username: "foo", Password: "bar",
		},
	})

	assert.NoError(t, err)
	assert.Equal(t, 1, len(res.Manifests))

	obj := &unstructured.Unstructured{}
	assert.NoError(t, json.Unmarshal([]byte(res.Manifests[0].CompiledManifest), obj))

	assert.Equal(t, obj.GetName(), "test-app")
	assert.Equal(t, obj.GetNamespace(), "test-namespace")
	assert.Empty(t, obj.GetAnnotations()["GIT_USERNAME"])
	assert.Empty(t, obj.GetAnnotations()["GIT_PASSWORD"])
	// Git client is mocked, so the revision is always mock.Anything
	assert.Equal(t, map[string]string{"revision": "prefix-mock.Anything"}, obj.GetLabels())
}

func TestGenerateFromUTF16(t *testing.T) {
	q := apiclient.ManifestRequest{
		Repo:              &argoappv1.Repository{},
		ApplicationSource: &argoappv1.ApplicationSource{},
	}
<<<<<<< HEAD
	res1, err := GenerateManifests(context.Background(), "./testdata/utf-16", "/", "", &q, false, &git.NoopCredsStore{}, nil)
=======
	res1, err := GenerateManifests(context.Background(), "./testdata/utf-16", "/", "", &q, false, &git.NoopCredsStore{}, resource.MustParse("0"))
>>>>>>> c8a1a865
	assert.Nil(t, err)
	assert.Equal(t, 2, len(res1.Manifests))
}

func TestListApps(t *testing.T) {
	service := newService("./testdata")

	res, err := service.ListApps(context.Background(), &apiclient.ListAppsRequest{Repo: &argoappv1.Repository{}})
	assert.NoError(t, err)

	expectedApps := map[string]string{
		"Kustomization":                     "Kustomize",
		"app-parameters/multi":              "Kustomize",
		"app-parameters/single-app-only":    "Kustomize",
		"app-parameters/single-global":      "Kustomize",
		"app-parameters/single-global-helm": "Helm",
		"invalid-helm":                      "Helm",
		"in-bounds-values-file-link":        "Helm",
		"invalid-kustomize":                 "Kustomize",
		"kustomization_yaml":                "Kustomize",
		"kustomization_yml":                 "Kustomize",
		"my-chart":                          "Helm",
		"my-chart-2":                        "Helm",
		"out-of-bounds-values-file-link":    "Helm",
		"values-files":                      "Helm",
	}
	assert.Equal(t, expectedApps, res.Apps)
}

func TestGetAppDetailsHelm(t *testing.T) {
	service := newService("../..")

	res, err := service.GetAppDetails(context.Background(), &apiclient.RepoServerAppDetailsQuery{
		Repo: &argoappv1.Repository{},
		Source: &argoappv1.ApplicationSource{
			Path: "./util/helm/testdata/dependency",
		},
	})

	assert.NoError(t, err)
	assert.NotNil(t, res.Helm)

	assert.Equal(t, "Helm", res.Type)
	assert.EqualValues(t, []string{"values-production.yaml", "values.yaml"}, res.Helm.ValueFiles)
}
func TestGetAppDetailsHelm_WithNoValuesFile(t *testing.T) {
	service := newService("../..")

	res, err := service.GetAppDetails(context.Background(), &apiclient.RepoServerAppDetailsQuery{
		Repo: &argoappv1.Repository{},
		Source: &argoappv1.ApplicationSource{
			Path: "./util/helm/testdata/api-versions",
		},
	})

	assert.NoError(t, err)
	assert.NotNil(t, res.Helm)

	assert.Equal(t, "Helm", res.Type)
	assert.Empty(t, res.Helm.ValueFiles)
	assert.Equal(t, "", res.Helm.Values)
}

func TestGetAppDetailsKustomize(t *testing.T) {
	service := newService("../..")

	res, err := service.GetAppDetails(context.Background(), &apiclient.RepoServerAppDetailsQuery{
		Repo: &argoappv1.Repository{},
		Source: &argoappv1.ApplicationSource{
			Path: "./util/kustomize/testdata/kustomization_yaml",
		},
	})

	assert.NoError(t, err)

	assert.Equal(t, "Kustomize", res.Type)
	assert.NotNil(t, res.Kustomize)
	assert.EqualValues(t, []string{"nginx:1.15.4", "k8s.gcr.io/nginx-slim:0.8"}, res.Kustomize.Images)
}

func TestGetHelmCharts(t *testing.T) {
	service := newService("../..")
	res, err := service.GetHelmCharts(context.Background(), &apiclient.HelmChartsRequest{Repo: &argoappv1.Repository{}})
	assert.NoError(t, err)
	assert.Len(t, res.Items, 1)

	item := res.Items[0]
	assert.Equal(t, "my-chart", item.Name)
	assert.EqualValues(t, []string{"1.0.0", "1.1.0"}, item.Versions)
}

func TestGetRevisionMetadata(t *testing.T) {
	service, gitClient := newServiceWithMocks("../..", false)
	epoch := time.Time{}

	gitClient.On("RevisionMetadata", mock.AnythingOfType("string")).Return(&git.RevisionMetadata{
		Message: "test",
		Author:  "author",
		Date:    epoch,
		Tags:    []string{"tag1", "tag2"},
	}, nil)

	res, err := service.GetRevisionMetadata(context.Background(), &apiclient.RepoServerRevisionMetadataRequest{
		Repo:           &argoappv1.Repository{},
		Revision:       "c0b400fc458875d925171398f9ba9eabd5529923",
		CheckSignature: true,
	})

	assert.NoError(t, err)
	assert.Equal(t, "test", res.Message)
	assert.Equal(t, epoch, res.Date.Time)
	assert.Equal(t, "author", res.Author)
	assert.EqualValues(t, []string{"tag1", "tag2"}, res.Tags)
	assert.NotEmpty(t, res.SignatureInfo)

	// Check for truncated revision value
	res, err = service.GetRevisionMetadata(context.Background(), &apiclient.RepoServerRevisionMetadataRequest{
		Repo:           &argoappv1.Repository{},
		Revision:       "c0b400f",
		CheckSignature: true,
	})

	assert.NoError(t, err)
	assert.Equal(t, "test", res.Message)
	assert.Equal(t, epoch, res.Date.Time)
	assert.Equal(t, "author", res.Author)
	assert.EqualValues(t, []string{"tag1", "tag2"}, res.Tags)
	assert.NotEmpty(t, res.SignatureInfo)

	// Cache hit - signature info should not be in result
	res, err = service.GetRevisionMetadata(context.Background(), &apiclient.RepoServerRevisionMetadataRequest{
		Repo:           &argoappv1.Repository{},
		Revision:       "c0b400fc458875d925171398f9ba9eabd5529923",
		CheckSignature: false,
	})
	assert.NoError(t, err)
	assert.Empty(t, res.SignatureInfo)

	// Enforce cache miss - signature info should not be in result
	res, err = service.GetRevisionMetadata(context.Background(), &apiclient.RepoServerRevisionMetadataRequest{
		Repo:           &argoappv1.Repository{},
		Revision:       "da52afd3b2df1ec49470603d8bbb46954dab1091",
		CheckSignature: false,
	})
	assert.NoError(t, err)
	assert.Empty(t, res.SignatureInfo)

	// Cache hit on previous entry that did not have signature info
	res, err = service.GetRevisionMetadata(context.Background(), &apiclient.RepoServerRevisionMetadataRequest{
		Repo:           &argoappv1.Repository{},
		Revision:       "da52afd3b2df1ec49470603d8bbb46954dab1091",
		CheckSignature: true,
	})
	assert.NoError(t, err)
	assert.NotEmpty(t, res.SignatureInfo)
}

func TestGetSignatureVerificationResult(t *testing.T) {
	// Commit with signature and verification requested
	{
		service := newServiceWithSignature("../..")

		src := argoappv1.ApplicationSource{Path: "manifests/base"}
		q := apiclient.ManifestRequest{Repo: &argoappv1.Repository{}, ApplicationSource: &src, VerifySignature: true}

		res, err := service.GenerateManifest(context.Background(), &q)
		assert.NoError(t, err)
		assert.Equal(t, testSignature, res.VerifyResult)
	}
	// Commit with signature and verification not requested
	{
		service := newServiceWithSignature("../..")

		src := argoappv1.ApplicationSource{Path: "manifests/base"}
		q := apiclient.ManifestRequest{Repo: &argoappv1.Repository{}, ApplicationSource: &src}

		res, err := service.GenerateManifest(context.Background(), &q)
		assert.NoError(t, err)
		assert.Empty(t, res.VerifyResult)
	}
	// Commit without signature and verification requested
	{
		service := newService("../..")

		src := argoappv1.ApplicationSource{Path: "manifests/base"}
		q := apiclient.ManifestRequest{Repo: &argoappv1.Repository{}, ApplicationSource: &src, VerifySignature: true}

		res, err := service.GenerateManifest(context.Background(), &q)
		assert.NoError(t, err)
		assert.Empty(t, res.VerifyResult)
	}
	// Commit without signature and verification not requested
	{
		service := newService("../..")

		src := argoappv1.ApplicationSource{Path: "manifests/base"}
		q := apiclient.ManifestRequest{Repo: &argoappv1.Repository{}, ApplicationSource: &src, VerifySignature: true}

		res, err := service.GenerateManifest(context.Background(), &q)
		assert.NoError(t, err)
		assert.Empty(t, res.VerifyResult)
	}
}

func Test_newEnv(t *testing.T) {
	assert.Equal(t, &argoappv1.Env{
		&argoappv1.EnvEntry{Name: "ARGOCD_APP_NAME", Value: "my-app-name"},
		&argoappv1.EnvEntry{Name: "ARGOCD_APP_NAMESPACE", Value: "my-namespace"},
		&argoappv1.EnvEntry{Name: "ARGOCD_APP_REVISION", Value: "my-revision"},
		&argoappv1.EnvEntry{Name: "ARGOCD_APP_SOURCE_REPO_URL", Value: "https://github.com/my-org/my-repo"},
		&argoappv1.EnvEntry{Name: "ARGOCD_APP_SOURCE_PATH", Value: "my-path"},
		&argoappv1.EnvEntry{Name: "ARGOCD_APP_SOURCE_TARGET_REVISION", Value: "my-target-revision"},
	}, newEnv(&apiclient.ManifestRequest{
		AppName:   "my-app-name",
		Namespace: "my-namespace",
		Repo:      &argoappv1.Repository{Repo: "https://github.com/my-org/my-repo"},
		ApplicationSource: &argoappv1.ApplicationSource{
			Path:           "my-path",
			TargetRevision: "my-target-revision",
		},
	}, "my-revision"))
}

func TestService_newHelmClientResolveRevision(t *testing.T) {
	service := newService(".")

	t.Run("EmptyRevision", func(t *testing.T) {
		_, _, err := service.newHelmClientResolveRevision(&argoappv1.Repository{}, "", "", true)
		assert.EqualError(t, err, "invalid revision '': improper constraint: ")
	})
	t.Run("InvalidRevision", func(t *testing.T) {
		_, _, err := service.newHelmClientResolveRevision(&argoappv1.Repository{}, "???", "", true)
		assert.EqualError(t, err, "invalid revision '???': improper constraint: ???", true)
	})
}

func TestGetAppDetailsWithAppParameterFile(t *testing.T) {
	t.Run("No app name set and app specific file exists", func(t *testing.T) {
		service := newService(".")
		runWithTempTestdata(t, "multi", func(t *testing.T, path string) {
			details, err := service.GetAppDetails(context.Background(), &apiclient.RepoServerAppDetailsQuery{
				Repo: &argoappv1.Repository{},
				Source: &argoappv1.ApplicationSource{
					Path: path,
				},
			})
			require.NoError(t, err)
			assert.EqualValues(t, []string{"gcr.io/heptio-images/ks-guestbook-demo:0.2"}, details.Kustomize.Images)
		})
	})
	t.Run("No app specific override", func(t *testing.T) {
		service := newService(".")
		runWithTempTestdata(t, "single-global", func(t *testing.T, path string) {
			details, err := service.GetAppDetails(context.Background(), &apiclient.RepoServerAppDetailsQuery{
				Repo: &argoappv1.Repository{},
				Source: &argoappv1.ApplicationSource{
					Path: path,
				},
				AppName: "testapp",
			})
			require.NoError(t, err)
			assert.EqualValues(t, []string{"gcr.io/heptio-images/ks-guestbook-demo:0.2"}, details.Kustomize.Images)
		})
	})
	t.Run("Only app specific override", func(t *testing.T) {
		service := newService(".")
		runWithTempTestdata(t, "single-app-only", func(t *testing.T, path string) {
			details, err := service.GetAppDetails(context.Background(), &apiclient.RepoServerAppDetailsQuery{
				Repo: &argoappv1.Repository{},
				Source: &argoappv1.ApplicationSource{
					Path: path,
				},
				AppName: "testapp",
			})
			require.NoError(t, err)
			assert.EqualValues(t, []string{"gcr.io/heptio-images/ks-guestbook-demo:0.3"}, details.Kustomize.Images)
		})
	})
	t.Run("App specific override", func(t *testing.T) {
		service := newService(".")
		runWithTempTestdata(t, "multi", func(t *testing.T, path string) {
			details, err := service.GetAppDetails(context.Background(), &apiclient.RepoServerAppDetailsQuery{
				Repo: &argoappv1.Repository{},
				Source: &argoappv1.ApplicationSource{
					Path: path,
				},
				AppName: "testapp",
			})
			require.NoError(t, err)
			assert.EqualValues(t, []string{"gcr.io/heptio-images/ks-guestbook-demo:0.3"}, details.Kustomize.Images)
		})
	})
	t.Run("App specific overrides containing non-mergeable field", func(t *testing.T) {
		service := newService(".")
		runWithTempTestdata(t, "multi", func(t *testing.T, path string) {
			details, err := service.GetAppDetails(context.Background(), &apiclient.RepoServerAppDetailsQuery{
				Repo: &argoappv1.Repository{},
				Source: &argoappv1.ApplicationSource{
					Path: path,
				},
				AppName: "unmergeable",
			})
			require.NoError(t, err)
			assert.EqualValues(t, []string{"gcr.io/heptio-images/ks-guestbook-demo:0.3"}, details.Kustomize.Images)
		})
	})
	t.Run("Broken app-specific overrides", func(t *testing.T) {
		service := newService(".")
		runWithTempTestdata(t, "multi", func(t *testing.T, path string) {
			_, err := service.GetAppDetails(context.Background(), &apiclient.RepoServerAppDetailsQuery{
				Repo: &argoappv1.Repository{},
				Source: &argoappv1.ApplicationSource{
					Path: path,
				},
				AppName: "broken",
			})
			assert.Error(t, err)
		})
	})
}

// There are unit test that will use kustomize set and by that modify the
// kustomization.yaml. For proper testing, we need to copy the testdata to a
// temporary path, run the tests, and then throw the copy away again.
func mkTempParameters(source string) string {
	tempDir, err := ioutil.TempDir("./testdata", "app-parameters")
	if err != nil {
		panic(err)
	}
	cmd := exec.Command("cp", "-R", source, tempDir)
	err = cmd.Run()
	if err != nil {
		os.RemoveAll(tempDir)
		panic(err)
	}
	return tempDir
}

// Simple wrapper run a test with a temporary copy of the testdata, because
// the test would modify the data when run.
func runWithTempTestdata(t *testing.T, path string, runner func(t *testing.T, path string)) {
	tempDir := mkTempParameters("./testdata/app-parameters")
	runner(t, filepath.Join(tempDir, "app-parameters", path))
	os.RemoveAll(tempDir)
}

func TestGenerateManifestsWithAppParameterFile(t *testing.T) {
	t.Run("Single global override", func(t *testing.T) {
		runWithTempTestdata(t, "single-global", func(t *testing.T, path string) {
			service := newService(".")
			manifests, err := service.GenerateManifest(context.Background(), &apiclient.ManifestRequest{
				Repo: &argoappv1.Repository{},
				ApplicationSource: &argoappv1.ApplicationSource{
					Path: path,
				},
			})
			require.NoError(t, err)
			resourceByKindName := make(map[string]*unstructured.Unstructured)
			for _, manifest := range manifests.Manifests {
				var un unstructured.Unstructured
				err := yaml.Unmarshal([]byte(manifest.CompiledManifest), &un)
				if !assert.NoError(t, err) {
					return
				}
				resourceByKindName[fmt.Sprintf("%s/%s", un.GetKind(), un.GetName())] = &un
			}
			deployment, ok := resourceByKindName["Deployment/guestbook-ui"]
			require.True(t, ok)
			containers, ok, _ := unstructured.NestedSlice(deployment.Object, "spec", "template", "spec", "containers")
			require.True(t, ok)
			image, ok, _ := unstructured.NestedString(containers[0].(map[string]interface{}), "image")
			require.True(t, ok)
			assert.Equal(t, "gcr.io/heptio-images/ks-guestbook-demo:0.2", image)
		})
	})

	t.Run("Single global override Helm", func(t *testing.T) {
		runWithTempTestdata(t, "single-global-helm", func(t *testing.T, path string) {
			service := newService(".")
			manifests, err := service.GenerateManifest(context.Background(), &apiclient.ManifestRequest{
				Repo: &argoappv1.Repository{},
				ApplicationSource: &argoappv1.ApplicationSource{
					Path: path,
				},
			})
			require.NoError(t, err)
			resourceByKindName := make(map[string]*unstructured.Unstructured)
			for _, manifest := range manifests.Manifests {
				var un unstructured.Unstructured
				err := yaml.Unmarshal([]byte(manifest), &un)
				if !assert.NoError(t, err) {
					return
				}
				resourceByKindName[fmt.Sprintf("%s/%s", un.GetKind(), un.GetName())] = &un
			}
			deployment, ok := resourceByKindName["Deployment/guestbook-ui"]
			require.True(t, ok)
			containers, ok, _ := unstructured.NestedSlice(deployment.Object, "spec", "template", "spec", "containers")
			require.True(t, ok)
			image, ok, _ := unstructured.NestedString(containers[0].(map[string]interface{}), "image")
			require.True(t, ok)
			assert.Equal(t, "gcr.io/heptio-images/ks-guestbook-demo:0.2", image)
		})
	})

	t.Run("Application specific override", func(t *testing.T) {
		service := newService(".")
		runWithTempTestdata(t, "single-app-only", func(t *testing.T, path string) {
			manifests, err := service.GenerateManifest(context.Background(), &apiclient.ManifestRequest{
				Repo: &argoappv1.Repository{},
				ApplicationSource: &argoappv1.ApplicationSource{
					Path: path,
				},
				AppName: "testapp",
			})
			require.NoError(t, err)
			resourceByKindName := make(map[string]*unstructured.Unstructured)
			for _, manifest := range manifests.Manifests {
				var un unstructured.Unstructured
				err := yaml.Unmarshal([]byte(manifest.CompiledManifest), &un)
				if !assert.NoError(t, err) {
					return
				}
				resourceByKindName[fmt.Sprintf("%s/%s", un.GetKind(), un.GetName())] = &un
			}
			deployment, ok := resourceByKindName["Deployment/guestbook-ui"]
			require.True(t, ok)
			containers, ok, _ := unstructured.NestedSlice(deployment.Object, "spec", "template", "spec", "containers")
			require.True(t, ok)
			image, ok, _ := unstructured.NestedString(containers[0].(map[string]interface{}), "image")
			require.True(t, ok)
			assert.Equal(t, "gcr.io/heptio-images/ks-guestbook-demo:0.3", image)
		})
	})

	t.Run("Application specific override for other app", func(t *testing.T) {
		service := newService(".")
		runWithTempTestdata(t, "single-app-only", func(t *testing.T, path string) {
			manifests, err := service.GenerateManifest(context.Background(), &apiclient.ManifestRequest{
				Repo: &argoappv1.Repository{},
				ApplicationSource: &argoappv1.ApplicationSource{
					Path: path,
				},
				AppName: "testapp2",
			})
			require.NoError(t, err)
			resourceByKindName := make(map[string]*unstructured.Unstructured)
			for _, manifest := range manifests.Manifests {
				var un unstructured.Unstructured
				err := yaml.Unmarshal([]byte(manifest.CompiledManifest), &un)
				if !assert.NoError(t, err) {
					return
				}
				resourceByKindName[fmt.Sprintf("%s/%s", un.GetKind(), un.GetName())] = &un
			}
			deployment, ok := resourceByKindName["Deployment/guestbook-ui"]
			require.True(t, ok)
			containers, ok, _ := unstructured.NestedSlice(deployment.Object, "spec", "template", "spec", "containers")
			require.True(t, ok)
			image, ok, _ := unstructured.NestedString(containers[0].(map[string]interface{}), "image")
			require.True(t, ok)
			assert.Equal(t, "gcr.io/heptio-images/ks-guestbook-demo:0.1", image)
		})
	})

	t.Run("Override info does not appear in cache key", func(t *testing.T) {
		service := newService(".")
		runWithTempTestdata(t, "single-global", func(t *testing.T, path string) {
			source := &argoappv1.ApplicationSource{
				Path: path,
			}
			sourceCopy := source.DeepCopy() // make a copy in case GenerateManifest mutates it.
			_, err := service.GenerateManifest(context.Background(), &apiclient.ManifestRequest{
				Repo:              &argoappv1.Repository{},
				ApplicationSource: sourceCopy,
				AppName:           "test",
			})
			assert.NoError(t, err)
			res := &cache.CachedManifestResponse{}
			// Try to pull from the cache with a `source` that does not include any overrides. Overrides should not be
			// part of the cache key, because you can't get the overrides without a repo operation. And avoiding repo
			// operations is the point of the cache.
			err = service.cache.GetManifests(mock.Anything, source, &argoappv1.ClusterInfo{}, "", "", "", "test", res)
			assert.NoError(t, err)
		})
	})
}

func TestGenerateManifestWithAnnotatedAndRegularGitTagHashes(t *testing.T) {
	regularGitTagHash := "632039659e542ed7de0c170a4fcc1c571b288fc0"
	annotatedGitTaghash := "95249be61b028d566c29d47b19e65c5603388a41"
	invalidGitTaghash := "invalid-tag"
	actualCommitSHA := "632039659e542ed7de0c170a4fcc1c571b288fc0"

	tests := []struct {
		name            string
		ctx             context.Context
		manifestRequest *apiclient.ManifestRequest
		wantError       bool
		service         *Service
	}{
		{
			name: "Case: Git tag hash matches latest commit SHA (regular tag)",
			ctx:  context.Background(),
			manifestRequest: &apiclient.ManifestRequest{
				Repo: &argoappv1.Repository{},
				ApplicationSource: &argoappv1.ApplicationSource{
					TargetRevision: regularGitTagHash,
				},
				NoCache:  true,
				Revision: regularGitTagHash,
			},
			wantError: false,
			service:   newServiceWithCommitSHA(".", regularGitTagHash),
		},

		{
			name: "Case: Git tag hash does not match latest commit SHA (annotated tag)",
			ctx:  context.Background(),
			manifestRequest: &apiclient.ManifestRequest{
				Repo: &argoappv1.Repository{},
				ApplicationSource: &argoappv1.ApplicationSource{
					TargetRevision: annotatedGitTaghash,
				},
				NoCache:  true,
				Revision: annotatedGitTaghash,
			},
			wantError: false,
			service:   newServiceWithCommitSHA(".", annotatedGitTaghash),
		},

		{
			name: "Case: Git tag hash is invalid",
			ctx:  context.Background(),
			manifestRequest: &apiclient.ManifestRequest{
				Repo: &argoappv1.Repository{},
				ApplicationSource: &argoappv1.ApplicationSource{
					TargetRevision: invalidGitTaghash,
				},
				NoCache: true,
			},
			wantError: true,
			service:   newServiceWithCommitSHA(".", invalidGitTaghash),
		},
	}
	for _, tt := range tests {
		t.Run(tt.name, func(t *testing.T) {
			manifestResponse, err := tt.service.GenerateManifest(tt.ctx, tt.manifestRequest)
			if !tt.wantError {
				if err == nil {
					assert.Equal(t, manifestResponse.Revision, actualCommitSHA)
				} else {
					t.Errorf("unexpected error")
				}
			} else {
				if err == nil {
					t.Errorf("expected an error but did not throw one")
				}
			}

		})
	}
}

func TestFindResources(t *testing.T) {
	testCases := []struct {
		name          string
		include       string
		exclude       string
		expectedNames []string
	}{{
		name:          "Include One Match",
		include:       "subdir/deploymentSub.yaml",
		expectedNames: []string{"nginx-deployment-sub"},
	}, {
		name:          "Include Everything",
		include:       "*.yaml",
		expectedNames: []string{"nginx-deployment", "nginx-deployment-sub"},
	}, {
		name:          "Include Subdirectory",
		include:       "**/*.yaml",
		expectedNames: []string{"nginx-deployment-sub"},
	}, {
		name:          "Include No Matches",
		include:       "nothing.yaml",
		expectedNames: []string{},
	}, {
		name:          "Exclude - One Match",
		exclude:       "subdir/deploymentSub.yaml",
		expectedNames: []string{"nginx-deployment"},
	}, {
		name:          "Exclude - Everything",
		exclude:       "*.yaml",
		expectedNames: []string{},
	}}
	for i := range testCases {
		tc := testCases[i]
		t.Run(tc.name, func(t *testing.T) {
<<<<<<< HEAD
			manifests, err := findManifests(&log.Entry{}, "testdata/app-include-exclude", ".", nil, argoappv1.ApplicationSourceDirectory{
				Recurse: true,
				Include: tc.include,
				Exclude: tc.exclude,
			}, map[string]bool{})
=======
			objs, err := findManifests(&log.Entry{}, "testdata/app-include-exclude", ".", nil, argoappv1.ApplicationSourceDirectory{
				Recurse: true,
				Include: tc.include,
				Exclude: tc.exclude,
			}, map[string]bool{}, resource.MustParse("0"))
>>>>>>> c8a1a865
			if !assert.NoError(t, err) {
				return
			}
			var names []string
			for _, m := range manifests {
				names = append(names, m.obj.GetName())
			}
			assert.ElementsMatch(t, tc.expectedNames, names)
		})
	}
}

func TestFindManifests_Exclude(t *testing.T) {
<<<<<<< HEAD
	manifests, err := findManifests(&log.Entry{}, "testdata/app-include-exclude", ".", nil, argoappv1.ApplicationSourceDirectory{
		Recurse: true,
		Exclude: "subdir/deploymentSub.yaml",
	}, map[string]bool{})
=======
	objs, err := findManifests(&log.Entry{}, "testdata/app-include-exclude", ".", nil, argoappv1.ApplicationSourceDirectory{
		Recurse: true,
		Exclude: "subdir/deploymentSub.yaml",
	}, map[string]bool{}, resource.MustParse("0"))
>>>>>>> c8a1a865

	if !assert.NoError(t, err) || !assert.Len(t, manifests, 1) {
		return
	}

	assert.Equal(t, "nginx-deployment", manifests[0].obj.GetName())
}

func TestFindManifests_Exclude_NothingMatches(t *testing.T) {
<<<<<<< HEAD
	manifests, err := findManifests(&log.Entry{}, "testdata/app-include-exclude", ".", nil, argoappv1.ApplicationSourceDirectory{
		Recurse: true,
		Exclude: "nothing.yaml",
	}, map[string]bool{})
=======
	objs, err := findManifests(&log.Entry{}, "testdata/app-include-exclude", ".", nil, argoappv1.ApplicationSourceDirectory{
		Recurse: true,
		Exclude: "nothing.yaml",
	}, map[string]bool{}, resource.MustParse("0"))
>>>>>>> c8a1a865

	if !assert.NoError(t, err) || !assert.Len(t, manifests, 2) {
		return
	}

	assert.ElementsMatch(t,
		[]string{"nginx-deployment", "nginx-deployment-sub"}, []string{manifests[0].obj.GetName(), manifests[1].obj.GetName()})
}

func tempDir(t *testing.T) string {
	dir, err := ioutil.TempDir(".", "")
	require.NoError(t, err)
	t.Cleanup(func() {
		err = os.RemoveAll(dir)
		if err != nil {
			panic(err)
		}
	})
	absDir, err := filepath.Abs(dir)
	require.NoError(t, err)
	return absDir
}

func walkFor(t *testing.T, root string, testPath string, run func(info fs.FileInfo)) {
	var hitExpectedPath = false
	err := filepath.Walk(root, func(path string, info fs.FileInfo, err error) error {
		if path == testPath {
			require.NoError(t, err)
			hitExpectedPath = true
			run(info)
		}
		return nil
	})
	require.NoError(t, err)
	assert.True(t, hitExpectedPath, "did not hit expected path when walking directory")
}

func Test_getPotentiallyValidManifestFile(t *testing.T) {
	// These tests use filepath.Walk instead of os.Stat to get file info, because FileInfo from os.Stat does not return
	// true for IsSymlink like os.Walk does.

	// These tests do not use t.TempDir() because those directories can contain symlinks which cause test to fail
	// InBound checks.

	t.Run("non-JSON/YAML is skipped with an empty ignore message", func(t *testing.T) {
		appDir := tempDir(t)
		filePath := filepath.Join(appDir, "not-json-or-yaml")
		file, err := os.OpenFile(filePath, os.O_RDONLY|os.O_CREATE, 0644)
		require.NoError(t, err)
		err = file.Close()
		require.NoError(t, err)

		walkFor(t, appDir, filePath, func(info fs.FileInfo) {
			realFileInfo, ignoreMessage, err := getPotentiallyValidManifestFile(filePath, info, appDir, appDir, "", "")
			assert.Nil(t, realFileInfo)
			assert.Empty(t, ignoreMessage)
			assert.NoError(t, err)
		})
	})

	t.Run("circular link should throw an error", func(t *testing.T) {
		appDir := tempDir(t)

		aPath := filepath.Join(appDir, "a.json")
		bPath := filepath.Join(appDir, "b.json")
		err := os.Symlink(bPath, aPath)
		require.NoError(t, err)
		err = os.Symlink(aPath, bPath)
		require.NoError(t, err)

		walkFor(t, appDir, aPath, func(info fs.FileInfo) {
			realFileInfo, ignoreMessage, err := getPotentiallyValidManifestFile(aPath, info, appDir, appDir, "", "")
			assert.Nil(t, realFileInfo)
			assert.Empty(t, ignoreMessage)
			assert.ErrorContains(t, err, "too many links")
		})
	})

	t.Run("symlink with missing destination should throw an error", func(t *testing.T) {
		appDir := tempDir(t)

		aPath := filepath.Join(appDir, "a.json")
		bPath := filepath.Join(appDir, "b.json")
		err := os.Symlink(bPath, aPath)
		require.NoError(t, err)

		walkFor(t, appDir, aPath, func(info fs.FileInfo) {
			realFileInfo, ignoreMessage, err := getPotentiallyValidManifestFile(aPath, info, appDir, appDir, "", "")
			assert.Nil(t, realFileInfo)
			assert.NotEmpty(t, ignoreMessage)
			assert.NoError(t, err)
		})
	})

	t.Run("out-of-bounds symlink should throw an error", func(t *testing.T) {
		appDir := tempDir(t)

		linkPath := filepath.Join(appDir, "a.json")
		err := os.Symlink("..", linkPath)
		require.NoError(t, err)

		walkFor(t, appDir, linkPath, func(info fs.FileInfo) {
			realFileInfo, ignoreMessage, err := getPotentiallyValidManifestFile(linkPath, info, appDir, appDir, "", "")
			assert.Nil(t, realFileInfo)
			assert.Empty(t, ignoreMessage)
			assert.ErrorContains(t, err, "illegal filepath in symlink")
		})
	})

	t.Run("symlink to a non-regular file should be skipped with warning", func(t *testing.T) {
		appDir := tempDir(t)

		dirPath := filepath.Join(appDir, "test.dir")
		err := os.MkdirAll(dirPath, 0644)
		require.NoError(t, err)
		linkPath := filepath.Join(appDir, "test.json")
		err = os.Symlink(dirPath, linkPath)
		require.NoError(t, err)

		walkFor(t, appDir, linkPath, func(info fs.FileInfo) {
			realFileInfo, ignoreMessage, err := getPotentiallyValidManifestFile(linkPath, info, appDir, appDir, "", "")
			assert.Nil(t, realFileInfo)
			assert.Contains(t, ignoreMessage, "non-regular file")
			assert.NoError(t, err)
		})
	})

	t.Run("non-included file should be skipped with no message", func(t *testing.T) {
		appDir := tempDir(t)

		filePath := filepath.Join(appDir, "not-included.yaml")
		file, err := os.OpenFile(filePath, os.O_RDONLY|os.O_CREATE, 0644)
		require.NoError(t, err)
		err = file.Close()
		require.NoError(t, err)

		walkFor(t, appDir, filePath, func(info fs.FileInfo) {
			realFileInfo, ignoreMessage, err := getPotentiallyValidManifestFile(filePath, info, appDir, appDir, "*.json", "")
			assert.Nil(t, realFileInfo)
			assert.Empty(t, ignoreMessage)
			assert.NoError(t, err)
		})
	})

	t.Run("excluded file should be skipped with no message", func(t *testing.T) {
		appDir := tempDir(t)

		filePath := filepath.Join(appDir, "excluded.json")
		file, err := os.OpenFile(filePath, os.O_RDONLY|os.O_CREATE, 0644)
		require.NoError(t, err)
		err = file.Close()
		require.NoError(t, err)

		walkFor(t, appDir, filePath, func(info fs.FileInfo) {
			realFileInfo, ignoreMessage, err := getPotentiallyValidManifestFile(filePath, info, appDir, appDir, "", "excluded.*")
			assert.Nil(t, realFileInfo)
			assert.Empty(t, ignoreMessage)
			assert.NoError(t, err)
		})
	})

	t.Run("symlink to a regular file is potentially valid", func(t *testing.T) {
		appDir := tempDir(t)

		filePath := filepath.Join(appDir, "regular-file")
		file, err := os.OpenFile(filePath, os.O_RDONLY|os.O_CREATE, 0644)
		require.NoError(t, err)
		err = file.Close()
		require.NoError(t, err)

		linkPath := filepath.Join(appDir, "link.json")
		err = os.Symlink(filePath, linkPath)
		require.NoError(t, err)

		walkFor(t, appDir, linkPath, func(info fs.FileInfo) {
			realFileInfo, ignoreMessage, err := getPotentiallyValidManifestFile(linkPath, info, appDir, appDir, "", "")
			assert.NotNil(t, realFileInfo)
			assert.Empty(t, ignoreMessage)
			assert.NoError(t, err)
		})
	})

	t.Run("a regular file is potentially valid", func(t *testing.T) {
		appDir := tempDir(t)

		filePath := filepath.Join(appDir, "regular-file.json")
		file, err := os.OpenFile(filePath, os.O_RDONLY|os.O_CREATE, 0644)
		require.NoError(t, err)
		err = file.Close()
		require.NoError(t, err)

		walkFor(t, appDir, filePath, func(info fs.FileInfo) {
			realFileInfo, ignoreMessage, err := getPotentiallyValidManifestFile(filePath, info, appDir, appDir, "", "")
			assert.NotNil(t, realFileInfo)
			assert.Empty(t, ignoreMessage)
			assert.NoError(t, err)
		})
	})

	t.Run("realFileInfo is for the destination rather than the symlink", func(t *testing.T) {
		appDir := tempDir(t)

		filePath := filepath.Join(appDir, "regular-file")
		file, err := os.OpenFile(filePath, os.O_RDONLY|os.O_CREATE, 0644)
		require.NoError(t, err)
		err = file.Close()
		require.NoError(t, err)

		linkPath := filepath.Join(appDir, "link.json")
		err = os.Symlink(filePath, linkPath)
		require.NoError(t, err)

		walkFor(t, appDir, linkPath, func(info fs.FileInfo) {
			realFileInfo, ignoreMessage, err := getPotentiallyValidManifestFile(linkPath, info, appDir, appDir, "", "")
			assert.NotNil(t, realFileInfo)
			assert.Equal(t, filepath.Base(filePath), realFileInfo.Name())
			assert.Empty(t, ignoreMessage)
			assert.NoError(t, err)
		})
	})
}

func Test_getPotentiallyValidManifests(t *testing.T) {
	// Tests which return no manifests and an error check to make sure the directory exists before running. A missing
	// directory would produce those same results.

	logCtx := log.WithField("test", "test")

	t.Run("unreadable file throws error", func(t *testing.T) {
		appDir := t.TempDir()
		unreadablePath := filepath.Join(appDir, "unreadable.json")
		err := os.WriteFile(unreadablePath, []byte{}, 0666)
		require.NoError(t, err)
		err = os.Chmod(appDir, 0000)
		require.NoError(t, err)

		manifests, err := getPotentiallyValidManifests(logCtx, appDir, appDir, false, "", "", resource.MustParse("0"))
		assert.Empty(t, manifests)
		assert.Error(t, err)

		// allow cleanup
		err = os.Chmod(appDir, 0777)
		if err != nil {
			panic(err)
		}
	})

	t.Run("no recursion when recursion is disabled", func(t *testing.T) {
		manifests, err := getPotentiallyValidManifests(logCtx, "./testdata/recurse", "./testdata/recurse", false, "", "", resource.MustParse("0"))
		assert.Len(t, manifests, 1)
		assert.NoError(t, err)
	})

	t.Run("recursion when recursion is enabled", func(t *testing.T) {
		manifests, err := getPotentiallyValidManifests(logCtx, "./testdata/recurse", "./testdata/recurse", true, "", "", resource.MustParse("0"))
		assert.Len(t, manifests, 2)
		assert.NoError(t, err)
	})

	t.Run("non-JSON/YAML is skipped", func(t *testing.T) {
		manifests, err := getPotentiallyValidManifests(logCtx, "./testdata/non-manifest-file", "./testdata/non-manifest-file", false, "", "", resource.MustParse("0"))
		assert.Empty(t, manifests)
		assert.NoError(t, err)
	})

	t.Run("circular link should throw an error", func(t *testing.T) {
		const testDir = "./testdata/circular-link"
		require.DirExists(t, testDir)
		require.NoError(t, createSymlink(t, testDir, "a.json", "b.json"))
		defer os.Remove(path.Join(testDir, "a.json"))
		require.NoError(t, createSymlink(t, testDir, "b.json", "a.json"))
		defer os.Remove(path.Join(testDir, "b.json"))
		manifests, err := getPotentiallyValidManifests(logCtx, "./testdata/circular-link", "./testdata/circular-link", false, "", "", resource.MustParse("0"))
		assert.Empty(t, manifests)
		assert.Error(t, err)
	})

	t.Run("out-of-bounds symlink should throw an error", func(t *testing.T) {
		require.DirExists(t, "./testdata/out-of-bounds-link")
		manifests, err := getPotentiallyValidManifests(logCtx, "./testdata/out-of-bounds-link", "./testdata/out-of-bounds-link", false, "", "", resource.MustParse("0"))
		assert.Empty(t, manifests)
		assert.Error(t, err)
	})

	t.Run("symlink to a regular file works", func(t *testing.T) {
		repoRoot, err := filepath.Abs("./testdata/in-bounds-link")
		require.NoError(t, err)
		appPath, err := filepath.Abs("./testdata/in-bounds-link/app")
		require.NoError(t, err)
		manifests, err := getPotentiallyValidManifests(logCtx, appPath, repoRoot, false, "", "", resource.MustParse("0"))
		assert.Len(t, manifests, 1)
		assert.NoError(t, err)
	})

	t.Run("symlink to nowhere should be ignored", func(t *testing.T) {
		manifests, err := getPotentiallyValidManifests(logCtx, "./testdata/link-to-nowhere", "./testdata/link-to-nowhere", false, "", "", resource.MustParse("0"))
		assert.Empty(t, manifests)
		assert.NoError(t, err)
	})

	t.Run("link to over-sized manifest fails", func(t *testing.T) {
		repoRoot, err := filepath.Abs("./testdata/in-bounds-link")
		require.NoError(t, err)
		appPath, err := filepath.Abs("./testdata/in-bounds-link/app")
		require.NoError(t, err)
		// The file is 35 bytes.
		manifests, err := getPotentiallyValidManifests(logCtx, appPath, repoRoot, false, "", "", resource.MustParse("34"))
		assert.Empty(t, manifests)
		assert.ErrorIs(t, err, ErrExceededMaxCombinedManifestFileSize)
	})

	t.Run("group of files should be limited at precisely the sum of their size", func(t *testing.T) {
		// There is a total of 10 files, ech file being 10 bytes.
		manifests, err := getPotentiallyValidManifests(logCtx, "./testdata/several-files", "./testdata/several-files", false, "", "", resource.MustParse("365"))
		assert.Len(t, manifests, 10)
		assert.NoError(t, err)

		manifests, err = getPotentiallyValidManifests(logCtx, "./testdata/several-files", "./testdata/several-files", false, "", "", resource.MustParse("100"))
		assert.Empty(t, manifests)
		assert.ErrorIs(t, err, ErrExceededMaxCombinedManifestFileSize)
	})
}

func Test_findManifests(t *testing.T) {
	logCtx := log.WithField("test", "test")
	noRecurse := argoappv1.ApplicationSourceDirectory{Recurse: false}

	t.Run("unreadable file throws error", func(t *testing.T) {
		appDir := t.TempDir()
		unreadablePath := filepath.Join(appDir, "unreadable.json")
		err := os.WriteFile(unreadablePath, []byte{}, 0666)
		require.NoError(t, err)
		err = os.Chmod(appDir, 0000)
		require.NoError(t, err)

		manifests, err := findManifests(logCtx, appDir, appDir, nil, noRecurse, nil, resource.MustParse("0"))
		assert.Empty(t, manifests)
		assert.Error(t, err)

		// allow cleanup
		err = os.Chmod(appDir, 0777)
		if err != nil {
			panic(err)
		}
	})

	t.Run("no recursion when recursion is disabled", func(t *testing.T) {
		manifests, err := findManifests(logCtx, "./testdata/recurse", "./testdata/recurse", nil, noRecurse, nil, resource.MustParse("0"))
		assert.Len(t, manifests, 2)
		assert.NoError(t, err)
	})

	t.Run("recursion when recursion is enabled", func(t *testing.T) {
		recurse := argoappv1.ApplicationSourceDirectory{Recurse: true}
		manifests, err := findManifests(logCtx, "./testdata/recurse", "./testdata/recurse", nil, recurse, nil, resource.MustParse("0"))
		assert.Len(t, manifests, 4)
		assert.NoError(t, err)
	})

	t.Run("non-JSON/YAML is skipped", func(t *testing.T) {
		manifests, err := findManifests(logCtx, "./testdata/non-manifest-file", "./testdata/non-manifest-file", nil, noRecurse, nil, resource.MustParse("0"))
		assert.Empty(t, manifests)
		assert.NoError(t, err)
	})

	t.Run("circular link should throw an error", func(t *testing.T) {
		const testDir = "./testdata/circular-link"
		require.DirExists(t, testDir)
		require.NoError(t, createSymlink(t, testDir, "a.json", "b.json"))
		defer os.Remove(path.Join(testDir, "a.json"))
		require.NoError(t, createSymlink(t, testDir, "b.json", "a.json"))
		defer os.Remove(path.Join(testDir, "b.json"))
		manifests, err := findManifests(logCtx, "./testdata/circular-link", "./testdata/circular-link", nil, noRecurse, nil, resource.MustParse("0"))
		assert.Empty(t, manifests)
		assert.Error(t, err)
	})

	t.Run("out-of-bounds symlink should throw an error", func(t *testing.T) {
		require.DirExists(t, "./testdata/out-of-bounds-link")
		manifests, err := findManifests(logCtx, "./testdata/out-of-bounds-link", "./testdata/out-of-bounds-link", nil, noRecurse, nil, resource.MustParse("0"))
		assert.Empty(t, manifests)
		assert.Error(t, err)
	})

	t.Run("symlink to a regular file works", func(t *testing.T) {
		repoRoot, err := filepath.Abs("./testdata/in-bounds-link")
		require.NoError(t, err)
		appPath, err := filepath.Abs("./testdata/in-bounds-link/app")
		require.NoError(t, err)
		manifests, err := findManifests(logCtx, appPath, repoRoot, nil, noRecurse, nil, resource.MustParse("0"))
		assert.Len(t, manifests, 1)
		assert.NoError(t, err)
	})

	t.Run("symlink to nowhere should be ignored", func(t *testing.T) {
		manifests, err := findManifests(logCtx, "./testdata/link-to-nowhere", "./testdata/link-to-nowhere", nil, noRecurse, nil, resource.MustParse("0"))
		assert.Empty(t, manifests)
		assert.NoError(t, err)
	})

	t.Run("link to over-sized manifest fails", func(t *testing.T) {
		repoRoot, err := filepath.Abs("./testdata/in-bounds-link")
		require.NoError(t, err)
		appPath, err := filepath.Abs("./testdata/in-bounds-link/app")
		require.NoError(t, err)
		// The file is 35 bytes.
		manifests, err := findManifests(logCtx, appPath, repoRoot, nil, noRecurse, nil, resource.MustParse("34"))
		assert.Empty(t, manifests)
		assert.ErrorIs(t, err, ErrExceededMaxCombinedManifestFileSize)
	})

	t.Run("group of files should be limited at precisely the sum of their size", func(t *testing.T) {
		// There is a total of 10 files, each file being 10 bytes.
		manifests, err := findManifests(logCtx, "./testdata/several-files", "./testdata/several-files", nil, noRecurse, nil, resource.MustParse("365"))
		assert.Len(t, manifests, 10)
		assert.NoError(t, err)

		manifests, err = findManifests(logCtx, "./testdata/several-files", "./testdata/several-files", nil, noRecurse, nil, resource.MustParse("364"))
		assert.Empty(t, manifests)
		assert.ErrorIs(t, err, ErrExceededMaxCombinedManifestFileSize)
	})

	t.Run("jsonnet isn't counted against size limit", func(t *testing.T) {
		// Each file is 36 bytes. Only the 36-byte json file should be counted against the limit.
		manifests, err := findManifests(logCtx, "./testdata/jsonnet-and-json", "./testdata/jsonnet-and-json", nil, noRecurse, nil, resource.MustParse("36"))
		assert.Len(t, manifests, 2)
		assert.NoError(t, err)

		manifests, err = findManifests(logCtx, "./testdata/jsonnet-and-json", "./testdata/jsonnet-and-json", nil, noRecurse, nil, resource.MustParse("35"))
		assert.Empty(t, manifests)
		assert.ErrorIs(t, err, ErrExceededMaxCombinedManifestFileSize)
	})

	t.Run("partially valid YAML file throws an error", func(t *testing.T) {
		require.DirExists(t, "./testdata/partially-valid-yaml")
		manifests, err := findManifests(logCtx, "./testdata/partially-valid-yaml", "./testdata/partially-valid-yaml", nil, noRecurse, nil, resource.MustParse("0"))
		assert.Empty(t, manifests)
		assert.Error(t, err)
	})

	t.Run("invalid manifest throws an error", func(t *testing.T) {
		require.DirExists(t, "./testdata/invalid-manifests")
		manifests, err := findManifests(logCtx, "./testdata/invalid-manifests", "./testdata/invalid-manifests", nil, noRecurse, nil, resource.MustParse("0"))
		assert.Empty(t, manifests)
		assert.Error(t, err)
	})

	t.Run("irrelevant YAML gets skipped, relevant YAML gets parsed", func(t *testing.T) {
		manifests, err := findManifests(logCtx, "./testdata/irrelevant-yaml", "./testdata/irrelevant-yaml", nil, noRecurse, nil, resource.MustParse("0"))
		assert.Len(t, manifests, 1)
		assert.NoError(t, err)
	})

	t.Run("multiple JSON objects in one file throws an error", func(t *testing.T) {
		require.DirExists(t, "./testdata/json-list")
		manifests, err := findManifests(logCtx, "./testdata/json-list", "./testdata/json-list", nil, noRecurse, nil, resource.MustParse("0"))
		assert.Empty(t, manifests)
		assert.Error(t, err)
	})

	t.Run("invalid JSON throws an error", func(t *testing.T) {
		require.DirExists(t, "./testdata/invalid-json")
		manifests, err := findManifests(logCtx, "./testdata/invalid-json", "./testdata/invalid-json", nil, noRecurse, nil, resource.MustParse("0"))
		assert.Empty(t, manifests)
		assert.Error(t, err)
	})

	t.Run("valid JSON returns manifest and no error", func(t *testing.T) {
		manifests, err := findManifests(logCtx, "./testdata/valid-json", "./testdata/valid-json", nil, noRecurse, nil, resource.MustParse("0"))
		assert.Len(t, manifests, 1)
		assert.NoError(t, err)
	})

	t.Run("YAML with an empty document doesn't throw an error", func(t *testing.T) {
		manifests, err := findManifests(logCtx, "./testdata/yaml-with-empty-document", "./testdata/yaml-with-empty-document", nil, noRecurse, nil, resource.MustParse("0"))
		assert.Len(t, manifests, 1)
		assert.NoError(t, err)
	})
}

func TestTestRepoOCI(t *testing.T) {
	service := newService(".")
	_, err := service.TestRepository(context.Background(), &apiclient.TestRepositoryRequest{
		Repo: &argoappv1.Repository{
			Repo:      "https://demo.goharbor.io",
			Type:      "helm",
			EnableOCI: true,
		},
	})
	require.Error(t, err)
	assert.Contains(t, err.Error(), "OCI Helm repository URL should include hostname and port only")
}

func Test_getHelmDependencyRepos(t *testing.T) {
	repo1 := "https://charts.bitnami.com/bitnami"
	repo2 := "https://eventstore.github.io/EventStore.Charts"

	repos, err := getHelmDependencyRepos("../../util/helm/testdata/dependency")
	assert.NoError(t, err)
	assert.Equal(t, len(repos), 2)
	assert.Equal(t, repos[0].Repo, repo1)
	assert.Equal(t, repos[1].Repo, repo2)
}

func TestResolveRevision(t *testing.T) {

	service := newService(".")
	repo := &argoappv1.Repository{Repo: "https://github.com/argoproj/argo-cd"}
	app := &argoappv1.Application{}
	resolveRevisionResponse, err := service.ResolveRevision(context.Background(), &apiclient.ResolveRevisionRequest{
		Repo:              repo,
		App:               app,
		AmbiguousRevision: "v2.2.2",
	})

	expectedResolveRevisionResponse := &apiclient.ResolveRevisionResponse{
		Revision:          "03b17e0233e64787ffb5fcf65c740cc2a20822ba",
		AmbiguousRevision: "v2.2.2 (03b17e0233e64787ffb5fcf65c740cc2a20822ba)",
	}

	assert.NotNil(t, resolveRevisionResponse.Revision)
	assert.Nil(t, err)
	assert.Equal(t, expectedResolveRevisionResponse, resolveRevisionResponse)

}

func TestResolveRevisionNegativeScenarios(t *testing.T) {

	service := newService(".")
	repo := &argoappv1.Repository{Repo: "https://github.com/argoproj/argo-cd"}
	app := &argoappv1.Application{}
	resolveRevisionResponse, err := service.ResolveRevision(context.Background(), &apiclient.ResolveRevisionRequest{
		Repo:              repo,
		App:               app,
		AmbiguousRevision: "v2.a.2",
	})

	expectedResolveRevisionResponse := &apiclient.ResolveRevisionResponse{
		Revision:          "",
		AmbiguousRevision: "",
	}

	assert.NotNil(t, resolveRevisionResponse.Revision)
	assert.NotNil(t, err)
	assert.Equal(t, expectedResolveRevisionResponse, resolveRevisionResponse)

}

func TestDirectoryPermissionInitializer(t *testing.T) {
<<<<<<< HEAD
	dir, err := ioutil.TempDir("", "")
	require.NoError(t, err)
	defer func() {
		_ = os.RemoveAll(dir)
	}()
=======
	dir := t.TempDir()
>>>>>>> c8a1a865

	file, err := ioutil.TempFile(dir, "")
	require.NoError(t, err)
	io.Close(file)

	// remove read permissions
	assert.NoError(t, os.Chmod(dir, 0000))
<<<<<<< HEAD
	closer := directoryPermissionInitializer(dir)

	// make sure permission are restored
=======

	// Remember to restore permissions when the test finishes so dir can
	// be removed properly.
	t.Cleanup(func() {
		require.NoError(t, os.Chmod(dir, 0777))
	})

	// make sure permission are restored
	closer := directoryPermissionInitializer(dir)
>>>>>>> c8a1a865
	_, err = ioutil.ReadFile(file.Name())
	require.NoError(t, err)

	// make sure permission are removed by closer
	io.Close(closer)
	_, err = ioutil.ReadFile(file.Name())
	require.Error(t, err)
}

func initGitRepo(repoPath string, remote string) error {
	if err := os.Mkdir(repoPath, 0755); err != nil {
		return err
	}

	cmd := exec.Command("git", "init", repoPath)
	cmd.Dir = repoPath
	if err := cmd.Run(); err != nil {
		return err
	}
	cmd = exec.Command("git", "remote", "add", "origin", remote)
	cmd.Dir = repoPath
	return cmd.Run()
}

func TestInit(t *testing.T) {
<<<<<<< HEAD
	dir, err := ioutil.TempDir("", "")
	require.NoError(t, err)
	defer func() {
		_ = os.RemoveAll(dir)
	}()
=======
	dir := t.TempDir()

	// service.Init sets permission to 0300. Restore permissions when the test
	// finishes so dir can be removed properly.
	t.Cleanup(func() {
		require.NoError(t, os.Chmod(dir, 0777))
	})
>>>>>>> c8a1a865

	repoPath := path.Join(dir, "repo1")
	require.NoError(t, initGitRepo(repoPath, "https://github.com/argo-cd/test-repo1"))

	service := newService(".")
	service.rootDir = dir

	require.NoError(t, service.Init())

	repo1Path, err := service.gitRepoPaths.GetPath(git.NormalizeGitURL("https://github.com/argo-cd/test-repo1"))
	assert.NoError(t, err)
	assert.Equal(t, repoPath, repo1Path)

	_, err = ioutil.ReadDir(dir)
	require.Error(t, err)
	require.NoError(t, initGitRepo(path.Join(dir, "repo2"), "https://github.com/argo-cd/test-repo2"))
}

// TestCheckoutRevisionCanGetNonstandardRefs shows that we can fetch a revision that points to a non-standard ref. In
// other words, we haven't regressed and caused this issue again: https://github.com/argoproj/argo-cd/issues/4935
func TestCheckoutRevisionCanGetNonstandardRefs(t *testing.T) {
<<<<<<< HEAD
	rootPath, err := ioutil.TempDir("", "")
	require.NoError(t, err)
=======
	rootPath := t.TempDir()
>>>>>>> c8a1a865

	sourceRepoPath, err := ioutil.TempDir(rootPath, "")
	require.NoError(t, err)

	// Create a repo such that one commit is on a non-standard ref _and nowhere else_. This is meant to simulate, for
	// example, a GitHub ref for a pull into one repo from a fork of that repo.
	runGit(t, sourceRepoPath, "init")
	runGit(t, sourceRepoPath, "checkout", "-b", "main") // make sure there's a main branch to switch back to
	runGit(t, sourceRepoPath, "commit", "-m", "empty", "--allow-empty")
	runGit(t, sourceRepoPath, "checkout", "-b", "branch")
	runGit(t, sourceRepoPath, "commit", "-m", "empty", "--allow-empty")
	sha := runGit(t, sourceRepoPath, "rev-parse", "HEAD")
	runGit(t, sourceRepoPath, "update-ref", "refs/pull/123/head", strings.TrimSuffix(sha, "\n"))
	runGit(t, sourceRepoPath, "checkout", "main")
	runGit(t, sourceRepoPath, "branch", "-D", "branch")

	destRepoPath, err := ioutil.TempDir(rootPath, "")
	require.NoError(t, err)

	gitClient, err := git.NewClientExt("file://"+sourceRepoPath, destRepoPath, &git.NopCreds{}, true, false, "")
	require.NoError(t, err)

	pullSha, err := gitClient.LsRemote("refs/pull/123/head")
	require.NoError(t, err)

	err = checkoutRevision(gitClient, "does-not-exist", false)
	assert.Error(t, err)

	err = checkoutRevision(gitClient, pullSha, false)
	assert.NoError(t, err)
}

// runGit runs a git command in the given working directory. If the command succeeds, it returns the combined standard
// and error output. If it fails, it stops the test with a failure message.
func runGit(t *testing.T, workDir string, args ...string) string {
	cmd := exec.Command("git", args...)
	cmd.Dir = workDir
	out, err := cmd.CombinedOutput()
	stringOut := string(out)
	require.NoError(t, err, stringOut)
	return stringOut
<<<<<<< HEAD
=======
}

func Test_findHelmValueFilesInPath(t *testing.T) {
	t.Run("does not exist", func(t *testing.T) {
		files, err := findHelmValueFilesInPath("/obviously/does/not/exist")
		assert.Error(t, err)
		assert.Empty(t, files)
	})
	t.Run("values files", func(t *testing.T) {
		files, err := findHelmValueFilesInPath("./testdata/values-files")
		assert.NoError(t, err)
		assert.Len(t, files, 4)
	})
}

func Test_populateHelmAppDetails(t *testing.T) {
	res := apiclient.RepoAppDetailsResponse{}
	q := apiclient.RepoServerAppDetailsQuery{
		Repo: &argoappv1.Repository{},
		Source: &argoappv1.ApplicationSource{
			Helm: &argoappv1.ApplicationSourceHelm{ValueFiles: []string{"exclude.yaml", "has-the-word-values.yaml"}},
		},
	}
	appPath, err := filepath.Abs("./testdata/values-files/")
	require.NoError(t, err)
	err = populateHelmAppDetails(&res, appPath, appPath, &q)
	require.NoError(t, err)
	assert.Len(t, res.Helm.Parameters, 3)
	assert.Len(t, res.Helm.ValueFiles, 4)
}

func Test_populateHelmAppDetails_values_symlinks(t *testing.T) {
	t.Run("inbound", func(t *testing.T) {
		res := apiclient.RepoAppDetailsResponse{}
		q := apiclient.RepoServerAppDetailsQuery{Repo: &argoappv1.Repository{}, Source: &argoappv1.ApplicationSource{}}
		err := populateHelmAppDetails(&res, "./testdata/in-bounds-values-file-link/", "./testdata/in-bounds-values-file-link/", &q)
		require.NoError(t, err)
		assert.NotEmpty(t, res.Helm.Values)
		assert.NotEmpty(t, res.Helm.Parameters)
	})

	t.Run("out of bounds", func(t *testing.T) {
		res := apiclient.RepoAppDetailsResponse{}
		q := apiclient.RepoServerAppDetailsQuery{Repo: &argoappv1.Repository{}, Source: &argoappv1.ApplicationSource{}}
		err := populateHelmAppDetails(&res, "./testdata/out-of-bounds-values-file-link/", "./testdata/out-of-bounds-values-file-link/", &q)
		require.NoError(t, err)
		assert.Empty(t, res.Helm.Values)
		assert.Empty(t, res.Helm.Parameters)
	})
>>>>>>> c8a1a865
}<|MERGE_RESOLUTION|>--- conflicted
+++ resolved
@@ -6,10 +6,7 @@
 	"errors"
 	"fmt"
 	goio "io"
-<<<<<<< HEAD
-=======
 	"io/fs"
->>>>>>> c8a1a865
 	"io/ioutil"
 	"os"
 	"os/exec"
@@ -20,12 +17,9 @@
 	"testing"
 	"time"
 
-<<<<<<< HEAD
-=======
 	log "github.com/sirupsen/logrus"
 	"k8s.io/apimachinery/pkg/api/resource"
 
->>>>>>> c8a1a865
 	"github.com/ghodss/yaml"
 	log "github.com/sirupsen/logrus"
 	"github.com/stretchr/testify/assert"
@@ -153,8 +147,6 @@
 	return service
 }
 
-<<<<<<< HEAD
-=======
 // createSymlink creates a symlink with name linkName to file destName in
 // workingDir
 func createSymlink(t *testing.T, workingDir, destName, linkName string) error {
@@ -200,7 +192,6 @@
 	assert.Equal(t, 3, len(res2.Manifests))
 }
 
->>>>>>> c8a1a865
 func Test_GenerateManifests_NoOutOfBoundsAccess(t *testing.T) {
 	testCases := []struct {
 		name                    string
@@ -230,8 +221,6 @@
 			outOfBoundsFileContents: "apiVersion: v1\nkind: Secret\nmetadata:\n  name: test\n  namespace: default\ntype: Opaque",
 			mustNotContain:          `{"apiVersion":"v1","kind":"Secret","metadata":{"name":"test","namespace":"default"},"type":"Opaque"}`,
 		},
-<<<<<<< HEAD
-=======
 	}
 
 	for _, testCase := range testCases {
@@ -280,74 +269,55 @@
 	q := apiclient.ManifestRequest{
 		KubeVersion: "v1.16.0",
 		Repo:        &argoappv1.Repository{}, ApplicationSource: &src,
->>>>>>> c8a1a865
-	}
-
-	for _, testCase := range testCases {
-		testCaseCopy := testCase
-		t.Run(testCaseCopy.name, func(t *testing.T) {
-			t.Parallel()
-
-			outOfBoundsDir := t.TempDir()
-			outOfBoundsFile := path.Join(outOfBoundsDir, testCaseCopy.outOfBoundsFilename)
-			err := os.WriteFile(outOfBoundsFile, []byte(testCaseCopy.outOfBoundsFileContents), os.FileMode(0444))
-			require.NoError(t, err)
-
-			repoDir := t.TempDir()
-			err = os.Symlink(outOfBoundsFile, path.Join(repoDir, testCaseCopy.outOfBoundsFilename))
-			require.NoError(t, err)
-
-			var mustNotContain = testCaseCopy.outOfBoundsFileContents
-			if testCaseCopy.mustNotContain != "" {
-				mustNotContain = testCaseCopy.mustNotContain
-			}
-
-			q := apiclient.ManifestRequest{Repo: &argoappv1.Repository{}, ApplicationSource: &argoappv1.ApplicationSource{}}
-			res, err := GenerateManifests(context.Background(), repoDir, "", "", &q, false, &git.NoopCredsStore{}, &gitmocks.Client{})
-			require.Error(t, err)
-			assert.NotContains(t, err.Error(), mustNotContain)
-			assert.Contains(t, err.Error(), "illegal filepath")
-			assert.Nil(t, res)
-		})
-	}
-}
-
-func TestGenerateManifests_MissingSymlinkDestination(t *testing.T) {
-	repoDir := t.TempDir()
-	err := os.Symlink("/obviously/does/not/exist", path.Join(repoDir, "test.yaml"))
-	require.NoError(t, err)
-
-	q := apiclient.ManifestRequest{Repo: &argoappv1.Repository{}, ApplicationSource: &argoappv1.ApplicationSource{}}
-	_, err = GenerateManifests(context.Background(), repoDir, "", "", &q, false, &git.NoopCredsStore{}, nil)
-	require.NoError(t, err)
+	}
+
+	cachedFakeResponse := &apiclient.ManifestResponse{Manifests: []string{"Fake"}}
+
+	err := service.cache.SetManifests(mock.Anything, &src, &q, "", "", "", "", &cache.CachedManifestResponse{ManifestResponse: cachedFakeResponse})
+	assert.NoError(t, err)
+
+	res, err := service.GenerateManifest(context.Background(), &q)
+	assert.NoError(t, err)
+	assert.Equal(t, cachedFakeResponse, res)
+
+	q.KubeVersion = "v1.17.0"
+	res, err = service.GenerateManifest(context.Background(), &q)
+	assert.NoError(t, err)
+	assert.NotEqual(t, cachedFakeResponse, res)
+	assert.True(t, len(res.Manifests) > 1)
+}
+
+func TestGenerateManifests_EmptyCache(t *testing.T) {
+	service := newService("../..")
+
+	src := argoappv1.ApplicationSource{Path: "manifests/base"}
+	q := apiclient.ManifestRequest{
+		Repo: &argoappv1.Repository{}, ApplicationSource: &src,
+	}
+
+	err := service.cache.SetManifests(mock.Anything, &src, &q, "", "", "", "", &cache.CachedManifestResponse{ManifestResponse: nil})
+	assert.NoError(t, err)
+
+	res, err := service.GenerateManifest(context.Background(), &q)
+	assert.NoError(t, err)
+	assert.True(t, len(res.Manifests) > 0)
 }
 
 // ensure we can use a semver constraint range (>= 1.0.0) and get back the correct chart (1.0.0)
 func TestHelmManifestFromChartRepo(t *testing.T) {
 	service := newService(".")
 	source := &argoappv1.ApplicationSource{Chart: "my-chart", TargetRevision: ">= 1.0.0"}
-	request := &apiclient.ManifestRequest{Repo: &argoappv1.Repository{Type: "helm"}, ApplicationSource: source, NoCache: true}
+	request := &apiclient.ManifestRequest{Repo: &argoappv1.Repository{}, ApplicationSource: source, NoCache: true}
 	response, err := service.GenerateManifest(context.Background(), request)
 	assert.NoError(t, err)
 	assert.NotNil(t, response)
-	expected := &apiclient.ManifestResponse{
-		Manifests: []*apiclient.Manifest{
-			{
-				CompiledManifest: "{\"apiVersion\":\"v1\",\"kind\":\"ConfigMap\",\"metadata\":{\"name\":\"my-map\"}}",
-				Path:             "Chart.yaml",
-				RawManifest:      "",
-				Line:             1,
-			},
-		},
-		Namespace:     "",
-		CommitDate:    &metav1.Time{},
-		CommitMessage: "test",
-		CommitAuthor:  "author",
-		Server:        "",
-		Revision:      "1.1.0",
-		SourceType:    "Helm",
-	}
-	assert.Equal(t, expected, response)
+	assert.Equal(t, &apiclient.ManifestResponse{
+		Manifests:  []string{"{\"apiVersion\":\"v1\",\"kind\":\"ConfigMap\",\"metadata\":{\"name\":\"my-map\"}}"},
+		Namespace:  "",
+		Server:     "",
+		Revision:   "1.1.0",
+		SourceType: "Helm",
+	}, response)
 }
 
 func TestGenerateManifestsUseExactRevision(t *testing.T) {
@@ -424,28 +394,6 @@
 	_, err := service.GenerateManifest(context.Background(), &q)
 	require.Error(t, err)
 	require.Contains(t, err.Error(), "value file '../../../testdata/jsonnet/vendor' resolved to outside repository root")
-<<<<<<< HEAD
-}
-
-func TestGenerateKsonnetManifest(t *testing.T) {
-	service := newService("../..")
-
-	q := apiclient.ManifestRequest{
-		Repo: &argoappv1.Repository{},
-		ApplicationSource: &argoappv1.ApplicationSource{
-			Path: "./test/e2e/testdata/ksonnet",
-			Ksonnet: &argoappv1.ApplicationSourceKsonnet{
-				Environment: "dev",
-			},
-		},
-	}
-	res, err := service.GenerateManifest(context.Background(), &q)
-	assert.Nil(t, err)
-	assert.Equal(t, 2, len(res.Manifests))
-	assert.Equal(t, "dev", res.Namespace)
-	assert.Equal(t, "https://kubernetes.default.svc", res.Server)
-=======
->>>>>>> c8a1a865
 }
 
 func TestManifestGenErrorCacheByNumRequests(t *testing.T) {
@@ -791,7 +739,7 @@
 	replicasVerified := false
 	for _, src := range res.Manifests {
 		obj := unstructured.Unstructured{}
-		err = json.Unmarshal([]byte(src.CompiledManifest), &obj)
+		err = json.Unmarshal([]byte(src), &obj)
 		assert.NoError(t, err)
 
 		if obj.GetKind() == "Deployment" && obj.GetName() == "test-redis-slave" {
@@ -872,25 +820,16 @@
 			ValueFiles: []string{"./my-chart-values.yaml"},
 		},
 	}
-	request := &apiclient.ManifestRequest{Repo: &argoappv1.Repository{Type: "helm"}, ApplicationSource: source, NoCache: true}
+	request := &apiclient.ManifestRequest{Repo: &argoappv1.Repository{}, ApplicationSource: source, NoCache: true}
 	response, err := service.GenerateManifest(context.Background(), request)
 	assert.NoError(t, err)
 	assert.NotNil(t, response)
 	assert.Equal(t, &apiclient.ManifestResponse{
-		Manifests: []*apiclient.Manifest{
-			{
-				CompiledManifest: "{\"apiVersion\":\"v1\",\"kind\":\"ConfigMap\",\"metadata\":{\"name\":\"my-map\"}}",
-				Line:             1,
-				Path:             "Chart.yaml",
-			},
-		},
-		Namespace:     "",
-		Server:        "",
-		Revision:      "1.1.0",
-		SourceType:    "Helm",
-		CommitDate:    &metav1.Time{},
-		CommitMessage: "test",
-		CommitAuthor:  "author",
+		Manifests:  []string{"{\"apiVersion\":\"v1\",\"kind\":\"ConfigMap\",\"metadata\":{\"name\":\"my-map\"}}"},
+		Namespace:  "",
+		Server:     "",
+		Revision:   "1.1.0",
+		SourceType: "Helm",
 	}, response)
 }
 
@@ -905,7 +844,7 @@
 			ValueFiles: []string{"../my-chart-2/my-chart-2-values.yaml"},
 		},
 	}
-	request := &apiclient.ManifestRequest{Repo: &argoappv1.Repository{Type: "helm"}, ApplicationSource: source, NoCache: true}
+	request := &apiclient.ManifestRequest{Repo: &argoappv1.Repository{}, ApplicationSource: source, NoCache: true}
 	_, err := service.GenerateManifest(context.Background(), request)
 	assert.Error(t, err)
 }
@@ -977,22 +916,7 @@
 		assert.Error(t, err)
 		assert.Contains(t, err.Error(), "outside repository root")
 	})
-
-	t.Run("Values file with relative path pointing inside repo root", func(t *testing.T) {
-		service := newService("./testdata/my-chart")
-		_, err := service.GenerateManifest(context.Background(), &apiclient.ManifestRequest{
-			Repo:    &argoappv1.Repository{},
-			AppName: "test",
-			ApplicationSource: &argoappv1.ApplicationSource{
-				Path: ".",
-				Helm: &argoappv1.ApplicationSourceHelm{
-					ValueFiles: []string{"../my-chart/my-chart-values.yaml"},
-					Values:     `cluster: {slaveCount: 2}`,
-				},
-			},
-		})
-		assert.NoError(t, err)
-	})
+	assert.Error(t, err, "should be on or under current directory")
 
 	t.Run("Values file with absolute path stays within repo root", func(t *testing.T) {
 		service := newService("./testdata/my-chart")
@@ -1110,7 +1034,7 @@
 				ValueFiles: []string{"values-production.yaml"},
 				Values:     `cluster: {slaveCount: 2}`,
 				FileParameters: []argoappv1.HelmFileParameter{
-					{
+					argoappv1.HelmFileParameter{
 						Name: "passwordContent",
 						Path: "../external/external-secret.txt",
 					},
@@ -1130,7 +1054,7 @@
 	})
 	assert.Nil(t, err)
 	assert.Equal(t, len(res1.Manifests), 1)
-	assert.Contains(t, res1.Manifests[0].CompiledManifest, "prometheus-operator-operator")
+	assert.Contains(t, res1.Manifests[0], "prometheus-operator-operator")
 
 	res1, err = service.GenerateManifest(context.Background(), &apiclient.ManifestRequest{
 		Repo:              &argoappv1.Repository{},
@@ -1138,7 +1062,7 @@
 	})
 	assert.Nil(t, err)
 	assert.Equal(t, len(res1.Manifests), 1)
-	assert.Contains(t, res1.Manifests[0].CompiledManifest, "prometheus-operator-operator")
+	assert.Contains(t, res1.Manifests[0], "prometheus-operator-operator")
 
 	res1, err = service.GenerateManifest(context.Background(), &apiclient.ManifestRequest{
 		Repo:              &argoappv1.Repository{},
@@ -1149,17 +1073,6 @@
 }
 
 func TestIdentifyAppSourceTypeByAppDirWithKustomizations(t *testing.T) {
-<<<<<<< HEAD
-	sourceType, err := GetAppSourceType(context.Background(), &argoappv1.ApplicationSource{}, "./testdata/kustomization_yaml", "testapp", map[string]bool{})
-	assert.Nil(t, err)
-	assert.Equal(t, argoappv1.ApplicationSourceTypeKustomize, sourceType)
-
-	sourceType, err = GetAppSourceType(context.Background(), &argoappv1.ApplicationSource{}, "./testdata/kustomization_yml", "testapp", map[string]bool{})
-	assert.Nil(t, err)
-	assert.Equal(t, argoappv1.ApplicationSourceTypeKustomize, sourceType)
-
-	sourceType, err = GetAppSourceType(context.Background(), &argoappv1.ApplicationSource{}, "./testdata/Kustomization", "testapp", map[string]bool{})
-=======
 	sourceType, err := GetAppSourceType(context.Background(), &argoappv1.ApplicationSource{}, "./testdata/kustomization_yaml", "testapp", map[string]bool{}, []string{})
 	assert.Nil(t, err)
 	assert.Equal(t, argoappv1.ApplicationSourceTypeKustomize, sourceType)
@@ -1169,7 +1082,6 @@
 	assert.Equal(t, argoappv1.ApplicationSourceTypeKustomize, sourceType)
 
 	sourceType, err = GetAppSourceType(context.Background(), &argoappv1.ApplicationSource{}, "./testdata/Kustomization", "testapp", map[string]bool{}, []string{})
->>>>>>> c8a1a865
 	assert.Nil(t, err)
 	assert.Equal(t, argoappv1.ApplicationSourceTypeKustomize, sourceType)
 }
@@ -1207,7 +1119,7 @@
 	assert.Equal(t, 1, len(res.Manifests))
 
 	obj := &unstructured.Unstructured{}
-	assert.NoError(t, json.Unmarshal([]byte(res.Manifests[0].CompiledManifest), obj))
+	assert.NoError(t, json.Unmarshal([]byte(res.Manifests[0]), obj))
 
 	assert.Equal(t, obj.GetName(), "test-app")
 	assert.Equal(t, obj.GetNamespace(), "test-namespace")
@@ -1222,11 +1134,7 @@
 		Repo:              &argoappv1.Repository{},
 		ApplicationSource: &argoappv1.ApplicationSource{},
 	}
-<<<<<<< HEAD
-	res1, err := GenerateManifests(context.Background(), "./testdata/utf-16", "/", "", &q, false, &git.NoopCredsStore{}, nil)
-=======
 	res1, err := GenerateManifests(context.Background(), "./testdata/utf-16", "/", "", &q, false, &git.NoopCredsStore{}, resource.MustParse("0"))
->>>>>>> c8a1a865
 	assert.Nil(t, err)
 	assert.Equal(t, 2, len(res1.Manifests))
 }
@@ -1320,12 +1228,12 @@
 
 func TestGetRevisionMetadata(t *testing.T) {
 	service, gitClient := newServiceWithMocks("../..", false)
-	epoch := time.Time{}
-
-	gitClient.On("RevisionMetadata", mock.AnythingOfType("string")).Return(&git.RevisionMetadata{
+	now := time.Now()
+
+	gitClient.On("RevisionMetadata", mock.Anything).Return(&git.RevisionMetadata{
 		Message: "test",
 		Author:  "author",
-		Date:    epoch,
+		Date:    now,
 		Tags:    []string{"tag1", "tag2"},
 	}, nil)
 
@@ -1337,7 +1245,7 @@
 
 	assert.NoError(t, err)
 	assert.Equal(t, "test", res.Message)
-	assert.Equal(t, epoch, res.Date.Time)
+	assert.Equal(t, now, res.Date.Time)
 	assert.Equal(t, "author", res.Author)
 	assert.EqualValues(t, []string{"tag1", "tag2"}, res.Tags)
 	assert.NotEmpty(t, res.SignatureInfo)
@@ -1351,7 +1259,7 @@
 
 	assert.NoError(t, err)
 	assert.Equal(t, "test", res.Message)
-	assert.Equal(t, epoch, res.Date.Time)
+	assert.Equal(t, now, res.Date.Time)
 	assert.Equal(t, "author", res.Author)
 	assert.EqualValues(t, []string{"tag1", "tag2"}, res.Tags)
 	assert.NotEmpty(t, res.SignatureInfo)
@@ -1587,7 +1495,7 @@
 			resourceByKindName := make(map[string]*unstructured.Unstructured)
 			for _, manifest := range manifests.Manifests {
 				var un unstructured.Unstructured
-				err := yaml.Unmarshal([]byte(manifest.CompiledManifest), &un)
+				err := yaml.Unmarshal([]byte(manifest), &un)
 				if !assert.NoError(t, err) {
 					return
 				}
@@ -1691,28 +1599,6 @@
 			assert.Equal(t, "gcr.io/heptio-images/ks-guestbook-demo:0.1", image)
 		})
 	})
-
-	t.Run("Override info does not appear in cache key", func(t *testing.T) {
-		service := newService(".")
-		runWithTempTestdata(t, "single-global", func(t *testing.T, path string) {
-			source := &argoappv1.ApplicationSource{
-				Path: path,
-			}
-			sourceCopy := source.DeepCopy() // make a copy in case GenerateManifest mutates it.
-			_, err := service.GenerateManifest(context.Background(), &apiclient.ManifestRequest{
-				Repo:              &argoappv1.Repository{},
-				ApplicationSource: sourceCopy,
-				AppName:           "test",
-			})
-			assert.NoError(t, err)
-			res := &cache.CachedManifestResponse{}
-			// Try to pull from the cache with a `source` that does not include any overrides. Overrides should not be
-			// part of the cache key, because you can't get the overrides without a repo operation. And avoiding repo
-			// operations is the point of the cache.
-			err = service.cache.GetManifests(mock.Anything, source, &argoappv1.ClusterInfo{}, "", "", "", "test", res)
-			assert.NoError(t, err)
-		})
-	})
 }
 
 func TestGenerateManifestWithAnnotatedAndRegularGitTagHashes(t *testing.T) {
@@ -1736,8 +1622,7 @@
 				ApplicationSource: &argoappv1.ApplicationSource{
 					TargetRevision: regularGitTagHash,
 				},
-				NoCache:  true,
-				Revision: regularGitTagHash,
+				NoCache: true,
 			},
 			wantError: false,
 			service:   newServiceWithCommitSHA(".", regularGitTagHash),
@@ -1751,8 +1636,7 @@
 				ApplicationSource: &argoappv1.ApplicationSource{
 					TargetRevision: annotatedGitTaghash,
 				},
-				NoCache:  true,
-				Revision: annotatedGitTaghash,
+				NoCache: true,
 			},
 			wantError: false,
 			service:   newServiceWithCommitSHA(".", annotatedGitTaghash),
@@ -1825,25 +1709,17 @@
 	for i := range testCases {
 		tc := testCases[i]
 		t.Run(tc.name, func(t *testing.T) {
-<<<<<<< HEAD
-			manifests, err := findManifests(&log.Entry{}, "testdata/app-include-exclude", ".", nil, argoappv1.ApplicationSourceDirectory{
+			objs, err := findManifests("testdata/app-include-exclude", ".", nil, argoappv1.ApplicationSourceDirectory{
 				Recurse: true,
 				Include: tc.include,
 				Exclude: tc.exclude,
-			}, map[string]bool{})
-=======
-			objs, err := findManifests(&log.Entry{}, "testdata/app-include-exclude", ".", nil, argoappv1.ApplicationSourceDirectory{
-				Recurse: true,
-				Include: tc.include,
-				Exclude: tc.exclude,
-			}, map[string]bool{}, resource.MustParse("0"))
->>>>>>> c8a1a865
+			})
 			if !assert.NoError(t, err) {
 				return
 			}
 			var names []string
-			for _, m := range manifests {
-				names = append(names, m.obj.GetName())
+			for i := range objs {
+				names = append(names, objs[i].GetName())
 			}
 			assert.ElementsMatch(t, tc.expectedNames, names)
 		})
@@ -1851,44 +1727,30 @@
 }
 
 func TestFindManifests_Exclude(t *testing.T) {
-<<<<<<< HEAD
-	manifests, err := findManifests(&log.Entry{}, "testdata/app-include-exclude", ".", nil, argoappv1.ApplicationSourceDirectory{
+	objs, err := findManifests("testdata/app-include-exclude", ".", nil, argoappv1.ApplicationSourceDirectory{
 		Recurse: true,
 		Exclude: "subdir/deploymentSub.yaml",
-	}, map[string]bool{})
-=======
-	objs, err := findManifests(&log.Entry{}, "testdata/app-include-exclude", ".", nil, argoappv1.ApplicationSourceDirectory{
-		Recurse: true,
-		Exclude: "subdir/deploymentSub.yaml",
-	}, map[string]bool{}, resource.MustParse("0"))
->>>>>>> c8a1a865
-
-	if !assert.NoError(t, err) || !assert.Len(t, manifests, 1) {
+	})
+
+	if !assert.NoError(t, err) || !assert.Len(t, objs, 1) {
 		return
 	}
 
-	assert.Equal(t, "nginx-deployment", manifests[0].obj.GetName())
+	assert.Equal(t, "nginx-deployment", objs[0].GetName())
 }
 
 func TestFindManifests_Exclude_NothingMatches(t *testing.T) {
-<<<<<<< HEAD
-	manifests, err := findManifests(&log.Entry{}, "testdata/app-include-exclude", ".", nil, argoappv1.ApplicationSourceDirectory{
-		Recurse: true,
-		Exclude: "nothing.yaml",
-	}, map[string]bool{})
-=======
 	objs, err := findManifests(&log.Entry{}, "testdata/app-include-exclude", ".", nil, argoappv1.ApplicationSourceDirectory{
 		Recurse: true,
 		Exclude: "nothing.yaml",
 	}, map[string]bool{}, resource.MustParse("0"))
->>>>>>> c8a1a865
-
-	if !assert.NoError(t, err) || !assert.Len(t, manifests, 2) {
+
+	if !assert.NoError(t, err) || !assert.Len(t, objs, 2) {
 		return
 	}
 
 	assert.ElementsMatch(t,
-		[]string{"nginx-deployment", "nginx-deployment-sub"}, []string{manifests[0].obj.GetName(), manifests[1].obj.GetName()})
+		[]string{"nginx-deployment", "nginx-deployment-sub"}, []string{objs[0].GetName(), objs[1].GetName()})
 }
 
 func tempDir(t *testing.T) string {
@@ -2431,15 +2293,7 @@
 }
 
 func TestDirectoryPermissionInitializer(t *testing.T) {
-<<<<<<< HEAD
-	dir, err := ioutil.TempDir("", "")
-	require.NoError(t, err)
-	defer func() {
-		_ = os.RemoveAll(dir)
-	}()
-=======
 	dir := t.TempDir()
->>>>>>> c8a1a865
 
 	file, err := ioutil.TempFile(dir, "")
 	require.NoError(t, err)
@@ -2447,11 +2301,6 @@
 
 	// remove read permissions
 	assert.NoError(t, os.Chmod(dir, 0000))
-<<<<<<< HEAD
-	closer := directoryPermissionInitializer(dir)
-
-	// make sure permission are restored
-=======
 
 	// Remember to restore permissions when the test finishes so dir can
 	// be removed properly.
@@ -2461,7 +2310,6 @@
 
 	// make sure permission are restored
 	closer := directoryPermissionInitializer(dir)
->>>>>>> c8a1a865
 	_, err = ioutil.ReadFile(file.Name())
 	require.NoError(t, err)
 
@@ -2487,13 +2335,6 @@
 }
 
 func TestInit(t *testing.T) {
-<<<<<<< HEAD
-	dir, err := ioutil.TempDir("", "")
-	require.NoError(t, err)
-	defer func() {
-		_ = os.RemoveAll(dir)
-	}()
-=======
 	dir := t.TempDir()
 
 	// service.Init sets permission to 0300. Restore permissions when the test
@@ -2501,7 +2342,6 @@
 	t.Cleanup(func() {
 		require.NoError(t, os.Chmod(dir, 0777))
 	})
->>>>>>> c8a1a865
 
 	repoPath := path.Join(dir, "repo1")
 	require.NoError(t, initGitRepo(repoPath, "https://github.com/argo-cd/test-repo1"))
@@ -2523,12 +2363,7 @@
 // TestCheckoutRevisionCanGetNonstandardRefs shows that we can fetch a revision that points to a non-standard ref. In
 // other words, we haven't regressed and caused this issue again: https://github.com/argoproj/argo-cd/issues/4935
 func TestCheckoutRevisionCanGetNonstandardRefs(t *testing.T) {
-<<<<<<< HEAD
-	rootPath, err := ioutil.TempDir("", "")
-	require.NoError(t, err)
-=======
 	rootPath := t.TempDir()
->>>>>>> c8a1a865
 
 	sourceRepoPath, err := ioutil.TempDir(rootPath, "")
 	require.NoError(t, err)
@@ -2570,8 +2405,6 @@
 	stringOut := string(out)
 	require.NoError(t, err, stringOut)
 	return stringOut
-<<<<<<< HEAD
-=======
 }
 
 func Test_findHelmValueFilesInPath(t *testing.T) {
@@ -2621,5 +2454,4 @@
 		assert.Empty(t, res.Helm.Values)
 		assert.Empty(t, res.Helm.Parameters)
 	})
->>>>>>> c8a1a865
 }