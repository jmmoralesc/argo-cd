--- conflicted
+++ resolved
@@ -919,7 +919,6 @@
 		})
 		assert.Error(t, err)
 		assert.Contains(t, err.Error(), "is not allowed")
-<<<<<<< HEAD
 	})
 
 	t.Run("Remote values file from custom allowed protocol", func(t *testing.T) {
@@ -937,8 +936,6 @@
 		})
 		assert.Error(t, err)
 		assert.Contains(t, err.Error(), "s3://my-bucket/my-chart-values.yaml: no such file or directory")
-=======
->>>>>>> 175ac8a6
 	})
 }
 
@@ -964,19 +961,10 @@
 			Helm: &argoappv1.ApplicationSourceHelm{
 				ValueFiles: []string{"values-production.yaml"},
 				Values:     `cluster: {slaveCount: 2}`,
-<<<<<<< HEAD
 				FileParameters: []argoappv1.HelmFileParameter{{
 					Name: "passwordContent",
 					Path: externalSecretPath,
 				}},
-=======
-				FileParameters: []argoappv1.HelmFileParameter{
-					{
-						Name: "passwordContent",
-						Path: externalSecretPath,
-					},
-				},
->>>>>>> 175ac8a6
 			},
 		},
 	})
