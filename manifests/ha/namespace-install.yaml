# This is an auto-generated file. DO NOT EDIT
apiVersion: v1
kind: ServiceAccount
metadata:
  labels:
    app.kubernetes.io/component: application-controller
    app.kubernetes.io/name: argocd-application-controller
    app.kubernetes.io/part-of: argocd
  name: argocd-application-controller
---
apiVersion: v1
kind: ServiceAccount
metadata:
  labels:
    app.kubernetes.io/component: controller
    app.kubernetes.io/name: argocd-applicationset-controller
    app.kubernetes.io/part-of: argocd-applicationset
  name: argocd-applicationset-controller
---
apiVersion: v1
kind: ServiceAccount
metadata:
  labels:
    app.kubernetes.io/component: dex-server
    app.kubernetes.io/name: argocd-dex-server
    app.kubernetes.io/part-of: argocd
  name: argocd-dex-server
---
apiVersion: v1
kind: ServiceAccount
metadata:
  labels:
    app.kubernetes.io/component: notifications-controller
    app.kubernetes.io/name: argocd-notifications-controller
    app.kubernetes.io/part-of: argocd
  name: argocd-notifications-controller
---
apiVersion: v1
kind: ServiceAccount
metadata:
  labels:
    app.kubernetes.io/component: redis
    app.kubernetes.io/name: argocd-redis-ha
    app.kubernetes.io/part-of: argocd
  name: argocd-redis-ha
---
apiVersion: v1
kind: ServiceAccount
metadata:
  labels:
    app.kubernetes.io/component: redis
    app.kubernetes.io/name: argocd-redis-ha-haproxy
    app.kubernetes.io/part-of: argocd
  name: argocd-redis-ha-haproxy
---
apiVersion: v1
kind: ServiceAccount
metadata:
  labels:
    app.kubernetes.io/component: repo-server
    app.kubernetes.io/name: argocd-repo-server
    app.kubernetes.io/part-of: argocd
  name: argocd-repo-server
---
apiVersion: v1
kind: ServiceAccount
metadata:
  labels:
    app.kubernetes.io/component: server
    app.kubernetes.io/name: argocd-server
    app.kubernetes.io/part-of: argocd
  name: argocd-server
---
apiVersion: rbac.authorization.k8s.io/v1
kind: Role
metadata:
  labels:
    app.kubernetes.io/component: application-controller
    app.kubernetes.io/name: argocd-application-controller
    app.kubernetes.io/part-of: argocd
  name: argocd-application-controller
rules:
- apiGroups:
  - ""
  resources:
  - secrets
  - configmaps
  verbs:
  - get
  - list
  - watch
- apiGroups:
  - argoproj.io
  resources:
  - applications
  - appprojects
  verbs:
  - create
  - get
  - list
  - watch
  - update
  - patch
  - delete
- apiGroups:
  - ""
  resources:
  - events
  verbs:
  - create
  - list
---
apiVersion: rbac.authorization.k8s.io/v1
kind: Role
metadata:
  labels:
    app.kubernetes.io/component: controller
    app.kubernetes.io/name: argocd-applicationset-controller
    app.kubernetes.io/part-of: argocd-applicationset
  name: argocd-applicationset-controller
rules:
- apiGroups:
  - argoproj.io
  resources:
  - applications
  - applicationsets
  - applicationsets/finalizers
  verbs:
  - create
  - delete
  - get
  - list
  - patch
  - update
  - watch
- apiGroups:
  - argoproj.io
  resources:
  - appprojects
  verbs:
  - get
- apiGroups:
  - argoproj.io
  resources:
  - applicationsets/status
  verbs:
  - get
  - patch
  - update
- apiGroups:
  - ""
  resources:
  - events
  verbs:
  - create
  - get
  - list
  - patch
  - watch
- apiGroups:
  - ""
  resources:
  - secrets
  - configmaps
  verbs:
  - get
  - list
  - watch
- apiGroups:
  - apps
  - extensions
  resources:
  - deployments
  verbs:
  - get
  - list
  - watch
---
apiVersion: rbac.authorization.k8s.io/v1
kind: Role
metadata:
  labels:
    app.kubernetes.io/component: dex-server
    app.kubernetes.io/name: argocd-dex-server
    app.kubernetes.io/part-of: argocd
  name: argocd-dex-server
rules:
- apiGroups:
  - ""
  resources:
  - secrets
  - configmaps
  verbs:
  - get
  - list
  - watch
---
apiVersion: rbac.authorization.k8s.io/v1
kind: Role
metadata:
  name: argocd-notifications-controller
rules:
- apiGroups:
  - argoproj.io
  resources:
  - applications
  - appprojects
  verbs:
  - get
  - list
  - watch
  - update
  - patch
- apiGroups:
  - ""
  resources:
  - configmaps
  - secrets
  verbs:
  - list
  - watch
- apiGroups:
  - ""
  resourceNames:
  - argocd-notifications-cm
  resources:
  - configmaps
  verbs:
  - get
- apiGroups:
  - ""
  resourceNames:
  - argocd-notifications-secret
  resources:
  - secrets
  verbs:
  - get
---
apiVersion: rbac.authorization.k8s.io/v1
kind: Role
metadata:
  labels:
    app.kubernetes.io/component: redis
    app.kubernetes.io/name: argocd-redis-ha
    app.kubernetes.io/part-of: argocd
  name: argocd-redis-ha
rules:
- apiGroups:
  - ""
  resources:
  - endpoints
  verbs:
  - get
---
apiVersion: rbac.authorization.k8s.io/v1
kind: Role
metadata:
  labels:
    app.kubernetes.io/component: redis
    app.kubernetes.io/name: argocd-redis-ha
    app.kubernetes.io/part-of: argocd
  name: argocd-redis-ha-haproxy
rules:
- apiGroups:
  - ""
  resources:
  - endpoints
  verbs:
  - get
---
apiVersion: rbac.authorization.k8s.io/v1
kind: Role
metadata:
  labels:
    app.kubernetes.io/component: server
    app.kubernetes.io/name: argocd-server
    app.kubernetes.io/part-of: argocd
  name: argocd-server
rules:
- apiGroups:
  - ""
  resources:
  - secrets
  - configmaps
  verbs:
  - create
  - get
  - list
  - watch
  - update
  - patch
  - delete
- apiGroups:
  - argoproj.io
  resources:
  - applications
  - appprojects
  verbs:
  - create
  - get
  - list
  - watch
  - update
  - delete
  - patch
- apiGroups:
  - ""
  resources:
  - events
  verbs:
  - create
  - list
---
apiVersion: rbac.authorization.k8s.io/v1
kind: RoleBinding
metadata:
  labels:
    app.kubernetes.io/component: application-controller
    app.kubernetes.io/name: argocd-application-controller
    app.kubernetes.io/part-of: argocd
  name: argocd-application-controller
roleRef:
  apiGroup: rbac.authorization.k8s.io
  kind: Role
  name: argocd-application-controller
subjects:
- kind: ServiceAccount
  name: argocd-application-controller
---
apiVersion: rbac.authorization.k8s.io/v1
kind: RoleBinding
metadata:
  labels:
    app.kubernetes.io/component: controller
    app.kubernetes.io/name: argocd-applicationset-controller
    app.kubernetes.io/part-of: argocd-applicationset
  name: argocd-applicationset-controller
roleRef:
  apiGroup: rbac.authorization.k8s.io
  kind: Role
  name: argocd-applicationset-controller
subjects:
- kind: ServiceAccount
  name: argocd-applicationset-controller
---
apiVersion: rbac.authorization.k8s.io/v1
kind: RoleBinding
metadata:
  labels:
    app.kubernetes.io/component: dex-server
    app.kubernetes.io/name: argocd-dex-server
    app.kubernetes.io/part-of: argocd
  name: argocd-dex-server
roleRef:
  apiGroup: rbac.authorization.k8s.io
  kind: Role
  name: argocd-dex-server
subjects:
- kind: ServiceAccount
  name: argocd-dex-server
---
apiVersion: rbac.authorization.k8s.io/v1
kind: RoleBinding
metadata:
  name: argocd-notifications-controller
roleRef:
  apiGroup: rbac.authorization.k8s.io
  kind: Role
  name: argocd-notifications-controller
subjects:
- kind: ServiceAccount
  name: argocd-notifications-controller
---
apiVersion: rbac.authorization.k8s.io/v1
kind: RoleBinding
metadata:
  labels:
    app.kubernetes.io/component: redis
    app.kubernetes.io/name: argocd-redis-ha
    app.kubernetes.io/part-of: argocd
  name: argocd-redis-ha
roleRef:
  apiGroup: rbac.authorization.k8s.io
  kind: Role
  name: argocd-redis-ha
subjects:
- kind: ServiceAccount
  name: argocd-redis-ha
---
apiVersion: rbac.authorization.k8s.io/v1
kind: RoleBinding
metadata:
  labels:
    app.kubernetes.io/component: redis
    app.kubernetes.io/name: argocd-redis-ha
    app.kubernetes.io/part-of: argocd
  name: argocd-redis-ha-haproxy
roleRef:
  apiGroup: rbac.authorization.k8s.io
  kind: Role
  name: argocd-redis-ha-haproxy
subjects:
- kind: ServiceAccount
  name: argocd-redis-ha-haproxy
---
apiVersion: rbac.authorization.k8s.io/v1
kind: RoleBinding
metadata:
  labels:
    app.kubernetes.io/component: server
    app.kubernetes.io/name: argocd-server
    app.kubernetes.io/part-of: argocd
  name: argocd-server
roleRef:
  apiGroup: rbac.authorization.k8s.io
  kind: Role
  name: argocd-server
subjects:
- kind: ServiceAccount
  name: argocd-server
---
apiVersion: v1
kind: ConfigMap
metadata:
  labels:
    app.kubernetes.io/name: argocd-cm
    app.kubernetes.io/part-of: argocd
  name: argocd-cm
---
apiVersion: v1
kind: ConfigMap
metadata:
  labels:
    app.kubernetes.io/name: argocd-cmd-params-cm
    app.kubernetes.io/part-of: argocd
  name: argocd-cmd-params-cm
---
apiVersion: v1
kind: ConfigMap
metadata:
  labels:
    app.kubernetes.io/name: argocd-gpg-keys-cm
    app.kubernetes.io/part-of: argocd
  name: argocd-gpg-keys-cm
---
apiVersion: v1
kind: ConfigMap
metadata:
  name: argocd-notifications-cm
---
apiVersion: v1
kind: ConfigMap
metadata:
  labels:
    app.kubernetes.io/name: argocd-rbac-cm
    app.kubernetes.io/part-of: argocd
  name: argocd-rbac-cm
---
apiVersion: v1
data:
  fix-split-brain.sh: |
    HOSTNAME="$(hostname)"
    INDEX="${HOSTNAME##*-}"
    SENTINEL_PORT=26379
    ANNOUNCE_IP=''
    MASTER=''
    MASTER_GROUP="argocd"
    QUORUM="2"
    REDIS_CONF=/data/conf/redis.conf
    REDIS_PORT=6379
    REDIS_TLS_PORT=
    SENTINEL_CONF=/data/conf/sentinel.conf
    SENTINEL_TLS_PORT=
    SERVICE=argocd-redis-ha
    SENTINEL_TLS_REPLICATION_ENABLED=false
    REDIS_TLS_REPLICATION_ENABLED=false

    ROLE=''
    REDIS_MASTER=''

    set -eu
    sentinel_get_master() {
    set +e
        if [ "$SENTINEL_PORT" -eq 0 ]; then
            redis-cli -h "${SERVICE}" -p "${SENTINEL_TLS_PORT}"   --tls --cacert /tls-certs/ca.crt --cert /tls-certs/redis.crt --key /tls-certs/redis.key sentinel get-master-addr-by-name "${MASTER_GROUP}" |\
            grep -E '((^\s*((([0-9]|[1-9][0-9]|1[0-9]{2}|2[0-4][0-9]|25[0-5])\.){3}([0-9]|[1-9][0-9]|1[0-9]{2}|2[0-4][0-9]|25[0-5]))\s*$)|(^\s*((([0-9A-Fa-f]{1,4}:){7}([0-9A-Fa-f]{1,4}|:))|(([0-9A-Fa-f]{1,4}:){6}(:[0-9A-Fa-f]{1,4}|((25[0-5]|2[0-4]\d|1\d\d|[1-9]?\d)(\.(25[0-5]|2[0-4]\d|1\d\d|[1-9]?\d)){3})|:))|(([0-9A-Fa-f]{1,4}:){5}(((:[0-9A-Fa-f]{1,4}){1,2})|:((25[0-5]|2[0-4]\d|1\d\d|[1-9]?\d)(\.(25[0-5]|2[0-4]\d|1\d\d|[1-9]?\d)){3})|:))|(([0-9A-Fa-f]{1,4}:){4}(((:[0-9A-Fa-f]{1,4}){1,3})|((:[0-9A-Fa-f]{1,4})?:((25[0-5]|2[0-4]\d|1\d\d|[1-9]?\d)(\.(25[0-5]|2[0-4]\d|1\d\d|[1-9]?\d)){3}))|:))|(([0-9A-Fa-f]{1,4}:){3}(((:[0-9A-Fa-f]{1,4}){1,4})|((:[0-9A-Fa-f]{1,4}){0,2}:((25[0-5]|2[0-4]\d|1\d\d|[1-9]?\d)(\.(25[0-5]|2[0-4]\d|1\d\d|[1-9]?\d)){3}))|:))|(([0-9A-Fa-f]{1,4}:){2}(((:[0-9A-Fa-f]{1,4}){1,5})|((:[0-9A-Fa-f]{1,4}){0,3}:((25[0-5]|2[0-4]\d|1\d\d|[1-9]?\d)(\.(25[0-5]|2[0-4]\d|1\d\d|[1-9]?\d)){3}))|:))|(([0-9A-Fa-f]{1,4}:){1}(((:[0-9A-Fa-f]{1,4}){1,6})|((:[0-9A-Fa-f]{1,4}){0,4}:((25[0-5]|2[0-4]\d|1\d\d|[1-9]?\d)(\.(25[0-5]|2[0-4]\d|1\d\d|[1-9]?\d)){3}))|:))|(:(((:[0-9A-Fa-f]{1,4}){1,7})|((:[0-9A-Fa-f]{1,4}){0,5}:((25[0-5]|2[0-4]\d|1\d\d|[1-9]?\d)(\.(25[0-5]|2[0-4]\d|1\d\d|[1-9]?\d)){3}))|:)))(%.+)?s*$))'
        else
            redis-cli -h "${SERVICE}" -p "${SENTINEL_PORT}"  sentinel get-master-addr-by-name "${MASTER_GROUP}" |\
            grep -E '((^\s*((([0-9]|[1-9][0-9]|1[0-9]{2}|2[0-4][0-9]|25[0-5])\.){3}([0-9]|[1-9][0-9]|1[0-9]{2}|2[0-4][0-9]|25[0-5]))\s*$)|(^\s*((([0-9A-Fa-f]{1,4}:){7}([0-9A-Fa-f]{1,4}|:))|(([0-9A-Fa-f]{1,4}:){6}(:[0-9A-Fa-f]{1,4}|((25[0-5]|2[0-4]\d|1\d\d|[1-9]?\d)(\.(25[0-5]|2[0-4]\d|1\d\d|[1-9]?\d)){3})|:))|(([0-9A-Fa-f]{1,4}:){5}(((:[0-9A-Fa-f]{1,4}){1,2})|:((25[0-5]|2[0-4]\d|1\d\d|[1-9]?\d)(\.(25[0-5]|2[0-4]\d|1\d\d|[1-9]?\d)){3})|:))|(([0-9A-Fa-f]{1,4}:){4}(((:[0-9A-Fa-f]{1,4}){1,3})|((:[0-9A-Fa-f]{1,4})?:((25[0-5]|2[0-4]\d|1\d\d|[1-9]?\d)(\.(25[0-5]|2[0-4]\d|1\d\d|[1-9]?\d)){3}))|:))|(([0-9A-Fa-f]{1,4}:){3}(((:[0-9A-Fa-f]{1,4}){1,4})|((:[0-9A-Fa-f]{1,4}){0,2}:((25[0-5]|2[0-4]\d|1\d\d|[1-9]?\d)(\.(25[0-5]|2[0-4]\d|1\d\d|[1-9]?\d)){3}))|:))|(([0-9A-Fa-f]{1,4}:){2}(((:[0-9A-Fa-f]{1,4}){1,5})|((:[0-9A-Fa-f]{1,4}){0,3}:((25[0-5]|2[0-4]\d|1\d\d|[1-9]?\d)(\.(25[0-5]|2[0-4]\d|1\d\d|[1-9]?\d)){3}))|:))|(([0-9A-Fa-f]{1,4}:){1}(((:[0-9A-Fa-f]{1,4}){1,6})|((:[0-9A-Fa-f]{1,4}){0,4}:((25[0-5]|2[0-4]\d|1\d\d|[1-9]?\d)(\.(25[0-5]|2[0-4]\d|1\d\d|[1-9]?\d)){3}))|:))|(:(((:[0-9A-Fa-f]{1,4}){1,7})|((:[0-9A-Fa-f]{1,4}){0,5}:((25[0-5]|2[0-4]\d|1\d\d|[1-9]?\d)(\.(25[0-5]|2[0-4]\d|1\d\d|[1-9]?\d)){3}))|:)))(%.+)?s*$))'
        fi
    set -e
    }

    sentinel_get_master_retry() {
        master=''
        retry=${1}
        sleep=3
        for i in $(seq 1 "${retry}"); do
            master=$(sentinel_get_master)
            if [ -n "${master}" ]; then
                break
            fi
            sleep $((sleep + i))
        done
        echo "${master}"
    }

    identify_master() {
        echo "Identifying redis master (get-master-addr-by-name).."
        echo "  using sentinel (argocd-redis-ha), sentinel group name (argocd)"
        MASTER="$(sentinel_get_master_retry 3)"
        if [ -n "${MASTER}" ]; then
            echo "  $(date) Found redis master (${MASTER})"
        else
            echo "  $(date) Did not find redis master (${MASTER})"
        fi
    }

    sentinel_update() {
        echo "Updating sentinel config.."
        echo "  evaluating sentinel id (\${SENTINEL_ID_${INDEX}})"
        eval MY_SENTINEL_ID="\$SENTINEL_ID_${INDEX}"
        echo "  sentinel id (${MY_SENTINEL_ID}), sentinel grp (${MASTER_GROUP}), quorum (${QUORUM})"
        sed -i "1s/^/sentinel myid ${MY_SENTINEL_ID}\\n/" "${SENTINEL_CONF}"
        if [ "$SENTINEL_TLS_REPLICATION_ENABLED" = true ]; then
            echo "  redis master (${1}:${REDIS_TLS_PORT})"
            sed -i "2s/^/sentinel monitor ${MASTER_GROUP} ${1} ${REDIS_TLS_PORT} ${QUORUM} \\n/" "${SENTINEL_CONF}"
        else
            echo "  redis master (${1}:${REDIS_PORT})"
            sed -i "2s/^/sentinel monitor ${MASTER_GROUP} ${1} ${REDIS_PORT} ${QUORUM} \\n/" "${SENTINEL_CONF}"
        fi
        echo "sentinel announce-ip ${ANNOUNCE_IP}" >> ${SENTINEL_CONF}
        if [ "$SENTINEL_PORT" -eq 0 ]; then
            echo "  announce (${ANNOUNCE_IP}:${SENTINEL_TLS_PORT})"
            echo "sentinel announce-port ${SENTINEL_TLS_PORT}" >> ${SENTINEL_CONF}
        else
            echo "  announce (${ANNOUNCE_IP}:${SENTINEL_PORT})"
            echo "sentinel announce-port ${SENTINEL_PORT}" >> ${SENTINEL_CONF}
        fi
    }

    redis_update() {
        echo "Updating redis config.."
        if [ "$REDIS_TLS_REPLICATION_ENABLED" = true ]; then
            echo "  we are slave of redis master (${1}:${REDIS_TLS_PORT})"
            echo "slaveof ${1} ${REDIS_TLS_PORT}" >> "${REDIS_CONF}"
            echo "slave-announce-port ${REDIS_TLS_PORT}" >> ${REDIS_CONF}
        else
            echo "  we are slave of redis master (${1}:${REDIS_PORT})"
            echo "slaveof ${1} ${REDIS_PORT}" >> "${REDIS_CONF}"
            echo "slave-announce-port ${REDIS_PORT}" >> ${REDIS_CONF}
        fi
        echo "slave-announce-ip ${ANNOUNCE_IP}" >> ${REDIS_CONF}
    }

    copy_config() {
        echo "Copying default redis config.."
        echo "  to '${REDIS_CONF}'"
        cp /readonly-config/redis.conf "${REDIS_CONF}"
        echo "Copying default sentinel config.."
        echo "  to '${SENTINEL_CONF}'"
        cp /readonly-config/sentinel.conf "${SENTINEL_CONF}"
    }

    setup_defaults() {
        echo "Setting up defaults.."
        echo "  using statefulset index (${INDEX})"
        if [ "${INDEX}" = "0" ]; then
            echo "Setting this pod as master for redis and sentinel.."
            echo "  using announce (${ANNOUNCE_IP})"
            redis_update "${ANNOUNCE_IP}"
            sentinel_update "${ANNOUNCE_IP}"
            echo "  make sure ${ANNOUNCE_IP} is not a slave (slaveof no one)"
            sed -i "s/^.*slaveof.*//" "${REDIS_CONF}"
        else
            echo "Getting redis master ip.."
            echo "  blindly assuming (${SERVICE}-announce-0) or (${SERVICE}-server-0) are master"
            DEFAULT_MASTER="$(getent_hosts 0 | awk '{ print $1 }')"
            echo "  identified redis (may be redis master) ip (${DEFAULT_MASTER})"
            if [ -z "${DEFAULT_MASTER}" ]; then
                echo "Error: Unable to resolve redis master (getent hosts)."
                exit 1
            fi
            echo "Setting default slave config for redis and sentinel.."
            echo "  using master ip (${DEFAULT_MASTER})"
            redis_update "${DEFAULT_MASTER}"
            sentinel_update "${DEFAULT_MASTER}"
        fi
    }

    redis_ping() {
    set +e
        if [ "$REDIS_PORT" -eq 0 ]; then
            redis-cli -h "${MASTER}" -p "${REDIS_TLS_PORT}"  --tls --cacert /tls-certs/ca.crt --cert /tls-certs/redis.crt --key /tls-certs/redis.key ping
        else
            redis-cli -h "${MASTER}" -p "${REDIS_PORT}" ping
        fi
    set -e
    }

    redis_ping_retry() {
        ping=''
        retry=${1}
        sleep=3
        for i in $(seq 1 "${retry}"); do
            if [ "$(redis_ping)" = "PONG" ]; then
               ping='PONG'
               break
            fi
            sleep $((sleep + i))
            MASTER=$(sentinel_get_master)
        done
        echo "${ping}"
    }

    find_master() {
        echo "Verifying redis master.."
        if [ "$REDIS_PORT" -eq 0 ]; then
            echo "  ping (${MASTER}:${REDIS_TLS_PORT})"
        else
            echo "  ping (${MASTER}:${REDIS_PORT})"
        fi
        if [ "$(redis_ping_retry 3)" != "PONG" ]; then
            echo "  $(date) Can't ping redis master (${MASTER})"
            echo "Attempting to force failover (sentinel failover).."

            if [ "$SENTINEL_PORT" -eq 0 ]; then
                echo "  on sentinel (${SERVICE}:${SENTINEL_TLS_PORT}), sentinel grp (${MASTER_GROUP})"
                if redis-cli -h "${SERVICE}" -p "${SENTINEL_TLS_PORT}"   --tls --cacert /tls-certs/ca.crt --cert /tls-certs/redis.crt --key /tls-certs/redis.key sentinel failover "${MASTER_GROUP}" | grep -q 'NOGOODSLAVE' ; then
                    echo "  $(date) Failover returned with 'NOGOODSLAVE'"
                    echo "Setting defaults for this pod.."
                    setup_defaults
                    return 0
                fi
            else
                echo "  on sentinel (${SERVICE}:${SENTINEL_PORT}), sentinel grp (${MASTER_GROUP})"
                if redis-cli -h "${SERVICE}" -p "${SENTINEL_PORT}"  sentinel failover "${MASTER_GROUP}" | grep -q 'NOGOODSLAVE' ; then
                    echo "  $(date) Failover returned with 'NOGOODSLAVE'"
                    echo "Setting defaults for this pod.."
                    setup_defaults
                    return 0
                fi
            fi

            echo "Hold on for 10sec"
            sleep 10
            echo "We should get redis master's ip now. Asking (get-master-addr-by-name).."
            if [ "$SENTINEL_PORT" -eq 0 ]; then
                echo "  sentinel (${SERVICE}:${SENTINEL_TLS_PORT}), sentinel grp (${MASTER_GROUP})"
            else
                echo "  sentinel (${SERVICE}:${SENTINEL_PORT}), sentinel grp (${MASTER_GROUP})"
            fi
            MASTER="$(sentinel_get_master)"
            if [ "${MASTER}" ]; then
                echo "  $(date) Found redis master (${MASTER})"
                echo "Updating redis and sentinel config.."
                sentinel_update "${MASTER}"
                redis_update "${MASTER}"
            else
                echo "$(date) Error: Could not failover, exiting..."
                exit 1
            fi
        else
            echo "  $(date) Found reachable redis master (${MASTER})"
            echo "Updating redis and sentinel config.."
            sentinel_update "${MASTER}"
            redis_update "${MASTER}"
        fi
    }

    redis_ro_update() {
        echo "Updating read-only redis config.."
        echo "  redis.conf set 'replica-priority 0'"
        echo "replica-priority 0" >> ${REDIS_CONF}
    }

    getent_hosts() {
        index=${1:-${INDEX}}
        service="${SERVICE}-announce-${index}"
        pod="${SERVICE}-server-${index}"
        host=$(getent hosts "${service}")
        if [ -z "${host}" ]; then
            host=$(getent hosts "${pod}")
        fi
        echo "${host}"
    }

    identify_announce_ip() {
        echo "Identify announce ip for this pod.."
        echo "  using (${SERVICE}-announce-${INDEX}) or (${SERVICE}-server-${INDEX})"
        ANNOUNCE_IP=$(getent_hosts | awk '{ print $1 }')
        echo "  identified announce (${ANNOUNCE_IP})"
    }

    redis_role() {
    set +e
        if [ "$REDIS_PORT" -eq 0 ]; then
            ROLE=$(redis-cli  -p "${REDIS_TLS_PORT}"  --tls --cacert /tls-certs/ca.crt --cert /tls-certs/redis.crt --key /tls-certs/redis.key info | grep role | sed 's/role://' | sed 's/\r//')
        else
            ROLE=$(redis-cli  -p "${REDIS_PORT}" info | grep role | sed 's/role://' | sed 's/\r//')
        fi
    set -e
    }

    identify_redis_master() {
    set +e
        if [ "$REDIS_PORT" -eq 0 ]; then
            REDIS_MASTER=$(redis-cli  -p "${REDIS_TLS_PORT}"  --tls --cacert /tls-certs/ca.crt --cert /tls-certs/redis.crt --key /tls-certs/redis.key info | grep master_host | sed 's/master_host://' | sed 's/\r//')
        else
            REDIS_MASTER=$(redis-cli  -p "${REDIS_PORT}" info | grep master_host | sed 's/master_host://' | sed 's/\r//')
        fi
    set -e
    }

    reinit() {
    set +e
        sh /readonly-config/init.sh

        if [ "$REDIS_PORT" -eq 0 ]; then
            echo "shutdown" | redis-cli  -p "${REDIS_TLS_PORT}"  --tls --cacert /tls-certs/ca.crt --cert /tls-certs/redis.crt --key /tls-certs/redis.key
        else
            echo "shutdown" | redis-cli  -p "${REDIS_PORT}"
        fi
    set -e
    }

    identify_announce_ip

    while true; do
        sleep 60

        # where is redis master
        identify_master

        if [ "$MASTER" == "$ANNOUNCE_IP" ]; then
            redis_role
            if [ "$ROLE" != "master" ]; then
                reinit
            fi
        else
            identify_redis_master
            if [ "$REDIS_MASTER" != "$MASTER" ]; then
                reinit
            fi
        fi
    done
  haproxy.cfg: |
    defaults REDIS
      mode tcp
      timeout connect 4s
      timeout server 6m
      timeout client 6m
      timeout check 2s

    listen health_check_http_url
      bind [::]:8888 v4v6
      mode http
      monitor-uri /healthz
      option      dontlognull
    # Check Sentinel and whether they are nominated master
    backend check_if_redis_is_master_0
      mode tcp
      option tcp-check
      tcp-check connect
      tcp-check send PING\r\n
      tcp-check expect string +PONG
      tcp-check send SENTINEL\ get-master-addr-by-name\ argocd\r\n
      tcp-check expect string REPLACE_ANNOUNCE0
      tcp-check send QUIT\r\n
      tcp-check expect string +OK
      server R0 argocd-redis-ha-announce-0:26379 check inter 3s
      server R1 argocd-redis-ha-announce-1:26379 check inter 3s
      server R2 argocd-redis-ha-announce-2:26379 check inter 3s
    # Check Sentinel and whether they are nominated master
    backend check_if_redis_is_master_1
      mode tcp
      option tcp-check
      tcp-check connect
      tcp-check send PING\r\n
      tcp-check expect string +PONG
      tcp-check send SENTINEL\ get-master-addr-by-name\ argocd\r\n
      tcp-check expect string REPLACE_ANNOUNCE1
      tcp-check send QUIT\r\n
      tcp-check expect string +OK
      server R0 argocd-redis-ha-announce-0:26379 check inter 3s
      server R1 argocd-redis-ha-announce-1:26379 check inter 3s
      server R2 argocd-redis-ha-announce-2:26379 check inter 3s
    # Check Sentinel and whether they are nominated master
    backend check_if_redis_is_master_2
      mode tcp
      option tcp-check
      tcp-check connect
      tcp-check send PING\r\n
      tcp-check expect string +PONG
      tcp-check send SENTINEL\ get-master-addr-by-name\ argocd\r\n
      tcp-check expect string REPLACE_ANNOUNCE2
      tcp-check send QUIT\r\n
      tcp-check expect string +OK
      server R0 argocd-redis-ha-announce-0:26379 check inter 3s
      server R1 argocd-redis-ha-announce-1:26379 check inter 3s
      server R2 argocd-redis-ha-announce-2:26379 check inter 3s

    # decide redis backend to use
    #master
    frontend ft_redis_master
      bind [::]:6379 v4v6
      use_backend bk_redis_master
    # Check all redis servers to see if they think they are master
    backend bk_redis_master
      mode tcp
      option tcp-check
      tcp-check connect
      tcp-check send PING\r\n
      tcp-check expect string +PONG
      tcp-check send info\ replication\r\n
      tcp-check expect string role:master
      tcp-check send QUIT\r\n
      tcp-check expect string +OK
      use-server R0 if { srv_is_up(R0) } { nbsrv(check_if_redis_is_master_0) ge 2 }
      server R0 argocd-redis-ha-announce-0:6379 check inter 3s fall 1 rise 1
      use-server R1 if { srv_is_up(R1) } { nbsrv(check_if_redis_is_master_1) ge 2 }
      server R1 argocd-redis-ha-announce-1:6379 check inter 3s fall 1 rise 1
      use-server R2 if { srv_is_up(R2) } { nbsrv(check_if_redis_is_master_2) ge 2 }
      server R2 argocd-redis-ha-announce-2:6379 check inter 3s fall 1 rise 1
  haproxy_init.sh: |
    HAPROXY_CONF=/data/haproxy.cfg
    cp /readonly/haproxy.cfg "$HAPROXY_CONF"
    for loop in $(seq 1 10); do
      getent hosts argocd-redis-ha-announce-0 && break
      echo "Waiting for service argocd-redis-ha-announce-0 to be ready ($loop) ..." && sleep 1
    done
    ANNOUNCE_IP0=$(getent hosts "argocd-redis-ha-announce-0" | awk '{ print $1 }')
    if [ -z "$ANNOUNCE_IP0" ]; then
      echo "Could not resolve the announce ip for argocd-redis-ha-announce-0"
      exit 1
    fi
    sed -i "s/REPLACE_ANNOUNCE0/$ANNOUNCE_IP0/" "$HAPROXY_CONF"
    for loop in $(seq 1 10); do
      getent hosts argocd-redis-ha-announce-1 && break
      echo "Waiting for service argocd-redis-ha-announce-1 to be ready ($loop) ..." && sleep 1
    done
    ANNOUNCE_IP1=$(getent hosts "argocd-redis-ha-announce-1" | awk '{ print $1 }')
    if [ -z "$ANNOUNCE_IP1" ]; then
      echo "Could not resolve the announce ip for argocd-redis-ha-announce-1"
      exit 1
    fi
    sed -i "s/REPLACE_ANNOUNCE1/$ANNOUNCE_IP1/" "$HAPROXY_CONF"
    for loop in $(seq 1 10); do
      getent hosts argocd-redis-ha-announce-2 && break
      echo "Waiting for service argocd-redis-ha-announce-2 to be ready ($loop) ..." && sleep 1
    done
    ANNOUNCE_IP2=$(getent hosts "argocd-redis-ha-announce-2" | awk '{ print $1 }')
    if [ -z "$ANNOUNCE_IP2" ]; then
      echo "Could not resolve the announce ip for argocd-redis-ha-announce-2"
      exit 1
    fi
    sed -i "s/REPLACE_ANNOUNCE2/$ANNOUNCE_IP2/" "$HAPROXY_CONF"
  init.sh: |
    echo "$(date) Start..."
    HOSTNAME="$(hostname)"
    INDEX="${HOSTNAME##*-}"
    SENTINEL_PORT=26379
    ANNOUNCE_IP=''
    MASTER=''
    MASTER_GROUP="argocd"
    QUORUM="2"
    REDIS_CONF=/data/conf/redis.conf
    REDIS_PORT=6379
    REDIS_TLS_PORT=
    SENTINEL_CONF=/data/conf/sentinel.conf
    SENTINEL_TLS_PORT=
    SERVICE=argocd-redis-ha
    SENTINEL_TLS_REPLICATION_ENABLED=false
    REDIS_TLS_REPLICATION_ENABLED=false

    set -eu
    sentinel_get_master() {
    set +e
        if [ "$SENTINEL_PORT" -eq 0 ]; then
            redis-cli -h "${SERVICE}" -p "${SENTINEL_TLS_PORT}"   --tls --cacert /tls-certs/ca.crt --cert /tls-certs/redis.crt --key /tls-certs/redis.key sentinel get-master-addr-by-name "${MASTER_GROUP}" |\
            grep -E '((^\s*((([0-9]|[1-9][0-9]|1[0-9]{2}|2[0-4][0-9]|25[0-5])\.){3}([0-9]|[1-9][0-9]|1[0-9]{2}|2[0-4][0-9]|25[0-5]))\s*$)|(^\s*((([0-9A-Fa-f]{1,4}:){7}([0-9A-Fa-f]{1,4}|:))|(([0-9A-Fa-f]{1,4}:){6}(:[0-9A-Fa-f]{1,4}|((25[0-5]|2[0-4]\d|1\d\d|[1-9]?\d)(\.(25[0-5]|2[0-4]\d|1\d\d|[1-9]?\d)){3})|:))|(([0-9A-Fa-f]{1,4}:){5}(((:[0-9A-Fa-f]{1,4}){1,2})|:((25[0-5]|2[0-4]\d|1\d\d|[1-9]?\d)(\.(25[0-5]|2[0-4]\d|1\d\d|[1-9]?\d)){3})|:))|(([0-9A-Fa-f]{1,4}:){4}(((:[0-9A-Fa-f]{1,4}){1,3})|((:[0-9A-Fa-f]{1,4})?:((25[0-5]|2[0-4]\d|1\d\d|[1-9]?\d)(\.(25[0-5]|2[0-4]\d|1\d\d|[1-9]?\d)){3}))|:))|(([0-9A-Fa-f]{1,4}:){3}(((:[0-9A-Fa-f]{1,4}){1,4})|((:[0-9A-Fa-f]{1,4}){0,2}:((25[0-5]|2[0-4]\d|1\d\d|[1-9]?\d)(\.(25[0-5]|2[0-4]\d|1\d\d|[1-9]?\d)){3}))|:))|(([0-9A-Fa-f]{1,4}:){2}(((:[0-9A-Fa-f]{1,4}){1,5})|((:[0-9A-Fa-f]{1,4}){0,3}:((25[0-5]|2[0-4]\d|1\d\d|[1-9]?\d)(\.(25[0-5]|2[0-4]\d|1\d\d|[1-9]?\d)){3}))|:))|(([0-9A-Fa-f]{1,4}:){1}(((:[0-9A-Fa-f]{1,4}){1,6})|((:[0-9A-Fa-f]{1,4}){0,4}:((25[0-5]|2[0-4]\d|1\d\d|[1-9]?\d)(\.(25[0-5]|2[0-4]\d|1\d\d|[1-9]?\d)){3}))|:))|(:(((:[0-9A-Fa-f]{1,4}){1,7})|((:[0-9A-Fa-f]{1,4}){0,5}:((25[0-5]|2[0-4]\d|1\d\d|[1-9]?\d)(\.(25[0-5]|2[0-4]\d|1\d\d|[1-9]?\d)){3}))|:)))(%.+)?s*$))'
        else
            redis-cli -h "${SERVICE}" -p "${SENTINEL_PORT}"  sentinel get-master-addr-by-name "${MASTER_GROUP}" |\
            grep -E '((^\s*((([0-9]|[1-9][0-9]|1[0-9]{2}|2[0-4][0-9]|25[0-5])\.){3}([0-9]|[1-9][0-9]|1[0-9]{2}|2[0-4][0-9]|25[0-5]))\s*$)|(^\s*((([0-9A-Fa-f]{1,4}:){7}([0-9A-Fa-f]{1,4}|:))|(([0-9A-Fa-f]{1,4}:){6}(:[0-9A-Fa-f]{1,4}|((25[0-5]|2[0-4]\d|1\d\d|[1-9]?\d)(\.(25[0-5]|2[0-4]\d|1\d\d|[1-9]?\d)){3})|:))|(([0-9A-Fa-f]{1,4}:){5}(((:[0-9A-Fa-f]{1,4}){1,2})|:((25[0-5]|2[0-4]\d|1\d\d|[1-9]?\d)(\.(25[0-5]|2[0-4]\d|1\d\d|[1-9]?\d)){3})|:))|(([0-9A-Fa-f]{1,4}:){4}(((:[0-9A-Fa-f]{1,4}){1,3})|((:[0-9A-Fa-f]{1,4})?:((25[0-5]|2[0-4]\d|1\d\d|[1-9]?\d)(\.(25[0-5]|2[0-4]\d|1\d\d|[1-9]?\d)){3}))|:))|(([0-9A-Fa-f]{1,4}:){3}(((:[0-9A-Fa-f]{1,4}){1,4})|((:[0-9A-Fa-f]{1,4}){0,2}:((25[0-5]|2[0-4]\d|1\d\d|[1-9]?\d)(\.(25[0-5]|2[0-4]\d|1\d\d|[1-9]?\d)){3}))|:))|(([0-9A-Fa-f]{1,4}:){2}(((:[0-9A-Fa-f]{1,4}){1,5})|((:[0-9A-Fa-f]{1,4}){0,3}:((25[0-5]|2[0-4]\d|1\d\d|[1-9]?\d)(\.(25[0-5]|2[0-4]\d|1\d\d|[1-9]?\d)){3}))|:))|(([0-9A-Fa-f]{1,4}:){1}(((:[0-9A-Fa-f]{1,4}){1,6})|((:[0-9A-Fa-f]{1,4}){0,4}:((25[0-5]|2[0-4]\d|1\d\d|[1-9]?\d)(\.(25[0-5]|2[0-4]\d|1\d\d|[1-9]?\d)){3}))|:))|(:(((:[0-9A-Fa-f]{1,4}){1,7})|((:[0-9A-Fa-f]{1,4}){0,5}:((25[0-5]|2[0-4]\d|1\d\d|[1-9]?\d)(\.(25[0-5]|2[0-4]\d|1\d\d|[1-9]?\d)){3}))|:)))(%.+)?s*$))'
        fi
    set -e
    }

    sentinel_get_master_retry() {
        master=''
        retry=${1}
        sleep=3
        for i in $(seq 1 "${retry}"); do
            master=$(sentinel_get_master)
            if [ -n "${master}" ]; then
                break
            fi
            sleep $((sleep + i))
        done
        echo "${master}"
    }

    identify_master() {
        echo "Identifying redis master (get-master-addr-by-name).."
        echo "  using sentinel (argocd-redis-ha), sentinel group name (argocd)"
        MASTER="$(sentinel_get_master_retry 3)"
        if [ -n "${MASTER}" ]; then
            echo "  $(date) Found redis master (${MASTER})"
        else
            echo "  $(date) Did not find redis master (${MASTER})"
        fi
    }

    sentinel_update() {
        echo "Updating sentinel config.."
        echo "  evaluating sentinel id (\${SENTINEL_ID_${INDEX}})"
        eval MY_SENTINEL_ID="\$SENTINEL_ID_${INDEX}"
        echo "  sentinel id (${MY_SENTINEL_ID}), sentinel grp (${MASTER_GROUP}), quorum (${QUORUM})"
        sed -i "1s/^/sentinel myid ${MY_SENTINEL_ID}\\n/" "${SENTINEL_CONF}"
        if [ "$SENTINEL_TLS_REPLICATION_ENABLED" = true ]; then
            echo "  redis master (${1}:${REDIS_TLS_PORT})"
            sed -i "2s/^/sentinel monitor ${MASTER_GROUP} ${1} ${REDIS_TLS_PORT} ${QUORUM} \\n/" "${SENTINEL_CONF}"
        else
            echo "  redis master (${1}:${REDIS_PORT})"
            sed -i "2s/^/sentinel monitor ${MASTER_GROUP} ${1} ${REDIS_PORT} ${QUORUM} \\n/" "${SENTINEL_CONF}"
        fi
        echo "sentinel announce-ip ${ANNOUNCE_IP}" >> ${SENTINEL_CONF}
        if [ "$SENTINEL_PORT" -eq 0 ]; then
            echo "  announce (${ANNOUNCE_IP}:${SENTINEL_TLS_PORT})"
            echo "sentinel announce-port ${SENTINEL_TLS_PORT}" >> ${SENTINEL_CONF}
        else
            echo "  announce (${ANNOUNCE_IP}:${SENTINEL_PORT})"
            echo "sentinel announce-port ${SENTINEL_PORT}" >> ${SENTINEL_CONF}
        fi
    }

    redis_update() {
        echo "Updating redis config.."
        if [ "$REDIS_TLS_REPLICATION_ENABLED" = true ]; then
            echo "  we are slave of redis master (${1}:${REDIS_TLS_PORT})"
            echo "slaveof ${1} ${REDIS_TLS_PORT}" >> "${REDIS_CONF}"
            echo "slave-announce-port ${REDIS_TLS_PORT}" >> ${REDIS_CONF}
        else
            echo "  we are slave of redis master (${1}:${REDIS_PORT})"
            echo "slaveof ${1} ${REDIS_PORT}" >> "${REDIS_CONF}"
            echo "slave-announce-port ${REDIS_PORT}" >> ${REDIS_CONF}
        fi
        echo "slave-announce-ip ${ANNOUNCE_IP}" >> ${REDIS_CONF}
    }

    copy_config() {
        echo "Copying default redis config.."
        echo "  to '${REDIS_CONF}'"
        cp /readonly-config/redis.conf "${REDIS_CONF}"
        echo "Copying default sentinel config.."
        echo "  to '${SENTINEL_CONF}'"
        cp /readonly-config/sentinel.conf "${SENTINEL_CONF}"
    }

    setup_defaults() {
        echo "Setting up defaults.."
        echo "  using statefulset index (${INDEX})"
        if [ "${INDEX}" = "0" ]; then
            echo "Setting this pod as master for redis and sentinel.."
            echo "  using announce (${ANNOUNCE_IP})"
            redis_update "${ANNOUNCE_IP}"
            sentinel_update "${ANNOUNCE_IP}"
            echo "  make sure ${ANNOUNCE_IP} is not a slave (slaveof no one)"
            sed -i "s/^.*slaveof.*//" "${REDIS_CONF}"
        else
            echo "Getting redis master ip.."
            echo "  blindly assuming (${SERVICE}-announce-0) or (${SERVICE}-server-0) are master"
            DEFAULT_MASTER="$(getent_hosts 0 | awk '{ print $1 }')"
            echo "  identified redis (may be redis master) ip (${DEFAULT_MASTER})"
            if [ -z "${DEFAULT_MASTER}" ]; then
                echo "Error: Unable to resolve redis master (getent hosts)."
                exit 1
            fi
            echo "Setting default slave config for redis and sentinel.."
            echo "  using master ip (${DEFAULT_MASTER})"
            redis_update "${DEFAULT_MASTER}"
            sentinel_update "${DEFAULT_MASTER}"
        fi
    }

    redis_ping() {
    set +e
        if [ "$REDIS_PORT" -eq 0 ]; then
            redis-cli -h "${MASTER}" -p "${REDIS_TLS_PORT}"  --tls --cacert /tls-certs/ca.crt --cert /tls-certs/redis.crt --key /tls-certs/redis.key ping
        else
            redis-cli -h "${MASTER}" -p "${REDIS_PORT}" ping
        fi
    set -e
    }

    redis_ping_retry() {
        ping=''
        retry=${1}
        sleep=3
        for i in $(seq 1 "${retry}"); do
            if [ "$(redis_ping)" = "PONG" ]; then
               ping='PONG'
               break
            fi
            sleep $((sleep + i))
            MASTER=$(sentinel_get_master)
        done
        echo "${ping}"
    }

    find_master() {
        echo "Verifying redis master.."
        if [ "$REDIS_PORT" -eq 0 ]; then
            echo "  ping (${MASTER}:${REDIS_TLS_PORT})"
        else
            echo "  ping (${MASTER}:${REDIS_PORT})"
        fi
        if [ "$(redis_ping_retry 3)" != "PONG" ]; then
            echo "  $(date) Can't ping redis master (${MASTER})"
            echo "Attempting to force failover (sentinel failover).."

            if [ "$SENTINEL_PORT" -eq 0 ]; then
                echo "  on sentinel (${SERVICE}:${SENTINEL_TLS_PORT}), sentinel grp (${MASTER_GROUP})"
                if redis-cli -h "${SERVICE}" -p "${SENTINEL_TLS_PORT}"   --tls --cacert /tls-certs/ca.crt --cert /tls-certs/redis.crt --key /tls-certs/redis.key sentinel failover "${MASTER_GROUP}" | grep -q 'NOGOODSLAVE' ; then
                    echo "  $(date) Failover returned with 'NOGOODSLAVE'"
                    echo "Setting defaults for this pod.."
                    setup_defaults
                    return 0
                fi
            else
                echo "  on sentinel (${SERVICE}:${SENTINEL_PORT}), sentinel grp (${MASTER_GROUP})"
                if redis-cli -h "${SERVICE}" -p "${SENTINEL_PORT}"  sentinel failover "${MASTER_GROUP}" | grep -q 'NOGOODSLAVE' ; then
                    echo "  $(date) Failover returned with 'NOGOODSLAVE'"
                    echo "Setting defaults for this pod.."
                    setup_defaults
                    return 0
                fi
            fi

            echo "Hold on for 10sec"
            sleep 10
            echo "We should get redis master's ip now. Asking (get-master-addr-by-name).."
            if [ "$SENTINEL_PORT" -eq 0 ]; then
                echo "  sentinel (${SERVICE}:${SENTINEL_TLS_PORT}), sentinel grp (${MASTER_GROUP})"
            else
                echo "  sentinel (${SERVICE}:${SENTINEL_PORT}), sentinel grp (${MASTER_GROUP})"
            fi
            MASTER="$(sentinel_get_master)"
            if [ "${MASTER}" ]; then
                echo "  $(date) Found redis master (${MASTER})"
                echo "Updating redis and sentinel config.."
                sentinel_update "${MASTER}"
                redis_update "${MASTER}"
            else
                echo "$(date) Error: Could not failover, exiting..."
                exit 1
            fi
        else
            echo "  $(date) Found reachable redis master (${MASTER})"
            echo "Updating redis and sentinel config.."
            sentinel_update "${MASTER}"
            redis_update "${MASTER}"
        fi
    }

    redis_ro_update() {
        echo "Updating read-only redis config.."
        echo "  redis.conf set 'replica-priority 0'"
        echo "replica-priority 0" >> ${REDIS_CONF}
    }

    getent_hosts() {
        index=${1:-${INDEX}}
        service="${SERVICE}-announce-${index}"
        pod="${SERVICE}-server-${index}"
        host=$(getent hosts "${service}")
        if [ -z "${host}" ]; then
            host=$(getent hosts "${pod}")
        fi
        echo "${host}"
    }

    identify_announce_ip() {
        echo "Identify announce ip for this pod.."
        echo "  using (${SERVICE}-announce-${INDEX}) or (${SERVICE}-server-${INDEX})"
        ANNOUNCE_IP=$(getent_hosts | awk '{ print $1 }')
        echo "  identified announce (${ANNOUNCE_IP})"
    }

    mkdir -p /data/conf/

    echo "Initializing config.."
    copy_config

    # where is redis master
    identify_master

    identify_announce_ip

    if [ -z "${ANNOUNCE_IP}" ]; then
        "Error: Could not resolve the announce ip for this pod."
        exit 1
    elif [ "${MASTER}" ]; then
        find_master
    else
        setup_defaults
    fi

    if [ "${AUTH:-}" ]; then
        echo "Setting redis auth values.."
        ESCAPED_AUTH=$(echo "${AUTH}" | sed -e 's/[\/&]/\\&/g');
        sed -i "s/replace-default-auth/${ESCAPED_AUTH}/" "${REDIS_CONF}" "${SENTINEL_CONF}"
    fi

    if [ "${SENTINELAUTH:-}" ]; then
        echo "Setting sentinel auth values"
        ESCAPED_AUTH_SENTINEL=$(echo "$SENTINELAUTH" | sed -e 's/[\/&]/\\&/g');
        sed -i "s/replace-default-sentinel-auth/${ESCAPED_AUTH_SENTINEL}/" "$SENTINEL_CONF"
    fi

    echo "$(date) Ready..."
  redis.conf: |
    dir "/data"
    port 6379
    rename-command FLUSHDB ""
    rename-command FLUSHALL ""
    bind 0.0.0.0
    maxmemory 0
    maxmemory-policy volatile-lru
    min-replicas-max-lag 5
    min-replicas-to-write 1
    rdbchecksum yes
    rdbcompression yes
    repl-diskless-sync yes
    save ""
  sentinel.conf: |
    dir "/data"
    port 26379
    bind 0.0.0.0
        sentinel down-after-milliseconds argocd 10000
        sentinel failover-timeout argocd 180000
        maxclients 10000
        sentinel parallel-syncs argocd 5
  trigger-failover-if-master.sh: |
    get_redis_role() {
      is_master=$(
        redis-cli \
          -h localhost \
          -p 6379 \
          info | grep -c 'role:master' || true
      )
    }
    get_redis_role
    if [[ "$is_master" -eq 1 ]]; then
      echo "This node is currently master, we trigger a failover."
      response=$(
        redis-cli \
          -h localhost \
          -p 26379 \
          SENTINEL failover argocd
      )
      if [[ "$response" != "OK" ]] ; then
        echo "$response"
        exit 1
      fi
      timeout=30
      while [[ "$is_master" -eq 1 && $timeout -gt 0 ]]; do
        sleep 1
        get_redis_role
        timeout=$((timeout - 1))
      done
      echo "Failover successful"
    fi
kind: ConfigMap
metadata:
  labels:
    app.kubernetes.io/component: redis
    app.kubernetes.io/name: argocd-redis-ha
    app.kubernetes.io/part-of: argocd
  name: argocd-redis-ha-configmap
---
apiVersion: v1
data:
  redis_liveness.sh: |
    response=$(
      redis-cli \
        -h localhost \
        -p 6379 \
        ping
    )
    if [ "$response" != "PONG" ] && [ "${response:0:7}" != "LOADING" ] ; then
      echo "$response"
      exit 1
    fi
    echo "response=$response"
  redis_readiness.sh: |
    response=$(
      redis-cli \
        -h localhost \
        -p 6379 \
        ping
    )
    if [ "$response" != "PONG" ] ; then
      echo "$response"
      exit 1
    fi
    echo "response=$response"
  sentinel_liveness.sh: |
    response=$(
      redis-cli \
        -h localhost \
        -p 26379 \
        ping
    )
    if [ "$response" != "PONG" ]; then
      echo "$response"
      exit 1
    fi
    echo "response=$response"
kind: ConfigMap
metadata:
  labels:
    app.kubernetes.io/component: redis
    app.kubernetes.io/name: argocd-redis-ha
    app.kubernetes.io/part-of: argocd
  name: argocd-redis-ha-health-configmap
---
apiVersion: v1
data:
  ssh_known_hosts: |-
    bitbucket.org ssh-rsa AAAAB3NzaC1yc2EAAAABIwAAAQEAubiN81eDcafrgMeLzaFPsw2kNvEcqTKl/VqLat/MaB33pZy0y3rJZtnqwR2qOOvbwKZYKiEO1O6VqNEBxKvJJelCq0dTXWT5pbO2gDXC6h6QDXCaHo6pOHGPUy+YBaGQRGuSusMEASYiWunYN0vCAI8QaXnWMXNMdFP3jHAJH0eDsoiGnLPBlBp4TNm6rYI74nMzgz3B9IikW4WVK+dc8KZJZWYjAuORU3jc1c/NPskD2ASinf8v3xnfXeukU0sJ5N6m5E8VLjObPEO+mN2t/FZTMZLiFqPWc/ALSqnMnnhwrNi2rbfg/rd/IpL8Le3pSBne8+seeFVBoGqzHM9yXw==
    github.com ssh-rsa AAAAB3NzaC1yc2EAAAABIwAAAQEAq2A7hRGmdnm9tUDbO9IDSwBK6TbQa+PXYPCPy6rbTrTtw7PHkccKrpp0yVhp5HdEIcKr6pLlVDBfOLX9QUsyCOV0wzfjIJNlGEYsdlLJizHhbn2mUjvSAHQqZETYP81eFzLQNnPHt4EVVUh7VfDESU84KezmD5QlWpXLmvU31/yMf+Se8xhHTvKSCZIFImWwoG6mbUoWf9nzpIoaSjB+weqqUUmpaaasXVal72J+UX2B+2RPW3RcT0eOzQgqlJL3RKrTJvdsjE3JEAvGq3lGHSZXy28G3skua2SmVi/w4yCE6gbODqnTWlg7+wC604ydGXA8VJiS5ap43JXiUFFAaQ==
    gitlab.com ecdsa-sha2-nistp256 AAAAE2VjZHNhLXNoYTItbmlzdHAyNTYAAAAIbmlzdHAyNTYAAABBBFSMqzJeV9rUzU4kWitGjeR4PWSa29SPqJ1fVkhtj3Hw9xjLVXVYrU9QlYWrOLXBpQ6KWjbjTDTdDkoohFzgbEY=
    gitlab.com ssh-ed25519 AAAAC3NzaC1lZDI1NTE5AAAAIAfuCHKVTjquxvt6CM6tdG4SLp1Btn/nOeHHE5UOzRdf
    gitlab.com ssh-rsa AAAAB3NzaC1yc2EAAAADAQABAAABAQCsj2bNKTBSpIYDEGk9KxsGh3mySTRgMtXL583qmBpzeQ+jqCMRgBqB98u3z++J1sKlXHWfM9dyhSevkMwSbhoR8XIq/U0tCNyokEi/ueaBMCvbcTHhO7FcwzY92WK4Yt0aGROY5qX2UKSeOvuP4D6TPqKF1onrSzH9bx9XUf2lEdWT/ia1NEKjunUqu1xOB/StKDHMoX4/OKyIzuS0q/T1zOATthvasJFoPrAjkohTyaDUz2LN5JoH839hViyEG82yB+MjcFV5MU3N1l1QL3cVUCh93xSaua1N85qivl+siMkPGbO5xR/En4iEY6K2XPASUEMaieWVNTRCtJ4S8H+9
    ssh.dev.azure.com ssh-rsa AAAAB3NzaC1yc2EAAAADAQABAAABAQC7Hr1oTWqNqOlzGJOfGJ4NakVyIzf1rXYd4d7wo6jBlkLvCA4odBlL0mDUyZ0/QUfTTqeu+tm22gOsv+VrVTMk6vwRU75gY/y9ut5Mb3bR5BV58dKXyq9A9UeB5Cakehn5Zgm6x1mKoVyf+FFn26iYqXJRgzIZZcZ5V6hrE0Qg39kZm4az48o0AUbf6Sp4SLdvnuMa2sVNwHBboS7EJkm57XQPVU3/QpyNLHbWDdzwtrlS+ez30S3AdYhLKEOxAG8weOnyrtLJAUen9mTkol8oII1edf7mWWbWVf0nBmly21+nZcmCTISQBtdcyPaEno7fFQMDD26/s0lfKob4Kw8H
    vs-ssh.visualstudio.com ssh-rsa AAAAB3NzaC1yc2EAAAADAQABAAABAQC7Hr1oTWqNqOlzGJOfGJ4NakVyIzf1rXYd4d7wo6jBlkLvCA4odBlL0mDUyZ0/QUfTTqeu+tm22gOsv+VrVTMk6vwRU75gY/y9ut5Mb3bR5BV58dKXyq9A9UeB5Cakehn5Zgm6x1mKoVyf+FFn26iYqXJRgzIZZcZ5V6hrE0Qg39kZm4az48o0AUbf6Sp4SLdvnuMa2sVNwHBboS7EJkm57XQPVU3/QpyNLHbWDdzwtrlS+ez30S3AdYhLKEOxAG8weOnyrtLJAUen9mTkol8oII1edf7mWWbWVf0nBmly21+nZcmCTISQBtdcyPaEno7fFQMDD26/s0lfKob4Kw8H
    github.com ecdsa-sha2-nistp256 AAAAE2VjZHNhLXNoYTItbmlzdHAyNTYAAAAIbmlzdHAyNTYAAABBBEmKSENjQEezOmxkZMy7opKgwFB9nkt5YRrYMjNuG5N87uRgg6CLrbo5wAdT/y6v0mKV0U2w0WZ2YB/++Tpockg=
    github.com ssh-ed25519 AAAAC3NzaC1lZDI1NTE5AAAAIOMqqnkVzrm0SdG6UOoqKLsabgH5C9okWi0dh2l9GKJl
kind: ConfigMap
metadata:
  labels:
    app.kubernetes.io/name: argocd-ssh-known-hosts-cm
    app.kubernetes.io/part-of: argocd
  name: argocd-ssh-known-hosts-cm
---
apiVersion: v1
kind: ConfigMap
metadata:
  labels:
    app.kubernetes.io/name: argocd-tls-certs-cm
    app.kubernetes.io/part-of: argocd
  name: argocd-tls-certs-cm
---
apiVersion: v1
kind: Secret
metadata:
  name: argocd-notifications-secret
type: Opaque
---
apiVersion: v1
kind: Secret
metadata:
  labels:
    app.kubernetes.io/name: argocd-secret
    app.kubernetes.io/part-of: argocd
  name: argocd-secret
type: Opaque
---
apiVersion: v1
kind: Service
metadata:
  labels:
    app.kubernetes.io/component: controller
    app.kubernetes.io/name: argocd-applicationset-controller
    app.kubernetes.io/part-of: argocd-applicationset
  name: argocd-applicationset-controller
spec:
  ports:
  - name: webhook
    port: 7000
    protocol: TCP
    targetPort: webhook
  - name: metrics
    port: 8080
    protocol: TCP
    targetPort: metrics
  selector:
    app.kubernetes.io/name: argocd-applicationset-controller
---
apiVersion: v1
kind: Service
metadata:
  labels:
    app.kubernetes.io/component: dex-server
    app.kubernetes.io/name: argocd-dex-server
    app.kubernetes.io/part-of: argocd
  name: argocd-dex-server
spec:
  ports:
  - name: http
    port: 5556
    protocol: TCP
    targetPort: 5556
  - name: grpc
    port: 5557
    protocol: TCP
    targetPort: 5557
  - name: metrics
    port: 5558
    protocol: TCP
    targetPort: 5558
  selector:
    app.kubernetes.io/name: argocd-dex-server
---
apiVersion: v1
kind: Service
metadata:
  labels:
    app.kubernetes.io/component: metrics
    app.kubernetes.io/name: argocd-metrics
    app.kubernetes.io/part-of: argocd
  name: argocd-metrics
spec:
  ports:
  - name: metrics
    port: 8082
    protocol: TCP
    targetPort: 8082
  selector:
    app.kubernetes.io/name: argocd-application-controller
---
apiVersion: v1
kind: Service
metadata:
  labels:
    app.kubernetes.io/name: argocd-notifications-controller-metrics
  name: argocd-notifications-controller-metrics
spec:
  ports:
  - name: metrics
    port: 9001
    protocol: TCP
    targetPort: 9001
  selector:
    app.kubernetes.io/name: argocd-notifications-controller
---
apiVersion: v1
kind: Service
metadata:
  labels:
    app.kubernetes.io/component: redis
    app.kubernetes.io/name: argocd-redis-ha
    app.kubernetes.io/part-of: argocd
  name: argocd-redis-ha
spec:
  clusterIP: None
  ports:
  - name: tcp-server
    port: 6379
    protocol: TCP
    targetPort: redis
  - name: tcp-sentinel
    port: 26379
    protocol: TCP
    targetPort: sentinel
  selector:
    app.kubernetes.io/name: argocd-redis-ha
  type: ClusterIP
---
apiVersion: v1
kind: Service
metadata:
  annotations:
    service.alpha.kubernetes.io/tolerate-unready-endpoints: "true"
  labels:
    app.kubernetes.io/component: redis
    app.kubernetes.io/name: argocd-redis-ha
    app.kubernetes.io/part-of: argocd
  name: argocd-redis-ha-announce-0
spec:
  ports:
  - name: tcp-server
    port: 6379
    protocol: TCP
    targetPort: redis
  - name: tcp-sentinel
    port: 26379
    protocol: TCP
    targetPort: sentinel
  publishNotReadyAddresses: true
  selector:
    app.kubernetes.io/name: argocd-redis-ha
    statefulset.kubernetes.io/pod-name: argocd-redis-ha-server-0
  type: ClusterIP
---
apiVersion: v1
kind: Service
metadata:
  annotations:
    service.alpha.kubernetes.io/tolerate-unready-endpoints: "true"
  labels:
    app.kubernetes.io/component: redis
    app.kubernetes.io/name: argocd-redis-ha
    app.kubernetes.io/part-of: argocd
  name: argocd-redis-ha-announce-1
spec:
  ports:
  - name: tcp-server
    port: 6379
    protocol: TCP
    targetPort: redis
  - name: tcp-sentinel
    port: 26379
    protocol: TCP
    targetPort: sentinel
  publishNotReadyAddresses: true
  selector:
    app.kubernetes.io/name: argocd-redis-ha
    statefulset.kubernetes.io/pod-name: argocd-redis-ha-server-1
  type: ClusterIP
---
apiVersion: v1
kind: Service
metadata:
  annotations:
    service.alpha.kubernetes.io/tolerate-unready-endpoints: "true"
  labels:
    app.kubernetes.io/component: redis
    app.kubernetes.io/name: argocd-redis-ha
    app.kubernetes.io/part-of: argocd
  name: argocd-redis-ha-announce-2
spec:
  ports:
  - name: tcp-server
    port: 6379
    protocol: TCP
    targetPort: redis
  - name: tcp-sentinel
    port: 26379
    protocol: TCP
    targetPort: sentinel
  publishNotReadyAddresses: true
  selector:
    app.kubernetes.io/name: argocd-redis-ha
    statefulset.kubernetes.io/pod-name: argocd-redis-ha-server-2
  type: ClusterIP
---
apiVersion: v1
kind: Service
metadata:
  labels:
    app.kubernetes.io/component: redis
    app.kubernetes.io/name: argocd-redis-ha-haproxy
    app.kubernetes.io/part-of: argocd
  name: argocd-redis-ha-haproxy
spec:
  ports:
  - name: tcp-haproxy
    port: 6379
    protocol: TCP
    targetPort: redis
  selector:
    app.kubernetes.io/name: argocd-redis-ha-haproxy
  type: ClusterIP
---
apiVersion: v1
kind: Service
metadata:
  labels:
    app.kubernetes.io/component: repo-server
    app.kubernetes.io/name: argocd-repo-server
    app.kubernetes.io/part-of: argocd
  name: argocd-repo-server
spec:
  ports:
  - name: server
    port: 8081
    protocol: TCP
    targetPort: 8081
  - name: metrics
    port: 8084
    protocol: TCP
    targetPort: 8084
  selector:
    app.kubernetes.io/name: argocd-repo-server
---
apiVersion: v1
kind: Service
metadata:
  labels:
    app.kubernetes.io/component: server
    app.kubernetes.io/name: argocd-server
    app.kubernetes.io/part-of: argocd
  name: argocd-server
spec:
  ports:
  - name: http
    port: 80
    protocol: TCP
    targetPort: 8080
  - name: https
    port: 443
    protocol: TCP
    targetPort: 8080
  selector:
    app.kubernetes.io/name: argocd-server
---
apiVersion: v1
kind: Service
metadata:
  labels:
    app.kubernetes.io/component: server
    app.kubernetes.io/name: argocd-server-metrics
    app.kubernetes.io/part-of: argocd
  name: argocd-server-metrics
spec:
  ports:
  - name: metrics
    port: 8083
    protocol: TCP
    targetPort: 8083
  selector:
    app.kubernetes.io/name: argocd-server
---
apiVersion: apps/v1
kind: Deployment
metadata:
  labels:
    app.kubernetes.io/component: controller
    app.kubernetes.io/name: argocd-applicationset-controller
    app.kubernetes.io/part-of: argocd-applicationset
  name: argocd-applicationset-controller
spec:
  selector:
    matchLabels:
      app.kubernetes.io/name: argocd-applicationset-controller
  template:
    metadata:
      labels:
        app.kubernetes.io/name: argocd-applicationset-controller
    spec:
      containers:
      - command:
        - entrypoint.sh
        - argocd-applicationset-controller
        env:
        - name: NAMESPACE
          valueFrom:
            fieldRef:
              fieldPath: metadata.namespace
        image: quay.io/argoproj/argocd:latest
        imagePullPolicy: Always
        name: argocd-applicationset-controller
        ports:
        - containerPort: 7000
          name: webhook
        - containerPort: 8080
          name: metrics
      - name: ARGOCD_APPLICATIONSET_CONTROLLER_EXEC_TIMEOUT
        securityContext:
          allowPrivilegeEscalation: false
          capabilities:
            drop:
            - ALL
          readOnlyRootFilesystem: true
          runAsNonRoot: true
          seccompProfile:
            type: RuntimeDefault
        valueFrom:
          configMapKeyRef:
            key: controller.default.cache.expiration
            name: argocd-cmd-params-cm
            optional: true
        volumeMounts:
        - mountPath: /app/config/ssh
          name: ssh-known-hosts
        - mountPath: /app/config/tls
          name: tls-certs
        - mountPath: /app/config/gpg/source
          name: gpg-keys
        - mountPath: /app/config/gpg/keys
          name: gpg-keyring
        - mountPath: /tmp
          name: tmp
      serviceAccountName: argocd-applicationset-controller
      volumes:
      - configMap:
          name: argocd-ssh-known-hosts-cm
        name: ssh-known-hosts
      - configMap:
          name: argocd-tls-certs-cm
        name: tls-certs
      - configMap:
          name: argocd-gpg-keys-cm
        name: gpg-keys
      - emptyDir: {}
        name: gpg-keyring
      - emptyDir: {}
        name: tmp
---
apiVersion: apps/v1
kind: Deployment
metadata:
  labels:
    app.kubernetes.io/component: dex-server
    app.kubernetes.io/name: argocd-dex-server
    app.kubernetes.io/part-of: argocd
  name: argocd-dex-server
spec:
  selector:
    matchLabels:
      app.kubernetes.io/name: argocd-dex-server
  template:
    metadata:
      labels:
        app.kubernetes.io/name: argocd-dex-server
    spec:
      affinity:
        podAntiAffinity:
          preferredDuringSchedulingIgnoredDuringExecution:
          - podAffinityTerm:
              labelSelector:
                matchLabels:
                  app.kubernetes.io/part-of: argocd
              topologyKey: kubernetes.io/hostname
            weight: 5
      containers:
      - command:
        - /shared/argocd-dex
        - rundex
        env:
        - name: ARGOCD_DEX_SERVER_DISABLE_TLS
          valueFrom:
            configMapKeyRef:
              key: dexserver.disable.tls
              name: argocd-cmd-params-cm
              optional: true
        image: ghcr.io/dexidp/dex:v2.32.0-distroless
        imagePullPolicy: Always
        name: dex
        ports:
        - containerPort: 5556
        - containerPort: 5557
        - containerPort: 5558
        securityContext:
          allowPrivilegeEscalation: false
          capabilities:
            drop:
            - ALL
          readOnlyRootFilesystem: true
          runAsNonRoot: true
          seccompProfile:
            type: RuntimeDefault
        volumeMounts:
        - mountPath: /shared
          name: static-files
        - mountPath: /tmp
          name: dexconfig
        - mountPath: /tls
          name: argocd-dex-server-tls
      initContainers:
      - command:
        - cp
        - -n
        - /usr/local/bin/argocd
        - /shared/argocd-dex
        image: quay.io/argoproj/argocd:latest
        imagePullPolicy: Always
        name: copyutil
        securityContext:
          allowPrivilegeEscalation: false
          capabilities:
            drop:
            - ALL
          readOnlyRootFilesystem: true
          runAsNonRoot: true
          seccompProfile:
            type: RuntimeDefault
        volumeMounts:
        - mountPath: /shared
          name: static-files
        - mountPath: /tmp
          name: dexconfig
      serviceAccountName: argocd-dex-server
      volumes:
      - emptyDir: {}
        name: static-files
      - emptyDir: {}
        name: dexconfig
      - name: argocd-dex-server-tls
        secret:
          items:
          - key: tls.crt
            path: tls.crt
          - key: tls.key
            path: tls.key
          - key: ca.crt
            path: ca.crt
          optional: true
          secretName: argocd-dex-server-tls
---
apiVersion: apps/v1
kind: Deployment
metadata:
  name: argocd-notifications-controller
spec:
  selector:
    matchLabels:
      app.kubernetes.io/name: argocd-notifications-controller
  strategy:
    type: Recreate
  template:
    metadata:
      labels:
        app.kubernetes.io/name: argocd-notifications-controller
    spec:
      containers:
      - command:
        - argocd-notifications
        image: quay.io/argoproj/argocd:latest
        imagePullPolicy: Always
        livenessProbe:
          tcpSocket:
            port: 9001
        name: argocd-notifications-controller
        securityContext:
          allowPrivilegeEscalation: false
          capabilities:
            drop:
            - ALL
          readOnlyRootFilesystem: true
        volumeMounts:
        - mountPath: /app/config/tls
          name: tls-certs
        - mountPath: /app/config/reposerver/tls
          name: argocd-repo-server-tls
        workingDir: /app
      securityContext:
        runAsNonRoot: true
        seccompProfile:
          type: RuntimeDefault
      serviceAccountName: argocd-notifications-controller
      volumes:
      - configMap:
          name: argocd-tls-certs-cm
        name: tls-certs
      - name: argocd-repo-server-tls
        secret:
          items:
          - key: tls.crt
            path: tls.crt
          - key: tls.key
            path: tls.key
          - key: ca.crt
            path: ca.crt
          optional: true
          secretName: argocd-repo-server-tls
---
apiVersion: apps/v1
kind: Deployment
metadata:
  labels:
    app.kubernetes.io/component: redis
    app.kubernetes.io/name: argocd-redis-ha-haproxy
    app.kubernetes.io/part-of: argocd
  name: argocd-redis-ha-haproxy
spec:
  replicas: 3
  revisionHistoryLimit: 1
  selector:
    matchLabels:
      app.kubernetes.io/name: argocd-redis-ha-haproxy
  strategy:
    type: RollingUpdate
  template:
    metadata:
      annotations:
        checksum/config: 33967cee643b636d6e9a66e82b7f85814ceb8c55fba7a1d8af439ef056934e5c
      labels:
        app.kubernetes.io/name: argocd-redis-ha-haproxy
      name: argocd-redis-ha-haproxy
    spec:
      affinity:
        podAntiAffinity:
          requiredDuringSchedulingIgnoredDuringExecution:
          - labelSelector:
              matchLabels:
                app.kubernetes.io/name: argocd-redis-ha-haproxy
            topologyKey: kubernetes.io/hostname
      containers:
      - image: haproxy:2.6.2-alpine
        imagePullPolicy: IfNotPresent
        lifecycle: {}
        livenessProbe:
          httpGet:
            path: /healthz
            port: 8888
          initialDelaySeconds: 5
          periodSeconds: 3
        name: haproxy
        ports:
        - containerPort: 6379
          name: redis
        readinessProbe:
          httpGet:
            path: /healthz
            port: 8888
          initialDelaySeconds: 5
          periodSeconds: 3
        securityContext:
          allowPrivilegeEscalation: false
          capabilities:
            drop:
            - ALL
          seccompProfile:
            type: RuntimeDefault
        volumeMounts:
        - mountPath: /usr/local/etc/haproxy
          name: data
        - mountPath: /run/haproxy
          name: shared-socket
      initContainers:
      - args:
        - /readonly/haproxy_init.sh
        command:
        - sh
        image: haproxy:2.6.2-alpine
        imagePullPolicy: IfNotPresent
        name: config-init
        securityContext:
          allowPrivilegeEscalation: false
          capabilities:
            drop:
            - ALL
          seccompProfile:
            type: RuntimeDefault
        volumeMounts:
        - mountPath: /readonly
          name: config-volume
          readOnly: true
        - mountPath: /data
          name: data
      securityContext:
        fsGroup: 1000
        runAsNonRoot: true
        runAsUser: 1000
      serviceAccountName: argocd-redis-ha-haproxy
      volumes:
      - configMap:
          name: argocd-redis-ha-configmap
        name: config-volume
      - emptyDir: {}
        name: shared-socket
      - emptyDir: {}
        name: data
---
apiVersion: apps/v1
kind: Deployment
metadata:
  labels:
    app.kubernetes.io/component: repo-server
    app.kubernetes.io/name: argocd-repo-server
    app.kubernetes.io/part-of: argocd
  name: argocd-repo-server
spec:
  replicas: 2
  selector:
    matchLabels:
      app.kubernetes.io/name: argocd-repo-server
  template:
    metadata:
      labels:
        app.kubernetes.io/name: argocd-repo-server
    spec:
      affinity:
        podAntiAffinity:
          preferredDuringSchedulingIgnoredDuringExecution:
          - podAffinityTerm:
              labelSelector:
                matchLabels:
                  app.kubernetes.io/name: argocd-repo-server
              topologyKey: failure-domain.beta.kubernetes.io/zone
            weight: 100
          requiredDuringSchedulingIgnoredDuringExecution:
          - labelSelector:
              matchLabels:
                app.kubernetes.io/name: argocd-repo-server
            topologyKey: kubernetes.io/hostname
      automountServiceAccountToken: false
      containers:
      - command:
        - entrypoint.sh
        - argocd-repo-server
        - --redis
        - argocd-redis-ha-haproxy:6379
        env:
        - name: ARGOCD_RECONCILIATION_TIMEOUT
          valueFrom:
            configMapKeyRef:
              key: timeout.reconciliation
              name: argocd-cm
              optional: true
        - name: ARGOCD_REPO_SERVER_LOGFORMAT
          valueFrom:
            configMapKeyRef:
              key: reposerver.log.format
              name: argocd-cmd-params-cm
              optional: true
        - name: ARGOCD_REPO_SERVER_LOGLEVEL
          valueFrom:
            configMapKeyRef:
              key: reposerver.log.level
              name: argocd-cmd-params-cm
              optional: true
        - name: ARGOCD_REPO_SERVER_PARALLELISM_LIMIT
          valueFrom:
            configMapKeyRef:
              key: reposerver.parallelism.limit
              name: argocd-cmd-params-cm
              optional: true
        - name: ARGOCD_REPO_SERVER_DISABLE_TLS
          valueFrom:
            configMapKeyRef:
              key: reposerver.disable.tls
              name: argocd-cmd-params-cm
              optional: true
        - name: ARGOCD_TLS_MIN_VERSION
          valueFrom:
            configMapKeyRef:
              key: reposerver.tls.minversion
              name: argocd-cmd-params-cm
              optional: true
        - name: ARGOCD_TLS_MAX_VERSION
          valueFrom:
            configMapKeyRef:
              key: reposerver.tls.maxversion
              name: argocd-cmd-params-cm
              optional: true
        - name: ARGOCD_TLS_CIPHERS
          valueFrom:
            configMapKeyRef:
              key: reposerver.tls.ciphers
              name: argocd-cmd-params-cm
              optional: true
        - name: ARGOCD_REPO_CACHE_EXPIRATION
          valueFrom:
            configMapKeyRef:
              key: reposerver.repo.cache.expiration
              name: argocd-cmd-params-cm
              optional: true
        - name: REDIS_SERVER
          valueFrom:
            configMapKeyRef:
              key: redis.server
              name: argocd-cmd-params-cm
              optional: true
        - name: REDIS_COMPRESSION
          valueFrom:
            configMapKeyRef:
              key: redis.compression
              name: argocd-cmd-params-cm
              optional: true
        - name: REDISDB
          valueFrom:
            configMapKeyRef:
              key: redis.db
              name: argocd-cmd-params-cm
              optional: true
        - name: ARGOCD_DEFAULT_CACHE_EXPIRATION
          valueFrom:
            configMapKeyRef:
              key: reposerver.default.cache.expiration
              name: argocd-cmd-params-cm
              optional: true
        - name: ARGOCD_REPO_SERVER_OTLP_ADDRESS
          valueFrom:
            configMapKeyRef:
              key: otlp.address
              name: argocd-cmd-params-cm
              optional: true
        - name: ARGOCD_REPO_SERVER_MAX_COMBINED_DIRECTORY_MANIFESTS_SIZE
          valueFrom:
            configMapKeyRef:
              key: reposerver.max.combined.directory.manifests.size
              name: argocd-cmd-params-cm
              optional: true
        - name: ARGOCD_REPO_SERVER_PLUGIN_TAR_EXCLUSIONS
          valueFrom:
            configMapKeyRef:
              key: reposerver.plugin.tar.exclusions
              name: argocd-cmd-params-cm
              optional: true
        - name: ARGOCD_REPO_SERVER_ALLOW_OUT_OF_BOUNDS_SYMLINKS
          valueFrom:
            configMapKeyRef:
              key: reposerver.allow.oob.symlinks
              name: argocd-cmd-params-cm
              optional: true
<<<<<<< HEAD
        - name: ARGOCD_REPO_SERVER_EXEC_TIMEOUT
          valueFrom:
            configMapKeyRef:
              key: reposerver.cmd.timeout
=======
        - name: ARGOCD_REPO_SERVER_STREAMED_MANIFEST_MAX_TAR_SIZE
          valueFrom:
            configMapKeyRef:
              key: reposerver.streamed.manifest.max.tar.size
              name: argocd-cmd-params-cm
              optional: true
        - name: ARGOCD_REPO_SERVER_STREAMED_MANIFEST_MAX_EXTRACTED_SIZE
          valueFrom:
            configMapKeyRef:
              key: reposerver.streamed.manifest.max.extracted.size
>>>>>>> 2fb2c233
              name: argocd-cmd-params-cm
              optional: true
        - name: HELM_CACHE_HOME
          value: /helm-working-dir
        - name: HELM_CONFIG_HOME
          value: /helm-working-dir
        - name: HELM_DATA_HOME
          value: /helm-working-dir
        image: quay.io/argoproj/argocd:latest
        imagePullPolicy: Always
        livenessProbe:
          failureThreshold: 3
          httpGet:
            path: /healthz?full=true
            port: 8084
          initialDelaySeconds: 30
          periodSeconds: 5
        name: argocd-repo-server
        ports:
        - containerPort: 8081
        - containerPort: 8084
        readinessProbe:
          httpGet:
            path: /healthz
            port: 8084
          initialDelaySeconds: 5
          periodSeconds: 10
        securityContext:
          allowPrivilegeEscalation: false
          capabilities:
            drop:
            - ALL
          readOnlyRootFilesystem: true
          runAsNonRoot: true
          seccompProfile:
            type: RuntimeDefault
        volumeMounts:
        - mountPath: /app/config/ssh
          name: ssh-known-hosts
        - mountPath: /app/config/tls
          name: tls-certs
        - mountPath: /app/config/gpg/source
          name: gpg-keys
        - mountPath: /app/config/gpg/keys
          name: gpg-keyring
        - mountPath: /app/config/reposerver/tls
          name: argocd-repo-server-tls
        - mountPath: /tmp
          name: tmp
        - mountPath: /helm-working-dir
          name: helm-working-dir
        - mountPath: /home/argocd/cmp-server/plugins
          name: plugins
      initContainers:
      - command:
        - cp
        - -n
        - /usr/local/bin/argocd
        - /var/run/argocd/argocd-cmp-server
        image: quay.io/argoproj/argocd:latest
        name: copyutil
        securityContext:
          allowPrivilegeEscalation: false
          capabilities:
            drop:
            - ALL
          readOnlyRootFilesystem: true
          runAsNonRoot: true
          seccompProfile:
            type: RuntimeDefault
        volumeMounts:
        - mountPath: /var/run/argocd
          name: var-files
      serviceAccountName: argocd-repo-server
      volumes:
      - configMap:
          name: argocd-ssh-known-hosts-cm
        name: ssh-known-hosts
      - configMap:
          name: argocd-tls-certs-cm
        name: tls-certs
      - configMap:
          name: argocd-gpg-keys-cm
        name: gpg-keys
      - emptyDir: {}
        name: gpg-keyring
      - emptyDir: {}
        name: tmp
      - emptyDir: {}
        name: helm-working-dir
      - name: argocd-repo-server-tls
        secret:
          items:
          - key: tls.crt
            path: tls.crt
          - key: tls.key
            path: tls.key
          - key: ca.crt
            path: ca.crt
          optional: true
          secretName: argocd-repo-server-tls
      - emptyDir: {}
        name: var-files
      - emptyDir: {}
        name: plugins
---
apiVersion: apps/v1
kind: Deployment
metadata:
  labels:
    app.kubernetes.io/component: server
    app.kubernetes.io/name: argocd-server
    app.kubernetes.io/part-of: argocd
  name: argocd-server
spec:
  replicas: 2
  selector:
    matchLabels:
      app.kubernetes.io/name: argocd-server
  template:
    metadata:
      labels:
        app.kubernetes.io/name: argocd-server
    spec:
      affinity:
        podAntiAffinity:
          preferredDuringSchedulingIgnoredDuringExecution:
          - podAffinityTerm:
              labelSelector:
                matchLabels:
                  app.kubernetes.io/name: argocd-server
              topologyKey: failure-domain.beta.kubernetes.io/zone
            weight: 100
          requiredDuringSchedulingIgnoredDuringExecution:
          - labelSelector:
              matchLabels:
                app.kubernetes.io/name: argocd-server
            topologyKey: kubernetes.io/hostname
      containers:
      - command:
        - argocd-server
        - --redis
        - argocd-redis-ha-haproxy:6379
        env:
        - name: ARGOCD_API_SERVER_REPLICAS
          value: "2"
        - name: ARGOCD_SERVER_INSECURE
          valueFrom:
            configMapKeyRef:
              key: server.insecure
              name: argocd-cmd-params-cm
              optional: true
        - name: ARGOCD_SERVER_BASEHREF
          valueFrom:
            configMapKeyRef:
              key: server.basehref
              name: argocd-cmd-params-cm
              optional: true
        - name: ARGOCD_SERVER_ROOTPATH
          valueFrom:
            configMapKeyRef:
              key: server.rootpath
              name: argocd-cmd-params-cm
              optional: true
        - name: ARGOCD_SERVER_LOGFORMAT
          valueFrom:
            configMapKeyRef:
              key: server.log.format
              name: argocd-cmd-params-cm
              optional: true
        - name: ARGOCD_SERVER_LOG_LEVEL
          valueFrom:
            configMapKeyRef:
              key: server.log.level
              name: argocd-cmd-params-cm
              optional: true
        - name: ARGOCD_SERVER_REPO_SERVER
          valueFrom:
            configMapKeyRef:
              key: repo.server
              name: argocd-cmd-params-cm
              optional: true
        - name: ARGOCD_SERVER_DEX_SERVER
          valueFrom:
            configMapKeyRef:
              key: server.dex.server
              name: argocd-cmd-params-cm
              optional: true
        - name: ARGOCD_SERVER_DISABLE_AUTH
          valueFrom:
            configMapKeyRef:
              key: server.disable.auth
              name: argocd-cmd-params-cm
              optional: true
        - name: ARGOCD_SERVER_ENABLE_GZIP
          valueFrom:
            configMapKeyRef:
              key: server.enable.gzip
              name: argocd-cmd-params-cm
              optional: true
        - name: ARGOCD_SERVER_REPO_SERVER_TIMEOUT_SECONDS
          valueFrom:
            configMapKeyRef:
              key: server.repo.server.timeout.seconds
              name: argocd-cmd-params-cm
              optional: true
        - name: ARGOCD_SERVER_X_FRAME_OPTIONS
          valueFrom:
            configMapKeyRef:
              key: server.x.frame.options
              name: argocd-cmd-params-cm
              optional: true
        - name: ARGOCD_SERVER_CONTENT_SECURITY_POLICY
          valueFrom:
            configMapKeyRef:
              key: server.content.security.policy
              name: argocd-cmd-params-cm
              optional: true
        - name: ARGOCD_SERVER_REPO_SERVER_PLAINTEXT
          valueFrom:
            configMapKeyRef:
              key: server.repo.server.plaintext
              name: argocd-cmd-params-cm
              optional: true
        - name: ARGOCD_SERVER_REPO_SERVER_STRICT_TLS
          valueFrom:
            configMapKeyRef:
              key: server.repo.server.strict.tls
              name: argocd-cmd-params-cm
              optional: true
        - name: ARGOCD_SERVER_DEX_SERVER_PLAINTEXT
          valueFrom:
            configMapKeyRef:
              key: server.dex.server.plaintext
              name: argocd-cmd-params-cm
              optional: true
        - name: ARGOCD_SERVER_DEX_SERVER_STRICT_TLS
          valueFrom:
            configMapKeyRef:
              key: server.dex.server.strict.tls
              name: argocd-cmd-params-cm
              optional: true
        - name: ARGOCD_TLS_MIN_VERSION
          valueFrom:
            configMapKeyRef:
              key: server.tls.minversion
              name: argocd-cmd-params-cm
              optional: true
        - name: ARGOCD_TLS_MAX_VERSION
          valueFrom:
            configMapKeyRef:
              key: server.tls.maxversion
              name: argocd-cmd-params-cm
              optional: true
        - name: ARGOCD_TLS_CIPHERS
          valueFrom:
            configMapKeyRef:
              key: server.tls.ciphers
              name: argocd-cmd-params-cm
              optional: true
        - name: ARGOCD_SERVER_CONNECTION_STATUS_CACHE_EXPIRATION
          valueFrom:
            configMapKeyRef:
              key: server.connection.status.cache.expiration
              name: argocd-cmd-params-cm
              optional: true
        - name: ARGOCD_SERVER_OIDC_CACHE_EXPIRATION
          valueFrom:
            configMapKeyRef:
              key: server.oidc.cache.expiration
              name: argocd-cmd-params-cm
              optional: true
        - name: ARGOCD_SERVER_LOGIN_ATTEMPTS_EXPIRATION
          valueFrom:
            configMapKeyRef:
              key: server.login.attempts.expiration
              name: argocd-cmd-params-cm
              optional: true
        - name: ARGOCD_SERVER_STATIC_ASSETS
          valueFrom:
            configMapKeyRef:
              key: server.staticassets
              name: argocd-cmd-params-cm
              optional: true
        - name: ARGOCD_APP_STATE_CACHE_EXPIRATION
          valueFrom:
            configMapKeyRef:
              key: server.app.state.cache.expiration
              name: argocd-cmd-params-cm
              optional: true
        - name: REDIS_SERVER
          valueFrom:
            configMapKeyRef:
              key: redis.server
              name: argocd-cmd-params-cm
              optional: true
        - name: REDIS_COMPRESSION
          valueFrom:
            configMapKeyRef:
              key: redis.compression
              name: argocd-cmd-params-cm
              optional: true
        - name: REDISDB
          valueFrom:
            configMapKeyRef:
              key: redis.db
              name: argocd-cmd-params-cm
              optional: true
        - name: ARGOCD_DEFAULT_CACHE_EXPIRATION
          valueFrom:
            configMapKeyRef:
              key: server.default.cache.expiration
              name: argocd-cmd-params-cm
              optional: true
        - name: ARGOCD_MAX_COOKIE_NUMBER
          valueFrom:
            configMapKeyRef:
              key: server.http.cookie.maxnumber
              name: argocd-cmd-params-cm
              optional: true
        - name: ARGOCD_SERVER_OTLP_ADDRESS
          valueFrom:
            configMapKeyRef:
              key: otlp.address
              name: argocd-cmd-params-cm
              optional: true
        - name: ARGOCD_APPLICATION_NAMESPACES
          valueFrom:
            configMapKeyRef:
              key: application.namespaces
              name: argocd-cmd-params-cm
              optional: true
        - name: ARGOCD_SERVER_EXEC_TIMEOUT
          valueFrom:
            configMapKeyRef:
              key: server.cmd.timeout
              name: argocd-cmd-params-cm
              optional: true
        image: quay.io/argoproj/argocd:latest
        imagePullPolicy: Always
        livenessProbe:
          httpGet:
            path: /healthz?full=true
            port: 8080
          initialDelaySeconds: 3
          periodSeconds: 30
        name: argocd-server
        ports:
        - containerPort: 8080
        - containerPort: 8083
        readinessProbe:
          httpGet:
            path: /healthz
            port: 8080
          initialDelaySeconds: 3
          periodSeconds: 30
        securityContext:
          allowPrivilegeEscalation: false
          capabilities:
            drop:
            - ALL
          readOnlyRootFilesystem: true
          runAsNonRoot: true
          seccompProfile:
            type: RuntimeDefault
        volumeMounts:
        - mountPath: /app/config/ssh
          name: ssh-known-hosts
        - mountPath: /app/config/tls
          name: tls-certs
        - mountPath: /app/config/server/tls
          name: argocd-repo-server-tls
        - mountPath: /app/config/dex/tls
          name: argocd-dex-server-tls
        - mountPath: /home/argocd
          name: plugins-home
        - mountPath: /tmp
          name: tmp
      serviceAccountName: argocd-server
      volumes:
      - emptyDir: {}
        name: plugins-home
      - emptyDir: {}
        name: tmp
      - configMap:
          name: argocd-ssh-known-hosts-cm
        name: ssh-known-hosts
      - configMap:
          name: argocd-tls-certs-cm
        name: tls-certs
      - name: argocd-repo-server-tls
        secret:
          items:
          - key: tls.crt
            path: tls.crt
          - key: tls.key
            path: tls.key
          - key: ca.crt
            path: ca.crt
          optional: true
          secretName: argocd-repo-server-tls
      - name: argocd-dex-server-tls
        secret:
          items:
          - key: tls.crt
            path: tls.crt
          - key: ca.crt
            path: ca.crt
          optional: true
          secretName: argocd-dex-server-tls
---
apiVersion: apps/v1
kind: StatefulSet
metadata:
  labels:
    app.kubernetes.io/component: application-controller
    app.kubernetes.io/name: argocd-application-controller
    app.kubernetes.io/part-of: argocd
  name: argocd-application-controller
spec:
  replicas: 1
  selector:
    matchLabels:
      app.kubernetes.io/name: argocd-application-controller
  serviceName: argocd-application-controller
  template:
    metadata:
      labels:
        app.kubernetes.io/name: argocd-application-controller
    spec:
      affinity:
        podAntiAffinity:
          preferredDuringSchedulingIgnoredDuringExecution:
          - podAffinityTerm:
              labelSelector:
                matchLabels:
                  app.kubernetes.io/name: argocd-application-controller
              topologyKey: kubernetes.io/hostname
            weight: 100
          - podAffinityTerm:
              labelSelector:
                matchLabels:
                  app.kubernetes.io/part-of: argocd
              topologyKey: kubernetes.io/hostname
            weight: 5
      containers:
      - command:
        - argocd-application-controller
        - --status-processors
        - "20"
        - --operation-processors
        - "10"
        - --redis
        - argocd-redis-ha-haproxy:6379
        env:
        - name: ARGOCD_CONTROLLER_REPLICAS
          value: "1"
        - name: ARGOCD_RECONCILIATION_TIMEOUT
          valueFrom:
            configMapKeyRef:
              key: timeout.reconciliation
              name: argocd-cm
              optional: true
        - name: ARGOCD_HARD_RECONCILIATION_TIMEOUT
          valueFrom:
            configMapKeyRef:
              key: timeout.hard.reconciliation
              name: argocd-cm
              optional: true
        - name: ARGOCD_APPLICATION_CONTROLLER_REPO_SERVER
          valueFrom:
            configMapKeyRef:
              key: repo.server
              name: argocd-cmd-params-cm
              optional: true
        - name: ARGOCD_APPLICATION_CONTROLLER_REPO_SERVER_TIMEOUT_SECONDS
          valueFrom:
            configMapKeyRef:
              key: controller.repo.server.timeout.seconds
              name: argocd-cmd-params-cm
              optional: true
        - name: ARGOCD_APPLICATION_CONTROLLER_STATUS_PROCESSORS
          valueFrom:
            configMapKeyRef:
              key: controller.status.processors
              name: argocd-cmd-params-cm
              optional: true
        - name: ARGOCD_APPLICATION_CONTROLLER_OPERATION_PROCESSORS
          valueFrom:
            configMapKeyRef:
              key: controller.operation.processors
              name: argocd-cmd-params-cm
              optional: true
        - name: ARGOCD_APPLICATION_CONTROLLER_LOGFORMAT
          valueFrom:
            configMapKeyRef:
              key: controller.log.format
              name: argocd-cmd-params-cm
              optional: true
        - name: ARGOCD_APPLICATION_CONTROLLER_LOGLEVEL
          valueFrom:
            configMapKeyRef:
              key: controller.log.level
              name: argocd-cmd-params-cm
              optional: true
        - name: ARGOCD_APPLICATION_CONTROLLER_METRICS_CACHE_EXPIRATION
          valueFrom:
            configMapKeyRef:
              key: controller.metrics.cache.expiration
              name: argocd-cmd-params-cm
              optional: true
        - name: ARGOCD_APPLICATION_CONTROLLER_SELF_HEAL_TIMEOUT_SECONDS
          valueFrom:
            configMapKeyRef:
              key: controller.self.heal.timeout.seconds
              name: argocd-cmd-params-cm
              optional: true
        - name: ARGOCD_APPLICATION_CONTROLLER_REPO_SERVER_PLAINTEXT
          valueFrom:
            configMapKeyRef:
              key: controller.repo.server.plaintext
              name: argocd-cmd-params-cm
              optional: true
        - name: ARGOCD_APPLICATION_CONTROLLER_REPO_SERVER_STRICT_TLS
          valueFrom:
            configMapKeyRef:
              key: controller.repo.server.strict.tls
              name: argocd-cmd-params-cm
              optional: true
        - name: ARGOCD_APPLICATION_CONTROLLER_PERSIST_RESOURCE_HEALTH
          valueFrom:
            configMapKeyRef:
              key: controller.resource.health.persist
              name: argocd-cmd-params-cm
              optional: true
        - name: ARGOCD_APP_STATE_CACHE_EXPIRATION
          valueFrom:
            configMapKeyRef:
              key: controller.app.state.cache.expiration
              name: argocd-cmd-params-cm
              optional: true
        - name: REDIS_SERVER
          valueFrom:
            configMapKeyRef:
              key: redis.server
              name: argocd-cmd-params-cm
              optional: true
        - name: REDIS_COMPRESSION
          valueFrom:
            configMapKeyRef:
              key: redis.compression
              name: argocd-cmd-params-cm
              optional: true
        - name: REDISDB
          valueFrom:
            configMapKeyRef:
              key: redis.db
              name: argocd-cmd-params-cm
              optional: true
        - name: ARGOCD_DEFAULT_CACHE_EXPIRATION
          valueFrom:
            configMapKeyRef:
              key: controller.default.cache.expiration
              name: argocd-cmd-params-cm
              optional: true
        - name: ARGOCD_APPLICATION_CONTROLLER_OTLP_ADDRESS
          valueFrom:
            configMapKeyRef:
              key: otlp.address
              name: argocd-cmd-params-cm
              optional: true
        - name: ARGOCD_APPLICATION_NAMESPACES
          valueFrom:
            configMapKeyRef:
              key: application.namespaces
              name: argocd-cmd-params-cm
              optional: true
        image: quay.io/argoproj/argocd:latest
        imagePullPolicy: Always
        name: argocd-application-controller
        ports:
        - containerPort: 8082
        readinessProbe:
          httpGet:
            path: /healthz
            port: 8082
          initialDelaySeconds: 5
          periodSeconds: 10
        securityContext:
          allowPrivilegeEscalation: false
          capabilities:
            drop:
            - ALL
          readOnlyRootFilesystem: true
          runAsNonRoot: true
          seccompProfile:
            type: RuntimeDefault
        volumeMounts:
        - mountPath: /app/config/controller/tls
          name: argocd-repo-server-tls
        - mountPath: /home/argocd
          name: argocd-home
        workingDir: /home/argocd
      serviceAccountName: argocd-application-controller
      volumes:
      - emptyDir: {}
        name: argocd-home
      - name: argocd-repo-server-tls
        secret:
          items:
          - key: tls.crt
            path: tls.crt
          - key: tls.key
            path: tls.key
          - key: ca.crt
            path: ca.crt
          optional: true
          secretName: argocd-repo-server-tls
---
apiVersion: apps/v1
kind: StatefulSet
metadata:
  labels:
    app.kubernetes.io/component: redis
    app.kubernetes.io/name: argocd-redis-ha
    app.kubernetes.io/part-of: argocd
  name: argocd-redis-ha-server
spec:
  podManagementPolicy: OrderedReady
  replicas: 3
  selector:
    matchLabels:
      app.kubernetes.io/name: argocd-redis-ha
  serviceName: argocd-redis-ha
  template:
    metadata:
      annotations:
        checksum/init-config: 226aec192d2f29b5355769c9f1fbf093bf36c3a1e15b574b71fb8fe73fd37c05
      labels:
        app.kubernetes.io/name: argocd-redis-ha
    spec:
      affinity:
        podAntiAffinity:
          requiredDuringSchedulingIgnoredDuringExecution:
          - labelSelector:
              matchLabels:
                app.kubernetes.io/name: argocd-redis-ha
            topologyKey: kubernetes.io/hostname
      automountServiceAccountToken: false
      containers:
      - args:
        - /data/conf/redis.conf
        command:
        - redis-server
        image: redis:7.0.4-alpine
        imagePullPolicy: IfNotPresent
        lifecycle:
          preStop:
            exec:
              command:
              - /bin/sh
              - /readonly-config/trigger-failover-if-master.sh
        livenessProbe:
          exec:
            command:
            - sh
            - -c
            - /health/redis_liveness.sh
          failureThreshold: 5
          initialDelaySeconds: 30
          periodSeconds: 15
          successThreshold: 1
          timeoutSeconds: 15
        name: redis
        ports:
        - containerPort: 6379
          name: redis
        readinessProbe:
          exec:
            command:
            - sh
            - -c
            - /health/redis_readiness.sh
          failureThreshold: 5
          initialDelaySeconds: 30
          periodSeconds: 15
          successThreshold: 1
          timeoutSeconds: 15
        securityContext:
          allowPrivilegeEscalation: false
          capabilities:
            drop:
            - ALL
          seccompProfile:
            type: RuntimeDefault
        volumeMounts:
        - mountPath: /readonly-config
          name: config
          readOnly: true
        - mountPath: /data
          name: data
        - mountPath: /health
          name: health
      - args:
        - /data/conf/sentinel.conf
        command:
        - redis-sentinel
        image: redis:7.0.4-alpine
        imagePullPolicy: IfNotPresent
        lifecycle: {}
        livenessProbe:
          exec:
            command:
            - sh
            - -c
            - /health/sentinel_liveness.sh
          failureThreshold: 5
          initialDelaySeconds: 30
          periodSeconds: 15
          successThreshold: 1
          timeoutSeconds: 15
        name: sentinel
        ports:
        - containerPort: 26379
          name: sentinel
        readinessProbe:
          exec:
            command:
            - sh
            - -c
            - /health/sentinel_liveness.sh
          failureThreshold: 5
          initialDelaySeconds: 30
          periodSeconds: 15
          successThreshold: 3
          timeoutSeconds: 15
        securityContext:
          allowPrivilegeEscalation: false
          capabilities:
            drop:
            - ALL
          seccompProfile:
            type: RuntimeDefault
        volumeMounts:
        - mountPath: /data
          name: data
        - mountPath: /health
          name: health
      - args:
        - /readonly-config/fix-split-brain.sh
        command:
        - sh
        env:
        - name: SENTINEL_ID_0
          value: 3c0d9c0320bb34888c2df5757c718ce6ca992ce6
        - name: SENTINEL_ID_1
          value: 40000915ab58c3fa8fd888fb8b24711944e6cbb4
        - name: SENTINEL_ID_2
          value: 2bbec7894d954a8af3bb54d13eaec53cb024e2ca
        image: redis:7.0.4-alpine
        imagePullPolicy: IfNotPresent
        name: split-brain-fix
        resources: {}
        volumeMounts:
        - mountPath: /readonly-config
          name: config
          readOnly: true
        - mountPath: /data
          name: data
      initContainers:
      - args:
        - /readonly-config/init.sh
        command:
        - sh
        env:
        - name: SENTINEL_ID_0
          value: 3c0d9c0320bb34888c2df5757c718ce6ca992ce6
        - name: SENTINEL_ID_1
          value: 40000915ab58c3fa8fd888fb8b24711944e6cbb4
        - name: SENTINEL_ID_2
          value: 2bbec7894d954a8af3bb54d13eaec53cb024e2ca
        image: redis:7.0.4-alpine
        imagePullPolicy: IfNotPresent
        name: config-init
        securityContext:
          allowPrivilegeEscalation: false
          capabilities:
            drop:
            - ALL
          seccompProfile:
            type: RuntimeDefault
        volumeMounts:
        - mountPath: /readonly-config
          name: config
          readOnly: true
        - mountPath: /data
          name: data
      securityContext:
        fsGroup: 1000
        runAsNonRoot: true
        runAsUser: 1000
      serviceAccountName: argocd-redis-ha
      terminationGracePeriodSeconds: 60
      volumes:
      - configMap:
          name: argocd-redis-ha-configmap
        name: config
      - configMap:
          defaultMode: 493
          name: argocd-redis-ha-health-configmap
        name: health
      - emptyDir: {}
        name: data
  updateStrategy:
    type: RollingUpdate
---
apiVersion: networking.k8s.io/v1
kind: NetworkPolicy
metadata:
  name: argocd-application-controller-network-policy
spec:
  ingress:
  - from:
    - namespaceSelector: {}
    ports:
    - port: 8082
  podSelector:
    matchLabels:
      app.kubernetes.io/name: argocd-application-controller
  policyTypes:
  - Ingress
---
apiVersion: networking.k8s.io/v1
kind: NetworkPolicy
metadata:
  name: argocd-applicationset-controller-network-policy
spec:
  ingress:
  - from:
    - namespaceSelector: {}
    ports:
    - port: 7000
      protocol: TCP
    - port: 8080
      protocol: TCP
  podSelector:
    matchLabels:
      app.kubernetes.io/name: argocd-applicationset-controller
  policyTypes:
  - Ingress
---
apiVersion: networking.k8s.io/v1
kind: NetworkPolicy
metadata:
  name: argocd-dex-server-network-policy
spec:
  ingress:
  - from:
    - podSelector:
        matchLabels:
          app.kubernetes.io/name: argocd-server
    ports:
    - port: 5556
      protocol: TCP
    - port: 5557
      protocol: TCP
  - from:
    - namespaceSelector: {}
    ports:
    - port: 5558
      protocol: TCP
  podSelector:
    matchLabels:
      app.kubernetes.io/name: argocd-dex-server
  policyTypes:
  - Ingress
---
apiVersion: networking.k8s.io/v1
kind: NetworkPolicy
metadata:
  name: argocd-notifications-controller-network-policy
spec:
  ingress:
  - from:
    - namespaceSelector: {}
    ports:
    - port: 9001
      protocol: TCP
  podSelector:
    matchLabels:
      app.kubernetes.io/name: argocd-notifications-controller
  policyTypes:
  - Ingress
---
apiVersion: networking.k8s.io/v1
kind: NetworkPolicy
metadata:
  name: argocd-redis-ha-proxy-network-policy
spec:
  egress:
  - ports:
    - port: 6379
      protocol: TCP
    - port: 26379
      protocol: TCP
    to:
    - podSelector:
        matchLabels:
          app.kubernetes.io/name: argocd-redis-ha
  - ports:
    - port: 53
      protocol: UDP
    - port: 53
      protocol: TCP
    to:
    - namespaceSelector: {}
  ingress:
  - from:
    - podSelector:
        matchLabels:
          app.kubernetes.io/name: argocd-server
    - podSelector:
        matchLabels:
          app.kubernetes.io/name: argocd-repo-server
    - podSelector:
        matchLabels:
          app.kubernetes.io/name: argocd-application-controller
    ports:
    - port: 6379
      protocol: TCP
    - port: 26379
      protocol: TCP
  podSelector:
    matchLabels:
      app.kubernetes.io/name: argocd-redis-ha-haproxy
  policyTypes:
  - Ingress
  - Egress
---
apiVersion: networking.k8s.io/v1
kind: NetworkPolicy
metadata:
  name: argocd-redis-ha-server-network-policy
spec:
  egress:
  - ports:
    - port: 6379
      protocol: TCP
    - port: 26379
      protocol: TCP
    to:
    - podSelector:
        matchLabels:
          app.kubernetes.io/name: argocd-redis-ha
  - ports:
    - port: 53
      protocol: UDP
    - port: 53
      protocol: TCP
    to:
    - namespaceSelector: {}
  ingress:
  - from:
    - podSelector:
        matchLabels:
          app.kubernetes.io/name: argocd-redis-ha-haproxy
    - podSelector:
        matchLabels:
          app.kubernetes.io/name: argocd-redis-ha
    ports:
    - port: 6379
      protocol: TCP
    - port: 26379
      protocol: TCP
  podSelector:
    matchLabels:
      app.kubernetes.io/name: argocd-redis-ha
  policyTypes:
  - Ingress
  - Egress
---
apiVersion: networking.k8s.io/v1
kind: NetworkPolicy
metadata:
  name: argocd-repo-server-network-policy
spec:
  ingress:
  - from:
    - podSelector:
        matchLabels:
          app.kubernetes.io/name: argocd-server
    - podSelector:
        matchLabels:
          app.kubernetes.io/name: argocd-application-controller
    - podSelector:
        matchLabels:
          app.kubernetes.io/name: argocd-notifications-controller
    ports:
    - port: 8081
      protocol: TCP
  - from:
    - namespaceSelector: {}
    ports:
    - port: 8084
  podSelector:
    matchLabels:
      app.kubernetes.io/name: argocd-repo-server
  policyTypes:
  - Ingress
---
apiVersion: networking.k8s.io/v1
kind: NetworkPolicy
metadata:
  name: argocd-server-network-policy
spec:
  ingress:
  - {}
  podSelector:
    matchLabels:
      app.kubernetes.io/name: argocd-server
  policyTypes:
  - Ingress<|MERGE_RESOLUTION|>--- conflicted
+++ resolved
@@ -1997,23 +1997,22 @@
               key: reposerver.allow.oob.symlinks
               name: argocd-cmd-params-cm
               optional: true
-<<<<<<< HEAD
+        - name: ARGOCD_REPO_SERVER_STREAMED_MANIFEST_MAX_TAR_SIZE
+          valueFrom:
+            configMapKeyRef:
+              key: reposerver.streamed.manifest.max.tar.size
+              name: argocd-cmd-params-cm
+              optional: true
+        - name: ARGOCD_REPO_SERVER_STREAMED_MANIFEST_MAX_EXTRACTED_SIZE
+          valueFrom:
+            configMapKeyRef:
+              key: reposerver.streamed.manifest.max.extracted.size
+              name: argocd-cmd-params-cm
+              optional: true
         - name: ARGOCD_REPO_SERVER_EXEC_TIMEOUT
           valueFrom:
             configMapKeyRef:
               key: reposerver.cmd.timeout
-=======
-        - name: ARGOCD_REPO_SERVER_STREAMED_MANIFEST_MAX_TAR_SIZE
-          valueFrom:
-            configMapKeyRef:
-              key: reposerver.streamed.manifest.max.tar.size
-              name: argocd-cmd-params-cm
-              optional: true
-        - name: ARGOCD_REPO_SERVER_STREAMED_MANIFEST_MAX_EXTRACTED_SIZE
-          valueFrom:
-            configMapKeyRef:
-              key: reposerver.streamed.manifest.max.extracted.size
->>>>>>> 2fb2c233
               name: argocd-cmd-params-cm
               optional: true
         - name: HELM_CACHE_HOME
