--- conflicted
+++ resolved
@@ -1047,6 +1047,7 @@
 apiVersion: v1
 kind: Service
 metadata:
+  annotations: null
   labels:
     app.kubernetes.io/component: redis
     app.kubernetes.io/name: argocd-redis-ha
@@ -1148,6 +1149,7 @@
 apiVersion: v1
 kind: Service
 metadata:
+  annotations: null
   labels:
     app.kubernetes.io/component: redis
     app.kubernetes.io/name: argocd-redis-ha-haproxy
@@ -1638,17 +1640,16 @@
               key: reposerver.max.combined.directory.manifests.size
               name: argocd-cmd-params-cm
               optional: true
-<<<<<<< HEAD
+        - name: ARGOCD_REPO_SERVER_PLUGIN_TAR_EXCLUSIONS
+          valueFrom:
+            configMapKeyRef:
+              key: reposerver.plugin.tar.exclusions
+              name: argocd-cmd-params-cm
+              optional: true
         - name: ARGOCD_REPO_SERVER_EXEC_TIMEOUT
           valueFrom:
             configMapKeyRef:
               key: reposerver.cmd.timeout
-=======
-        - name: ARGOCD_REPO_SERVER_PLUGIN_TAR_EXCLUSIONS
-          valueFrom:
-            configMapKeyRef:
-              key: reposerver.plugin.tar.exclusions
->>>>>>> 61c09dd7
               name: argocd-cmd-params-cm
               optional: true
         - name: HELM_CACHE_HOME
@@ -2218,6 +2219,7 @@
 apiVersion: apps/v1
 kind: StatefulSet
 metadata:
+  annotations: {}
   labels:
     app.kubernetes.io/component: redis
     app.kubernetes.io/name: argocd-redis-ha
