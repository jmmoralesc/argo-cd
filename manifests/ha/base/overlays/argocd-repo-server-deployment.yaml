--- conflicted
+++ resolved
@@ -23,14 +23,6 @@
       containers:
       - name: argocd-repo-server
         args:
-<<<<<<< HEAD
         - /usr/local/bin/argocd-repo-server
-        env:
-        - name: ARGOCD_REDIS
-          valueFrom:
-            configMapKeyRef:
-              name: argocd-cmd-params-cm
-              key: redis.server
-=======
-        - /usr/local/bin/argocd-repo-server
->>>>>>> 356e33ac
+        - --redis
+        - "argocd-redis-ha-haproxy:6379"