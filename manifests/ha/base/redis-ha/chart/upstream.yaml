# This is an auto-generated file. DO NOT EDIT
---
# Source: redis-ha/charts/redis-ha/templates/redis-ha-serviceaccount.yaml
apiVersion: v1
kind: ServiceAccount
metadata:
  name: argocd-redis-ha
  namespace: "argocd"
  labels:
    heritage: Helm
    release: argocd
    chart: redis-ha-4.22.3
    app: argocd-redis-ha
---
# Source: redis-ha/charts/redis-ha/templates/redis-haproxy-serviceaccount.yaml
apiVersion: v1
kind: ServiceAccount
metadata:
  name: argocd-redis-ha-haproxy
  namespace: "argocd"
  labels:
    heritage: Helm
    release: argocd
    chart: redis-ha-4.22.3
    app: argocd-redis-ha
---
# Source: redis-ha/charts/redis-ha/templates/redis-ha-configmap.yaml
apiVersion: v1
kind: ConfigMap
metadata:
  name: argocd-redis-ha-configmap
  namespace: "argocd"
  labels:
    heritage: Helm
    release: argocd
    chart: redis-ha-4.22.3
    app: argocd-redis-ha
data:
  redis.conf: |
    dir "/data"
    port 6379
    rename-command FLUSHDB ""
    rename-command FLUSHALL ""
    bind 0.0.0.0
    maxmemory 0
    maxmemory-policy volatile-lru
    min-replicas-max-lag 5
    min-replicas-to-write 1
    rdbchecksum yes
    rdbcompression yes
    repl-diskless-sync yes
    save ""

  sentinel.conf: |
    dir "/data"
    port 26379
    bind 0.0.0.0
        sentinel down-after-milliseconds argocd 10000
        sentinel failover-timeout argocd 180000
        maxclients 10000
        sentinel parallel-syncs argocd 5

  init.sh: |
    echo "$(date) Start..."
    HOSTNAME="$(hostname)"
    INDEX="${HOSTNAME##*-}"
    SENTINEL_PORT=26379
    ANNOUNCE_IP=''
    MASTER=''
    MASTER_GROUP="argocd"
    QUORUM="2"
    REDIS_CONF=/data/conf/redis.conf
    REDIS_PORT=6379
    REDIS_TLS_PORT=
    SENTINEL_CONF=/data/conf/sentinel.conf
    SENTINEL_TLS_PORT=
    SERVICE=argocd-redis-ha
    SENTINEL_TLS_REPLICATION_ENABLED=false
    REDIS_TLS_REPLICATION_ENABLED=false

    set -eu
    sentinel_get_master() {
    set +e
        if [ "$SENTINEL_PORT" -eq 0 ]; then
            redis-cli -h "${SERVICE}" -p "${SENTINEL_TLS_PORT}"   --tls --cacert /tls-certs/ca.crt --cert /tls-certs/redis.crt --key /tls-certs/redis.key sentinel get-master-addr-by-name "${MASTER_GROUP}" |\
            grep -E '((^\s*((([0-9]|[1-9][0-9]|1[0-9]{2}|2[0-4][0-9]|25[0-5])\.){3}([0-9]|[1-9][0-9]|1[0-9]{2}|2[0-4][0-9]|25[0-5]))\s*$)|(^\s*((([0-9A-Fa-f]{1,4}:){7}([0-9A-Fa-f]{1,4}|:))|(([0-9A-Fa-f]{1,4}:){6}(:[0-9A-Fa-f]{1,4}|((25[0-5]|2[0-4]\d|1\d\d|[1-9]?\d)(\.(25[0-5]|2[0-4]\d|1\d\d|[1-9]?\d)){3})|:))|(([0-9A-Fa-f]{1,4}:){5}(((:[0-9A-Fa-f]{1,4}){1,2})|:((25[0-5]|2[0-4]\d|1\d\d|[1-9]?\d)(\.(25[0-5]|2[0-4]\d|1\d\d|[1-9]?\d)){3})|:))|(([0-9A-Fa-f]{1,4}:){4}(((:[0-9A-Fa-f]{1,4}){1,3})|((:[0-9A-Fa-f]{1,4})?:((25[0-5]|2[0-4]\d|1\d\d|[1-9]?\d)(\.(25[0-5]|2[0-4]\d|1\d\d|[1-9]?\d)){3}))|:))|(([0-9A-Fa-f]{1,4}:){3}(((:[0-9A-Fa-f]{1,4}){1,4})|((:[0-9A-Fa-f]{1,4}){0,2}:((25[0-5]|2[0-4]\d|1\d\d|[1-9]?\d)(\.(25[0-5]|2[0-4]\d|1\d\d|[1-9]?\d)){3}))|:))|(([0-9A-Fa-f]{1,4}:){2}(((:[0-9A-Fa-f]{1,4}){1,5})|((:[0-9A-Fa-f]{1,4}){0,3}:((25[0-5]|2[0-4]\d|1\d\d|[1-9]?\d)(\.(25[0-5]|2[0-4]\d|1\d\d|[1-9]?\d)){3}))|:))|(([0-9A-Fa-f]{1,4}:){1}(((:[0-9A-Fa-f]{1,4}){1,6})|((:[0-9A-Fa-f]{1,4}){0,4}:((25[0-5]|2[0-4]\d|1\d\d|[1-9]?\d)(\.(25[0-5]|2[0-4]\d|1\d\d|[1-9]?\d)){3}))|:))|(:(((:[0-9A-Fa-f]{1,4}){1,7})|((:[0-9A-Fa-f]{1,4}){0,5}:((25[0-5]|2[0-4]\d|1\d\d|[1-9]?\d)(\.(25[0-5]|2[0-4]\d|1\d\d|[1-9]?\d)){3}))|:)))(%.+)?s*$))'
        else
            redis-cli -h "${SERVICE}" -p "${SENTINEL_PORT}"  sentinel get-master-addr-by-name "${MASTER_GROUP}" |\
            grep -E '((^\s*((([0-9]|[1-9][0-9]|1[0-9]{2}|2[0-4][0-9]|25[0-5])\.){3}([0-9]|[1-9][0-9]|1[0-9]{2}|2[0-4][0-9]|25[0-5]))\s*$)|(^\s*((([0-9A-Fa-f]{1,4}:){7}([0-9A-Fa-f]{1,4}|:))|(([0-9A-Fa-f]{1,4}:){6}(:[0-9A-Fa-f]{1,4}|((25[0-5]|2[0-4]\d|1\d\d|[1-9]?\d)(\.(25[0-5]|2[0-4]\d|1\d\d|[1-9]?\d)){3})|:))|(([0-9A-Fa-f]{1,4}:){5}(((:[0-9A-Fa-f]{1,4}){1,2})|:((25[0-5]|2[0-4]\d|1\d\d|[1-9]?\d)(\.(25[0-5]|2[0-4]\d|1\d\d|[1-9]?\d)){3})|:))|(([0-9A-Fa-f]{1,4}:){4}(((:[0-9A-Fa-f]{1,4}){1,3})|((:[0-9A-Fa-f]{1,4})?:((25[0-5]|2[0-4]\d|1\d\d|[1-9]?\d)(\.(25[0-5]|2[0-4]\d|1\d\d|[1-9]?\d)){3}))|:))|(([0-9A-Fa-f]{1,4}:){3}(((:[0-9A-Fa-f]{1,4}){1,4})|((:[0-9A-Fa-f]{1,4}){0,2}:((25[0-5]|2[0-4]\d|1\d\d|[1-9]?\d)(\.(25[0-5]|2[0-4]\d|1\d\d|[1-9]?\d)){3}))|:))|(([0-9A-Fa-f]{1,4}:){2}(((:[0-9A-Fa-f]{1,4}){1,5})|((:[0-9A-Fa-f]{1,4}){0,3}:((25[0-5]|2[0-4]\d|1\d\d|[1-9]?\d)(\.(25[0-5]|2[0-4]\d|1\d\d|[1-9]?\d)){3}))|:))|(([0-9A-Fa-f]{1,4}:){1}(((:[0-9A-Fa-f]{1,4}){1,6})|((:[0-9A-Fa-f]{1,4}){0,4}:((25[0-5]|2[0-4]\d|1\d\d|[1-9]?\d)(\.(25[0-5]|2[0-4]\d|1\d\d|[1-9]?\d)){3}))|:))|(:(((:[0-9A-Fa-f]{1,4}){1,7})|((:[0-9A-Fa-f]{1,4}){0,5}:((25[0-5]|2[0-4]\d|1\d\d|[1-9]?\d)(\.(25[0-5]|2[0-4]\d|1\d\d|[1-9]?\d)){3}))|:)))(%.+)?s*$))'
        fi
    set -e
    }

    sentinel_get_master_retry() {
        master=''
        retry=${1}
        sleep=3
        for i in $(seq 1 "${retry}"); do
            master=$(sentinel_get_master)
            if [ -n "${master}" ]; then
                break
            fi
            sleep $((sleep + i))
        done
        echo "${master}"
    }

    identify_master() {
        echo "Identifying redis master (get-master-addr-by-name).."
        echo "  using sentinel (argocd-redis-ha), sentinel group name (argocd)"
        MASTER="$(sentinel_get_master_retry 3)"
        if [ -n "${MASTER}" ]; then
            echo "  $(date) Found redis master (${MASTER})"
        else
            echo "  $(date) Did not find redis master (${MASTER})"
        fi
    }

    sentinel_update() {
        echo "Updating sentinel config.."
        echo "  evaluating sentinel id (\${SENTINEL_ID_${INDEX}})"
        eval MY_SENTINEL_ID="\$SENTINEL_ID_${INDEX}"
        echo "  sentinel id (${MY_SENTINEL_ID}), sentinel grp (${MASTER_GROUP}), quorum (${QUORUM})"
        sed -i "1s/^/sentinel myid ${MY_SENTINEL_ID}\\n/" "${SENTINEL_CONF}"
        if [ "$SENTINEL_TLS_REPLICATION_ENABLED" = true ]; then
            echo "  redis master (${1}:${REDIS_TLS_PORT})"
            sed -i "2s/^/sentinel monitor ${MASTER_GROUP} ${1} ${REDIS_TLS_PORT} ${QUORUM} \\n/" "${SENTINEL_CONF}"
        else
            echo "  redis master (${1}:${REDIS_PORT})"
            sed -i "2s/^/sentinel monitor ${MASTER_GROUP} ${1} ${REDIS_PORT} ${QUORUM} \\n/" "${SENTINEL_CONF}"
        fi
        echo "sentinel announce-ip ${ANNOUNCE_IP}" >> ${SENTINEL_CONF}
        if [ "$SENTINEL_PORT" -eq 0 ]; then
            echo "  announce (${ANNOUNCE_IP}:${SENTINEL_TLS_PORT})"
            echo "sentinel announce-port ${SENTINEL_TLS_PORT}" >> ${SENTINEL_CONF}
        else
            echo "  announce (${ANNOUNCE_IP}:${SENTINEL_PORT})"
            echo "sentinel announce-port ${SENTINEL_PORT}" >> ${SENTINEL_CONF}
        fi
    }

    redis_update() {
        echo "Updating redis config.."
        if [ "$REDIS_TLS_REPLICATION_ENABLED" = true ]; then
            echo "  we are slave of redis master (${1}:${REDIS_TLS_PORT})"
            echo "slaveof ${1} ${REDIS_TLS_PORT}" >> "${REDIS_CONF}"
            echo "slave-announce-port ${REDIS_TLS_PORT}" >> ${REDIS_CONF}
        else
            echo "  we are slave of redis master (${1}:${REDIS_PORT})"
            echo "slaveof ${1} ${REDIS_PORT}" >> "${REDIS_CONF}"
            echo "slave-announce-port ${REDIS_PORT}" >> ${REDIS_CONF}
        fi
        echo "slave-announce-ip ${ANNOUNCE_IP}" >> ${REDIS_CONF}
    }

    copy_config() {
        echo "Copying default redis config.."
        echo "  to '${REDIS_CONF}'"
        cp /readonly-config/redis.conf "${REDIS_CONF}"
        echo "Copying default sentinel config.."
        echo "  to '${SENTINEL_CONF}'"
        cp /readonly-config/sentinel.conf "${SENTINEL_CONF}"
    }

    setup_defaults() {
        echo "Setting up defaults.."
        echo "  using statefulset index (${INDEX})"
        if [ "${INDEX}" = "0" ]; then
            echo "Setting this pod as master for redis and sentinel.."
            echo "  using announce (${ANNOUNCE_IP})"
            redis_update "${ANNOUNCE_IP}"
            sentinel_update "${ANNOUNCE_IP}"
            echo "  make sure ${ANNOUNCE_IP} is not a slave (slaveof no one)"
            sed -i "s/^.*slaveof.*//" "${REDIS_CONF}"
        else
            echo "Getting redis master ip.."
            echo "  blindly assuming (${SERVICE}-announce-0) or (${SERVICE}-server-0) are master"
            DEFAULT_MASTER="$(getent_hosts 0 | awk '{ print $1 }')"
            if [ -z "${DEFAULT_MASTER}" ]; then
                echo "Error: Unable to resolve redis master (getent hosts)."
                exit 1
            fi
            echo "  identified redis (may be redis master) ip (${DEFAULT_MASTER})"
            echo "Setting default slave config for redis and sentinel.."
            echo "  using master ip (${DEFAULT_MASTER})"
            redis_update "${DEFAULT_MASTER}"
            sentinel_update "${DEFAULT_MASTER}"
        fi
    }

    redis_ping() {
    set +e
        if [ "$REDIS_PORT" -eq 0 ]; then
            redis-cli -h "${MASTER}" -p "${REDIS_TLS_PORT}"  --tls --cacert /tls-certs/ca.crt --cert /tls-certs/redis.crt --key /tls-certs/redis.key ping
        else
            redis-cli -h "${MASTER}" -p "${REDIS_PORT}" ping
        fi
    set -e
    }

    redis_ping_retry() {
        ping=''
        retry=${1}
        sleep=3
        for i in $(seq 1 "${retry}"); do
            if [ "$(redis_ping)" = "PONG" ]; then
               ping='PONG'
               break
            fi
            sleep $((sleep + i))
            MASTER=$(sentinel_get_master)
        done
        echo "${ping}"
    }

    find_master() {
        echo "Verifying redis master.."
        if [ "$REDIS_PORT" -eq 0 ]; then
            echo "  ping (${MASTER}:${REDIS_TLS_PORT})"
        else
            echo "  ping (${MASTER}:${REDIS_PORT})"
        fi
        if [ "$(redis_ping_retry 3)" != "PONG" ]; then
            echo "  $(date) Can't ping redis master (${MASTER})"
            echo "Attempting to force failover (sentinel failover).."

            if [ "$SENTINEL_PORT" -eq 0 ]; then
                echo "  on sentinel (${SERVICE}:${SENTINEL_TLS_PORT}), sentinel grp (${MASTER_GROUP})"
                if redis-cli -h "${SERVICE}" -p "${SENTINEL_TLS_PORT}"   --tls --cacert /tls-certs/ca.crt --cert /tls-certs/redis.crt --key /tls-certs/redis.key sentinel failover "${MASTER_GROUP}" | grep -q 'NOGOODSLAVE' ; then
                    echo "  $(date) Failover returned with 'NOGOODSLAVE'"
                    echo "Setting defaults for this pod.."
                    setup_defaults
                    return 0
                fi
            else
                echo "  on sentinel (${SERVICE}:${SENTINEL_PORT}), sentinel grp (${MASTER_GROUP})"
                if redis-cli -h "${SERVICE}" -p "${SENTINEL_PORT}"  sentinel failover "${MASTER_GROUP}" | grep -q 'NOGOODSLAVE' ; then
                    echo "  $(date) Failover returned with 'NOGOODSLAVE'"
                    echo "Setting defaults for this pod.."
                    setup_defaults
                    return 0
                fi
            fi

            echo "Hold on for 10sec"
            sleep 10
            echo "We should get redis master's ip now. Asking (get-master-addr-by-name).."
            if [ "$SENTINEL_PORT" -eq 0 ]; then
                echo "  sentinel (${SERVICE}:${SENTINEL_TLS_PORT}), sentinel grp (${MASTER_GROUP})"
            else
                echo "  sentinel (${SERVICE}:${SENTINEL_PORT}), sentinel grp (${MASTER_GROUP})"
            fi
            MASTER="$(sentinel_get_master)"
            if [ "${MASTER}" ]; then
                echo "  $(date) Found redis master (${MASTER})"
                echo "Updating redis and sentinel config.."
                sentinel_update "${MASTER}"
                redis_update "${MASTER}"
            else
                echo "$(date) Error: Could not failover, exiting..."
                exit 1
            fi
        else
            echo "  $(date) Found reachable redis master (${MASTER})"
            echo "Updating redis and sentinel config.."
            sentinel_update "${MASTER}"
            redis_update "${MASTER}"
        fi
    }

    redis_ro_update() {
        echo "Updating read-only redis config.."
        echo "  redis.conf set 'replica-priority 0'"
        echo "replica-priority 0" >> ${REDIS_CONF}
    }

    getent_hosts() {
        index=${1:-${INDEX}}
        service="${SERVICE}-announce-${index}"
        host=$(getent hosts "${service}")
        echo "${host}"
    }

    identify_announce_ip() {
        echo "Identify announce ip for this pod.."
        echo "  using (${SERVICE}-announce-${INDEX}) or (${SERVICE}-server-${INDEX})"
        ANNOUNCE_IP=$(getent_hosts | awk '{ print $1 }')
        echo "  identified announce (${ANNOUNCE_IP})"
    }

    mkdir -p /data/conf/

    echo "Initializing config.."
    copy_config

    # where is redis master
    identify_master

    identify_announce_ip

    if [ -z "${ANNOUNCE_IP}" ]; then
        "Error: Could not resolve the announce ip for this pod."
        exit 1
    elif [ "${MASTER}" ]; then
        find_master
    else
        setup_defaults
    fi

    if [ "${AUTH:-}" ]; then
        echo "Setting redis auth values.."
        ESCAPED_AUTH=$(echo "${AUTH}" | sed -e 's/[\/&]/\\&/g');
        sed -i "s/replace-default-auth/${ESCAPED_AUTH}/" "${REDIS_CONF}" "${SENTINEL_CONF}"
    fi

    if [ "${SENTINELAUTH:-}" ]; then
        echo "Setting sentinel auth values"
        ESCAPED_AUTH_SENTINEL=$(echo "$SENTINELAUTH" | sed -e 's/[\/&]/\\&/g');
        sed -i "s/replace-default-sentinel-auth/${ESCAPED_AUTH_SENTINEL}/" "$SENTINEL_CONF"
    fi

    echo "$(date) Ready..."

  fix-split-brain.sh: |
    HOSTNAME="$(hostname)"
    INDEX="${HOSTNAME##*-}"
    SENTINEL_PORT=26379
    ANNOUNCE_IP=''
    MASTER=''
    MASTER_GROUP="argocd"
    QUORUM="2"
    REDIS_CONF=/data/conf/redis.conf
    REDIS_PORT=6379
    REDIS_TLS_PORT=
    SENTINEL_CONF=/data/conf/sentinel.conf
    SENTINEL_TLS_PORT=
    SERVICE=argocd-redis-ha
    SENTINEL_TLS_REPLICATION_ENABLED=false
    REDIS_TLS_REPLICATION_ENABLED=false

    ROLE=''
    REDIS_MASTER=''

    set -eu
    sentinel_get_master() {
    set +e
        if [ "$SENTINEL_PORT" -eq 0 ]; then
            redis-cli -h "${SERVICE}" -p "${SENTINEL_TLS_PORT}"   --tls --cacert /tls-certs/ca.crt --cert /tls-certs/redis.crt --key /tls-certs/redis.key sentinel get-master-addr-by-name "${MASTER_GROUP}" |\
            grep -E '((^\s*((([0-9]|[1-9][0-9]|1[0-9]{2}|2[0-4][0-9]|25[0-5])\.){3}([0-9]|[1-9][0-9]|1[0-9]{2}|2[0-4][0-9]|25[0-5]))\s*$)|(^\s*((([0-9A-Fa-f]{1,4}:){7}([0-9A-Fa-f]{1,4}|:))|(([0-9A-Fa-f]{1,4}:){6}(:[0-9A-Fa-f]{1,4}|((25[0-5]|2[0-4]\d|1\d\d|[1-9]?\d)(\.(25[0-5]|2[0-4]\d|1\d\d|[1-9]?\d)){3})|:))|(([0-9A-Fa-f]{1,4}:){5}(((:[0-9A-Fa-f]{1,4}){1,2})|:((25[0-5]|2[0-4]\d|1\d\d|[1-9]?\d)(\.(25[0-5]|2[0-4]\d|1\d\d|[1-9]?\d)){3})|:))|(([0-9A-Fa-f]{1,4}:){4}(((:[0-9A-Fa-f]{1,4}){1,3})|((:[0-9A-Fa-f]{1,4})?:((25[0-5]|2[0-4]\d|1\d\d|[1-9]?\d)(\.(25[0-5]|2[0-4]\d|1\d\d|[1-9]?\d)){3}))|:))|(([0-9A-Fa-f]{1,4}:){3}(((:[0-9A-Fa-f]{1,4}){1,4})|((:[0-9A-Fa-f]{1,4}){0,2}:((25[0-5]|2[0-4]\d|1\d\d|[1-9]?\d)(\.(25[0-5]|2[0-4]\d|1\d\d|[1-9]?\d)){3}))|:))|(([0-9A-Fa-f]{1,4}:){2}(((:[0-9A-Fa-f]{1,4}){1,5})|((:[0-9A-Fa-f]{1,4}){0,3}:((25[0-5]|2[0-4]\d|1\d\d|[1-9]?\d)(\.(25[0-5]|2[0-4]\d|1\d\d|[1-9]?\d)){3}))|:))|(([0-9A-Fa-f]{1,4}:){1}(((:[0-9A-Fa-f]{1,4}){1,6})|((:[0-9A-Fa-f]{1,4}){0,4}:((25[0-5]|2[0-4]\d|1\d\d|[1-9]?\d)(\.(25[0-5]|2[0-4]\d|1\d\d|[1-9]?\d)){3}))|:))|(:(((:[0-9A-Fa-f]{1,4}){1,7})|((:[0-9A-Fa-f]{1,4}){0,5}:((25[0-5]|2[0-4]\d|1\d\d|[1-9]?\d)(\.(25[0-5]|2[0-4]\d|1\d\d|[1-9]?\d)){3}))|:)))(%.+)?s*$))'
        else
            redis-cli -h "${SERVICE}" -p "${SENTINEL_PORT}"  sentinel get-master-addr-by-name "${MASTER_GROUP}" |\
            grep -E '((^\s*((([0-9]|[1-9][0-9]|1[0-9]{2}|2[0-4][0-9]|25[0-5])\.){3}([0-9]|[1-9][0-9]|1[0-9]{2}|2[0-4][0-9]|25[0-5]))\s*$)|(^\s*((([0-9A-Fa-f]{1,4}:){7}([0-9A-Fa-f]{1,4}|:))|(([0-9A-Fa-f]{1,4}:){6}(:[0-9A-Fa-f]{1,4}|((25[0-5]|2[0-4]\d|1\d\d|[1-9]?\d)(\.(25[0-5]|2[0-4]\d|1\d\d|[1-9]?\d)){3})|:))|(([0-9A-Fa-f]{1,4}:){5}(((:[0-9A-Fa-f]{1,4}){1,2})|:((25[0-5]|2[0-4]\d|1\d\d|[1-9]?\d)(\.(25[0-5]|2[0-4]\d|1\d\d|[1-9]?\d)){3})|:))|(([0-9A-Fa-f]{1,4}:){4}(((:[0-9A-Fa-f]{1,4}){1,3})|((:[0-9A-Fa-f]{1,4})?:((25[0-5]|2[0-4]\d|1\d\d|[1-9]?\d)(\.(25[0-5]|2[0-4]\d|1\d\d|[1-9]?\d)){3}))|:))|(([0-9A-Fa-f]{1,4}:){3}(((:[0-9A-Fa-f]{1,4}){1,4})|((:[0-9A-Fa-f]{1,4}){0,2}:((25[0-5]|2[0-4]\d|1\d\d|[1-9]?\d)(\.(25[0-5]|2[0-4]\d|1\d\d|[1-9]?\d)){3}))|:))|(([0-9A-Fa-f]{1,4}:){2}(((:[0-9A-Fa-f]{1,4}){1,5})|((:[0-9A-Fa-f]{1,4}){0,3}:((25[0-5]|2[0-4]\d|1\d\d|[1-9]?\d)(\.(25[0-5]|2[0-4]\d|1\d\d|[1-9]?\d)){3}))|:))|(([0-9A-Fa-f]{1,4}:){1}(((:[0-9A-Fa-f]{1,4}){1,6})|((:[0-9A-Fa-f]{1,4}){0,4}:((25[0-5]|2[0-4]\d|1\d\d|[1-9]?\d)(\.(25[0-5]|2[0-4]\d|1\d\d|[1-9]?\d)){3}))|:))|(:(((:[0-9A-Fa-f]{1,4}){1,7})|((:[0-9A-Fa-f]{1,4}){0,5}:((25[0-5]|2[0-4]\d|1\d\d|[1-9]?\d)(\.(25[0-5]|2[0-4]\d|1\d\d|[1-9]?\d)){3}))|:)))(%.+)?s*$))'
        fi
    set -e
    }

    sentinel_get_master_retry() {
        master=''
        retry=${1}
        sleep=3
        for i in $(seq 1 "${retry}"); do
            master=$(sentinel_get_master)
            if [ -n "${master}" ]; then
                break
            fi
            sleep $((sleep + i))
        done
        echo "${master}"
    }

    identify_master() {
        echo "Identifying redis master (get-master-addr-by-name).."
        echo "  using sentinel (argocd-redis-ha), sentinel group name (argocd)"
        MASTER="$(sentinel_get_master_retry 3)"
        if [ -n "${MASTER}" ]; then
            echo "  $(date) Found redis master (${MASTER})"
        else
            echo "  $(date) Did not find redis master (${MASTER})"
        fi
    }

    sentinel_update() {
        echo "Updating sentinel config.."
        echo "  evaluating sentinel id (\${SENTINEL_ID_${INDEX}})"
        eval MY_SENTINEL_ID="\$SENTINEL_ID_${INDEX}"
        echo "  sentinel id (${MY_SENTINEL_ID}), sentinel grp (${MASTER_GROUP}), quorum (${QUORUM})"
        sed -i "1s/^/sentinel myid ${MY_SENTINEL_ID}\\n/" "${SENTINEL_CONF}"
        if [ "$SENTINEL_TLS_REPLICATION_ENABLED" = true ]; then
            echo "  redis master (${1}:${REDIS_TLS_PORT})"
            sed -i "2s/^/sentinel monitor ${MASTER_GROUP} ${1} ${REDIS_TLS_PORT} ${QUORUM} \\n/" "${SENTINEL_CONF}"
        else
            echo "  redis master (${1}:${REDIS_PORT})"
            sed -i "2s/^/sentinel monitor ${MASTER_GROUP} ${1} ${REDIS_PORT} ${QUORUM} \\n/" "${SENTINEL_CONF}"
        fi
        echo "sentinel announce-ip ${ANNOUNCE_IP}" >> ${SENTINEL_CONF}
        if [ "$SENTINEL_PORT" -eq 0 ]; then
            echo "  announce (${ANNOUNCE_IP}:${SENTINEL_TLS_PORT})"
            echo "sentinel announce-port ${SENTINEL_TLS_PORT}" >> ${SENTINEL_CONF}
        else
            echo "  announce (${ANNOUNCE_IP}:${SENTINEL_PORT})"
            echo "sentinel announce-port ${SENTINEL_PORT}" >> ${SENTINEL_CONF}
        fi
    }

    redis_update() {
        echo "Updating redis config.."
        if [ "$REDIS_TLS_REPLICATION_ENABLED" = true ]; then
            echo "  we are slave of redis master (${1}:${REDIS_TLS_PORT})"
            echo "slaveof ${1} ${REDIS_TLS_PORT}" >> "${REDIS_CONF}"
            echo "slave-announce-port ${REDIS_TLS_PORT}" >> ${REDIS_CONF}
        else
            echo "  we are slave of redis master (${1}:${REDIS_PORT})"
            echo "slaveof ${1} ${REDIS_PORT}" >> "${REDIS_CONF}"
            echo "slave-announce-port ${REDIS_PORT}" >> ${REDIS_CONF}
        fi
        echo "slave-announce-ip ${ANNOUNCE_IP}" >> ${REDIS_CONF}
    }

    copy_config() {
        echo "Copying default redis config.."
        echo "  to '${REDIS_CONF}'"
        cp /readonly-config/redis.conf "${REDIS_CONF}"
        echo "Copying default sentinel config.."
        echo "  to '${SENTINEL_CONF}'"
        cp /readonly-config/sentinel.conf "${SENTINEL_CONF}"
    }

    setup_defaults() {
        echo "Setting up defaults.."
        echo "  using statefulset index (${INDEX})"
        if [ "${INDEX}" = "0" ]; then
            echo "Setting this pod as master for redis and sentinel.."
            echo "  using announce (${ANNOUNCE_IP})"
            redis_update "${ANNOUNCE_IP}"
            sentinel_update "${ANNOUNCE_IP}"
            echo "  make sure ${ANNOUNCE_IP} is not a slave (slaveof no one)"
            sed -i "s/^.*slaveof.*//" "${REDIS_CONF}"
        else
            echo "Getting redis master ip.."
            echo "  blindly assuming (${SERVICE}-announce-0) or (${SERVICE}-server-0) are master"
            DEFAULT_MASTER="$(getent_hosts 0 | awk '{ print $1 }')"
            if [ -z "${DEFAULT_MASTER}" ]; then
                echo "Error: Unable to resolve redis master (getent hosts)."
                exit 1
            fi
            echo "  identified redis (may be redis master) ip (${DEFAULT_MASTER})"
            echo "Setting default slave config for redis and sentinel.."
            echo "  using master ip (${DEFAULT_MASTER})"
            redis_update "${DEFAULT_MASTER}"
            sentinel_update "${DEFAULT_MASTER}"
        fi
    }

    redis_ping() {
    set +e
        if [ "$REDIS_PORT" -eq 0 ]; then
            redis-cli -h "${MASTER}" -p "${REDIS_TLS_PORT}"  --tls --cacert /tls-certs/ca.crt --cert /tls-certs/redis.crt --key /tls-certs/redis.key ping
        else
            redis-cli -h "${MASTER}" -p "${REDIS_PORT}" ping
        fi
    set -e
    }

    redis_ping_retry() {
        ping=''
        retry=${1}
        sleep=3
        for i in $(seq 1 "${retry}"); do
            if [ "$(redis_ping)" = "PONG" ]; then
               ping='PONG'
               break
            fi
            sleep $((sleep + i))
            MASTER=$(sentinel_get_master)
        done
        echo "${ping}"
    }

    find_master() {
        echo "Verifying redis master.."
        if [ "$REDIS_PORT" -eq 0 ]; then
            echo "  ping (${MASTER}:${REDIS_TLS_PORT})"
        else
            echo "  ping (${MASTER}:${REDIS_PORT})"
        fi
        if [ "$(redis_ping_retry 3)" != "PONG" ]; then
            echo "  $(date) Can't ping redis master (${MASTER})"
            echo "Attempting to force failover (sentinel failover).."

            if [ "$SENTINEL_PORT" -eq 0 ]; then
                echo "  on sentinel (${SERVICE}:${SENTINEL_TLS_PORT}), sentinel grp (${MASTER_GROUP})"
                if redis-cli -h "${SERVICE}" -p "${SENTINEL_TLS_PORT}"   --tls --cacert /tls-certs/ca.crt --cert /tls-certs/redis.crt --key /tls-certs/redis.key sentinel failover "${MASTER_GROUP}" | grep -q 'NOGOODSLAVE' ; then
                    echo "  $(date) Failover returned with 'NOGOODSLAVE'"
                    echo "Setting defaults for this pod.."
                    setup_defaults
                    return 0
                fi
            else
                echo "  on sentinel (${SERVICE}:${SENTINEL_PORT}), sentinel grp (${MASTER_GROUP})"
                if redis-cli -h "${SERVICE}" -p "${SENTINEL_PORT}"  sentinel failover "${MASTER_GROUP}" | grep -q 'NOGOODSLAVE' ; then
                    echo "  $(date) Failover returned with 'NOGOODSLAVE'"
                    echo "Setting defaults for this pod.."
                    setup_defaults
                    return 0
                fi
            fi

            echo "Hold on for 10sec"
            sleep 10
            echo "We should get redis master's ip now. Asking (get-master-addr-by-name).."
            if [ "$SENTINEL_PORT" -eq 0 ]; then
                echo "  sentinel (${SERVICE}:${SENTINEL_TLS_PORT}), sentinel grp (${MASTER_GROUP})"
            else
                echo "  sentinel (${SERVICE}:${SENTINEL_PORT}), sentinel grp (${MASTER_GROUP})"
            fi
            MASTER="$(sentinel_get_master)"
            if [ "${MASTER}" ]; then
                echo "  $(date) Found redis master (${MASTER})"
                echo "Updating redis and sentinel config.."
                sentinel_update "${MASTER}"
                redis_update "${MASTER}"
            else
                echo "$(date) Error: Could not failover, exiting..."
                exit 1
            fi
        else
            echo "  $(date) Found reachable redis master (${MASTER})"
            echo "Updating redis and sentinel config.."
            sentinel_update "${MASTER}"
            redis_update "${MASTER}"
        fi
    }

    redis_ro_update() {
        echo "Updating read-only redis config.."
        echo "  redis.conf set 'replica-priority 0'"
        echo "replica-priority 0" >> ${REDIS_CONF}
    }

    getent_hosts() {
        index=${1:-${INDEX}}
        service="${SERVICE}-announce-${index}"
        host=$(getent hosts "${service}")
        echo "${host}"
    }

    identify_announce_ip() {
        echo "Identify announce ip for this pod.."
        echo "  using (${SERVICE}-announce-${INDEX}) or (${SERVICE}-server-${INDEX})"
        ANNOUNCE_IP=$(getent_hosts | awk '{ print $1 }')
        echo "  identified announce (${ANNOUNCE_IP})"
    }

    redis_role() {
    set +e
        if [ "$REDIS_PORT" -eq 0 ]; then
            ROLE=$(redis-cli  -p "${REDIS_TLS_PORT}"  --tls --cacert /tls-certs/ca.crt --cert /tls-certs/redis.crt --key /tls-certs/redis.key info | grep role | sed 's/role://' | sed 's/\r//')
        else
            ROLE=$(redis-cli  -p "${REDIS_PORT}" info | grep role | sed 's/role://' | sed 's/\r//')
        fi
    set -e
    }

    identify_redis_master() {
    set +e
        if [ "$REDIS_PORT" -eq 0 ]; then
            REDIS_MASTER=$(redis-cli  -p "${REDIS_TLS_PORT}"  --tls --cacert /tls-certs/ca.crt --cert /tls-certs/redis.crt --key /tls-certs/redis.key info | grep master_host | sed 's/master_host://' | sed 's/\r//')
        else
            REDIS_MASTER=$(redis-cli  -p "${REDIS_PORT}" info | grep master_host | sed 's/master_host://' | sed 's/\r//')
        fi
    set -e
    }

    reinit() {
    set +e
        sh /readonly-config/init.sh

        if [ "$REDIS_PORT" -eq 0 ]; then
            echo "shutdown" | redis-cli  -p "${REDIS_TLS_PORT}"  --tls --cacert /tls-certs/ca.crt --cert /tls-certs/redis.crt --key /tls-certs/redis.key
        else
            echo "shutdown" | redis-cli  -p "${REDIS_PORT}"
        fi
    set -e
    }

    identify_announce_ip

    while [ -z "${ANNOUNCE_IP}" ]; do
        echo "Error: Could not resolve the announce ip for this pod."
        sleep 30
        identify_announce_ip
    done

    while true; do
        sleep 60

        # where is redis master
        identify_master

        if [ "$MASTER" = "$ANNOUNCE_IP" ]; then
            redis_role
            if [ "$ROLE" != "master" ]; then
                reinit
            fi
        elif [ "${MASTER}" ]; then
            identify_redis_master
            if [ "$REDIS_MASTER" != "$MASTER" ]; then
                reinit
            fi
        fi
    done


  haproxy.cfg: |
    defaults REDIS
      mode tcp
      timeout connect 4s
      timeout server 6m
      timeout client 6m
      timeout check 2s

    listen health_check_http_url
      bind :8888  
      mode http
      monitor-uri /healthz
      option      dontlognull
    # Check Sentinel and whether they are nominated master
    backend check_if_redis_is_master_0
      mode tcp
      option tcp-check
      tcp-check connect
      tcp-check send PING\r\n
      tcp-check expect string +PONG
      tcp-check send SENTINEL\ get-master-addr-by-name\ argocd\r\n
      tcp-check expect string REPLACE_ANNOUNCE0
      tcp-check send QUIT\r\n
      server R0 argocd-redis-ha-announce-0:26379 check inter 3s
      server R1 argocd-redis-ha-announce-1:26379 check inter 3s
      server R2 argocd-redis-ha-announce-2:26379 check inter 3s
    # Check Sentinel and whether they are nominated master
    backend check_if_redis_is_master_1
      mode tcp
      option tcp-check
      tcp-check connect
      tcp-check send PING\r\n
      tcp-check expect string +PONG
      tcp-check send SENTINEL\ get-master-addr-by-name\ argocd\r\n
      tcp-check expect string REPLACE_ANNOUNCE1
      tcp-check send QUIT\r\n
      server R0 argocd-redis-ha-announce-0:26379 check inter 3s
      server R1 argocd-redis-ha-announce-1:26379 check inter 3s
      server R2 argocd-redis-ha-announce-2:26379 check inter 3s
    # Check Sentinel and whether they are nominated master
    backend check_if_redis_is_master_2
      mode tcp
      option tcp-check
      tcp-check connect
      tcp-check send PING\r\n
      tcp-check expect string +PONG
      tcp-check send SENTINEL\ get-master-addr-by-name\ argocd\r\n
      tcp-check expect string REPLACE_ANNOUNCE2
      tcp-check send QUIT\r\n
      server R0 argocd-redis-ha-announce-0:26379 check inter 3s
      server R1 argocd-redis-ha-announce-1:26379 check inter 3s
      server R2 argocd-redis-ha-announce-2:26379 check inter 3s

    # decide redis backend to use
    #master
    frontend ft_redis_master
      bind :6379 
      use_backend bk_redis_master
    # Check all redis servers to see if they think they are master
    backend bk_redis_master
      mode tcp
      option tcp-check
      tcp-check connect
      tcp-check send PING\r\n
      tcp-check expect string +PONG
      tcp-check send info\ replication\r\n
      tcp-check expect string role:master
      tcp-check send QUIT\r\n
      tcp-check expect string +OK
      use-server R0 if { srv_is_up(R0) } { nbsrv(check_if_redis_is_master_0) ge 2 }
      server R0 argocd-redis-ha-announce-0:6379 check inter 3s fall 1 rise 1
      use-server R1 if { srv_is_up(R1) } { nbsrv(check_if_redis_is_master_1) ge 2 }
      server R1 argocd-redis-ha-announce-1:6379 check inter 3s fall 1 rise 1
      use-server R2 if { srv_is_up(R2) } { nbsrv(check_if_redis_is_master_2) ge 2 }
      server R2 argocd-redis-ha-announce-2:6379 check inter 3s fall 1 rise 1
    frontend stats
      mode http
      bind :9101 
      http-request use-service prometheus-exporter if { path /metrics }
      stats enable
      stats uri /stats
      stats refresh 10s
  haproxy_init.sh: |
    HAPROXY_CONF=/data/haproxy.cfg
    cp /readonly/haproxy.cfg "$HAPROXY_CONF"
    for loop in $(seq 1 10); do
      getent hosts argocd-redis-ha-announce-0 && break
      echo "Waiting for service argocd-redis-ha-announce-0 to be ready ($loop) ..." && sleep 1
    done
    ANNOUNCE_IP0=$(getent hosts "argocd-redis-ha-announce-0" | awk '{ print $1 }')
    if [ -z "$ANNOUNCE_IP0" ]; then
      echo "Could not resolve the announce ip for argocd-redis-ha-announce-0"
      exit 1
    fi
    sed -i "s/REPLACE_ANNOUNCE0/$ANNOUNCE_IP0/" "$HAPROXY_CONF"
    for loop in $(seq 1 10); do
      getent hosts argocd-redis-ha-announce-1 && break
      echo "Waiting for service argocd-redis-ha-announce-1 to be ready ($loop) ..." && sleep 1
    done
    ANNOUNCE_IP1=$(getent hosts "argocd-redis-ha-announce-1" | awk '{ print $1 }')
    if [ -z "$ANNOUNCE_IP1" ]; then
      echo "Could not resolve the announce ip for argocd-redis-ha-announce-1"
      exit 1
    fi
    sed -i "s/REPLACE_ANNOUNCE1/$ANNOUNCE_IP1/" "$HAPROXY_CONF"
    for loop in $(seq 1 10); do
      getent hosts argocd-redis-ha-announce-2 && break
      echo "Waiting for service argocd-redis-ha-announce-2 to be ready ($loop) ..." && sleep 1
    done
    ANNOUNCE_IP2=$(getent hosts "argocd-redis-ha-announce-2" | awk '{ print $1 }')
    if [ -z "$ANNOUNCE_IP2" ]; then
      echo "Could not resolve the announce ip for argocd-redis-ha-announce-2"
      exit 1
    fi
    sed -i "s/REPLACE_ANNOUNCE2/$ANNOUNCE_IP2/" "$HAPROXY_CONF"
  trigger-failover-if-master.sh: |
    get_redis_role() {
      is_master=$(
        redis-cli \
          -h localhost \
          -p 6379 \
          info | grep -c 'role:master' || true
      )
    }
    get_redis_role
    if [[ "$is_master" -eq 1 ]]; then
      echo "This node is currently master, we trigger a failover."
      response=$(
        redis-cli \
          -h localhost \
          -p 26379 \
          SENTINEL failover argocd
      )
      if [[ "$response" != "OK" ]] ; then
        echo "$response"
        exit 1
      fi
      timeout=30
      while [[ "$is_master" -eq 1 && $timeout -gt 0 ]]; do
        sleep 1
        get_redis_role
        timeout=$((timeout - 1))
      done
      echo "Failover successful"
    fi
---
# Source: redis-ha/charts/redis-ha/templates/redis-ha-health-configmap.yaml
apiVersion: v1
kind: ConfigMap
metadata:
  name: argocd-redis-ha-health-configmap
  namespace: "argocd"
  labels:
    heritage: Helm
    release: argocd
    chart: redis-ha-4.22.3
    app: argocd-redis-ha
data:
  redis_liveness.sh: |
    response=$(
      redis-cli \
        -h localhost \
        -p 6379 \
        ping
    )
    if [ "$response" != "PONG" ] && [ "${response:0:7}" != "LOADING" ] ; then
      echo "$response"
      exit 1
    fi
    echo "response=$response"
  redis_readiness.sh: |
    response=$(
      redis-cli \
        -h localhost \
        -p 6379 \
        ping
    )
    if [ "$response" != "PONG" ] ; then
      echo "$response"
      exit 1
    fi
    echo "response=$response"
  sentinel_liveness.sh: |
    response=$(
      redis-cli \
        -h localhost \
        -p 26379 \
        ping
    )
    if [ "$response" != "PONG" ]; then
      echo "$response"
      exit 1
    fi
    echo "response=$response"
---
# Source: redis-ha/charts/redis-ha/templates/redis-ha-role.yaml
apiVersion: rbac.authorization.k8s.io/v1
kind: Role
metadata:
  name: argocd-redis-ha
  namespace: "argocd"
  labels:
    app: redis-ha
    heritage: "Helm"
    release: "argocd"
    chart: redis-ha-4.22.3
rules:
- apiGroups:
    - ""
  resources:
    - endpoints
  verbs:
    - get
---
# Source: redis-ha/charts/redis-ha/templates/redis-haproxy-role.yaml
apiVersion: rbac.authorization.k8s.io/v1
kind: Role
metadata:
  name: argocd-redis-ha-haproxy
  namespace: "argocd"
  labels:
    app: redis-ha
    heritage: "Helm"
    release: "argocd"
    chart: redis-ha-4.22.3
    component: argocd-redis-ha-haproxy
rules:
- apiGroups:
    - ""
  resources:
    - endpoints
  verbs:
    - get
---
# Source: redis-ha/charts/redis-ha/templates/redis-ha-rolebinding.yaml
apiVersion: rbac.authorization.k8s.io/v1
kind: RoleBinding
metadata:
  name: argocd-redis-ha
  namespace: "argocd"
  labels:
    app: redis-ha
    heritage: "Helm"
    release: "argocd"
    chart: redis-ha-4.22.3
subjects:
- kind: ServiceAccount
  name: argocd-redis-ha
roleRef:
  apiGroup: rbac.authorization.k8s.io
  kind: Role
  name: argocd-redis-ha
---
# Source: redis-ha/charts/redis-ha/templates/redis-haproxy-rolebinding.yaml
apiVersion: rbac.authorization.k8s.io/v1
kind: RoleBinding
metadata:
  name: argocd-redis-ha-haproxy
  namespace: "argocd"
  labels:
    app: redis-ha
    heritage: "Helm"
    release: "argocd"
    chart: redis-ha-4.22.3
    component: argocd-redis-ha-haproxy
subjects:
- kind: ServiceAccount
  name: argocd-redis-ha-haproxy
roleRef:
  apiGroup: rbac.authorization.k8s.io
  kind: Role
  name: argocd-redis-ha-haproxy
---
# Source: redis-ha/charts/redis-ha/templates/redis-ha-announce-service.yaml
apiVersion: v1
kind: Service
metadata:
  name: argocd-redis-ha-announce-0
  namespace: "argocd"
  labels:
    app: redis-ha
    heritage: "Helm"
    release: "argocd"
    chart: redis-ha-4.22.3
  annotations:
    service.alpha.kubernetes.io/tolerate-unready-endpoints: "true"
spec:
  publishNotReadyAddresses: true
  type: ClusterIP
  ports:
  - name: tcp-server
    port: 6379
    protocol: TCP
    targetPort: redis
  - name: tcp-sentinel
    port: 26379
    protocol: TCP
    targetPort: sentinel
  selector:
    release: argocd
    app: redis-ha
    "statefulset.kubernetes.io/pod-name": argocd-redis-ha-server-0
---
# Source: redis-ha/charts/redis-ha/templates/redis-ha-announce-service.yaml
apiVersion: v1
kind: Service
metadata:
  name: argocd-redis-ha-announce-1
  namespace: "argocd"
  labels:
    app: redis-ha
    heritage: "Helm"
    release: "argocd"
    chart: redis-ha-4.22.3
  annotations:
    service.alpha.kubernetes.io/tolerate-unready-endpoints: "true"
spec:
  publishNotReadyAddresses: true
  type: ClusterIP
  ports:
  - name: tcp-server
    port: 6379
    protocol: TCP
    targetPort: redis
  - name: tcp-sentinel
    port: 26379
    protocol: TCP
    targetPort: sentinel
  selector:
    release: argocd
    app: redis-ha
    "statefulset.kubernetes.io/pod-name": argocd-redis-ha-server-1
---
# Source: redis-ha/charts/redis-ha/templates/redis-ha-announce-service.yaml
apiVersion: v1
kind: Service
metadata:
  name: argocd-redis-ha-announce-2
  namespace: "argocd"
  labels:
    app: redis-ha
    heritage: "Helm"
    release: "argocd"
    chart: redis-ha-4.22.3
  annotations:
    service.alpha.kubernetes.io/tolerate-unready-endpoints: "true"
spec:
  publishNotReadyAddresses: true
  type: ClusterIP
  ports:
  - name: tcp-server
    port: 6379
    protocol: TCP
    targetPort: redis
  - name: tcp-sentinel
    port: 26379
    protocol: TCP
    targetPort: sentinel
  selector:
    release: argocd
    app: redis-ha
    "statefulset.kubernetes.io/pod-name": argocd-redis-ha-server-2
---
# Source: redis-ha/charts/redis-ha/templates/redis-ha-service.yaml
apiVersion: v1
kind: Service
metadata:
  name: argocd-redis-ha
  namespace: "argocd"
  labels:
    app: redis-ha
    heritage: "Helm"
    release: "argocd"
    chart: redis-ha-4.22.3
  annotations:
spec:
  type: ClusterIP
  clusterIP: None
  ports:
  - name: tcp-server
    port: 6379
    protocol: TCP
    targetPort: redis
  - name: tcp-sentinel
    port: 26379
    protocol: TCP
    targetPort: sentinel
  selector:
    release: argocd
    app: redis-ha
---
# Source: redis-ha/charts/redis-ha/templates/redis-haproxy-service.yaml
apiVersion: v1
kind: Service
metadata:
  name: argocd-redis-ha-haproxy
  namespace: "argocd"
  labels:
    app: redis-ha
    heritage: "Helm"
    release: "argocd"
    chart: redis-ha-4.22.3
    component: argocd-redis-ha-haproxy
  annotations:
spec:
  type: ClusterIP
  ports:
  - name: tcp-haproxy
    port: 6379
    protocol: TCP
    targetPort: redis
  - name: http-exporter-port
    port: 9101
    protocol: TCP
    targetPort: metrics-port
  selector:
    release: argocd
    app: redis-ha-haproxy
---
# Source: redis-ha/charts/redis-ha/templates/redis-haproxy-deployment.yaml
kind: Deployment
apiVersion: apps/v1
metadata:
  name: argocd-redis-ha-haproxy
  namespace: "argocd"
  labels:
    app: redis-ha
    heritage: "Helm"
    release: "argocd"
    chart: redis-ha-4.22.3
spec:
  strategy:
    type: RollingUpdate
  revisionHistoryLimit: 1
  replicas: 3
  selector:
    matchLabels:
      app: redis-ha-haproxy
      release: argocd
  template:
    metadata:
      name: argocd-redis-ha-haproxy
      labels:
        app: redis-ha-haproxy
        release: argocd
        revision: "1"
      annotations:
        prometheus.io/port: "9101"
        prometheus.io/scrape: "true"
        prometheus.io/path: "/metrics"
        checksum/config: 492a6adabb741e0cee39be9aa5155c41a4456629f862d0006a2d892dbecfbcae
    spec:
      # Needed when using unmodified rbac-setup.yml
      
      serviceAccountName: argocd-redis-ha-haproxy
      securityContext: 
        fsGroup: 99
        runAsNonRoot: true
        runAsUser: 99
      nodeSelector:
        {}
      tolerations:
        null
      affinity:
        podAntiAffinity:
          requiredDuringSchedulingIgnoredDuringExecution:
            - labelSelector:
                matchLabels:
                  app: redis-ha-haproxy
                  release: argocd
                  revision: "1"
              topologyKey: kubernetes.io/hostname
      initContainers:
      - name: config-init
        image: quay.io/codefresh/haproxy:2.6.2-alpine
        imagePullPolicy: IfNotPresent
        resources:
          {}
        command:
        - sh
        args:
        - /readonly/haproxy_init.sh
        securityContext: 
          allowPrivilegeEscalation: false
          capabilities:
            drop:
            - ALL
          runAsNonRoot: true
          seccompProfile:
            type: RuntimeDefault
        volumeMounts:
        - name: config-volume
          mountPath: /readonly
          readOnly: true
        - name: data
          mountPath: /data
      containers:
      - name: haproxy
        image: quay.io/codefresh/haproxy:2.6.2-alpine
        imagePullPolicy: IfNotPresent
        securityContext: 
          allowPrivilegeEscalation: false
          capabilities:
            drop:
            - ALL
          runAsNonRoot: true
          seccompProfile:
            type: RuntimeDefault
        livenessProbe:
          httpGet:
            path: /healthz
            port: 8888
          initialDelaySeconds: 5
          periodSeconds: 3
        readinessProbe:
          httpGet:
            path: /healthz
            port: 8888
          initialDelaySeconds: 5
          periodSeconds: 3
        ports:
        - name: redis
          containerPort: 6379
        - name: metrics-port
          containerPort: 9101
        resources:
          {}
        volumeMounts:
        - name: data
          mountPath: /usr/local/etc/haproxy
        - name: shared-socket
          mountPath: /run/haproxy
        lifecycle:
          {}
      volumes:
      - name: config-volume
        configMap:
          name: argocd-redis-ha-configmap
      - name: shared-socket
        emptyDir:
          {}
      - name: data
        emptyDir:
          {}
---
# Source: redis-ha/charts/redis-ha/templates/redis-ha-statefulset.yaml
apiVersion: apps/v1
kind: StatefulSet
metadata:
  name: argocd-redis-ha-server
  namespace: "argocd"
  labels:
    argocd-redis-ha: replica
    app: redis-ha
    heritage: "Helm"
    release: "argocd"
    chart: redis-ha-4.22.3
  annotations:
    {}
spec:
  selector:
    matchLabels:
      release: argocd
      app: redis-ha
  serviceName: argocd-redis-ha
  replicas: 3
  podManagementPolicy: OrderedReady
  updateStrategy:
    type: RollingUpdate
  template:
    metadata:
      annotations:
        checksum/init-config: 69130412bda04eacad3530cb7bcf26cf121401e725e15d0959dd71a7380afe75
      labels:
        release: argocd
        app: redis-ha
        argocd-redis-ha: replica
    spec:
      terminationGracePeriodSeconds: 60
      affinity:
        podAntiAffinity:
          requiredDuringSchedulingIgnoredDuringExecution:
            - labelSelector:
                matchLabels:
                  app: redis-ha
                  release: argocd
                  argocd-redis-ha: replica
              topologyKey: kubernetes.io/hostname
      securityContext: 
        fsGroup: 1000
        runAsNonRoot: true
        runAsUser: 1000
      serviceAccountName: argocd-redis-ha
      automountServiceAccountToken: false
      initContainers:
      - name: config-init
<<<<<<< HEAD
        image: quay.io/codefresh/redis:7.0.11-alpine
=======
        image: redis:7.0.14-alpine
>>>>>>> f5d63a5c
        imagePullPolicy: IfNotPresent
        resources:
          {}
        command:
        - sh
        args:
        - /readonly-config/init.sh
        securityContext: 
          allowPrivilegeEscalation: false
          capabilities:
            drop:
            - ALL
          runAsNonRoot: true
          runAsUser: 1000
          seccompProfile:
            type: RuntimeDefault        
        env:
        - name: SENTINEL_ID_0
          value: 3c0d9c0320bb34888c2df5757c718ce6ca992ce6
        - name: SENTINEL_ID_1
          value: 40000915ab58c3fa8fd888fb8b24711944e6cbb4
        - name: SENTINEL_ID_2
          value: 2bbec7894d954a8af3bb54d13eaec53cb024e2ca
        volumeMounts:
        - name: config
          mountPath: /readonly-config
          readOnly: true
        - name: data
          mountPath: /data


      containers:
      - name: redis
<<<<<<< HEAD
        image: quay.io/codefresh/redis:7.0.11-alpine
=======
        image: redis:7.0.14-alpine
>>>>>>> f5d63a5c
        imagePullPolicy: IfNotPresent
        command:
        - redis-server
        args:
        - /data/conf/redis.conf
        securityContext: 
          allowPrivilegeEscalation: false
          capabilities:
            drop:
            - ALL
          runAsNonRoot: true
          runAsUser: 1000
          seccompProfile:
            type: RuntimeDefault
        livenessProbe:
          initialDelaySeconds: 30
          periodSeconds: 15
          timeoutSeconds: 15
          successThreshold: 1
          failureThreshold: 5
          exec:
            command:
              - sh
              - -c
              - /health/redis_liveness.sh
        readinessProbe:
          initialDelaySeconds: 30
          periodSeconds: 15
          timeoutSeconds: 15
          successThreshold: 1
          failureThreshold: 5
          exec:
            command:
              - sh
              - -c
              - /health/redis_readiness.sh
        resources:
          {}
        ports:
        - name: redis
          containerPort: 6379
        volumeMounts:
        - name: config
          mountPath: /readonly-config
          readOnly: true
        - mountPath: /data
          name: data
        - mountPath: /health
          name: health
        lifecycle:
          preStop:
            exec:
              command:
              - /bin/sh
              - /readonly-config/trigger-failover-if-master.sh
      - name: sentinel
<<<<<<< HEAD
        image: quay.io/codefresh/redis:7.0.11-alpine
=======
        image: redis:7.0.14-alpine
>>>>>>> f5d63a5c
        imagePullPolicy: IfNotPresent
        command:
          - redis-sentinel
        args:
          - /data/conf/sentinel.conf
        securityContext: 
          allowPrivilegeEscalation: false
          capabilities:
            drop:
            - ALL
          runAsNonRoot: true
          runAsUser: 1000
          seccompProfile:
            type: RuntimeDefault
        livenessProbe:
          initialDelaySeconds: 30
          periodSeconds: 15
          timeoutSeconds: 15
          successThreshold: 1
          failureThreshold: 5
          exec:
            command:
              - sh
              - -c
              - /health/sentinel_liveness.sh
        readinessProbe:
          initialDelaySeconds: 30
          periodSeconds: 15
          timeoutSeconds: 15
          successThreshold: 3
          failureThreshold: 5
          exec:
            command:
              - sh
              - -c
              - /health/sentinel_liveness.sh
        resources:
          {}
        ports:
          - name: sentinel
            containerPort: 26379
        volumeMounts:
        - mountPath: /data
          name: data
        - mountPath: /health
          name: health
        lifecycle:
          {}

      - name: split-brain-fix
<<<<<<< HEAD
        image: quay.io/codefresh/redis:7.0.11-alpine
=======
        image: redis:7.0.14-alpine
>>>>>>> f5d63a5c
        imagePullPolicy: IfNotPresent
        command:
          - sh
        args:
          - /readonly-config/fix-split-brain.sh
        securityContext: 
          allowPrivilegeEscalation: false
          capabilities:
            drop:
            - ALL
          runAsNonRoot: true
          runAsUser: 1000
          seccompProfile:
            type: RuntimeDefault        
        env:
        - name: SENTINEL_ID_0
          value: 3c0d9c0320bb34888c2df5757c718ce6ca992ce6
        - name: SENTINEL_ID_1
          value: 40000915ab58c3fa8fd888fb8b24711944e6cbb4
        - name: SENTINEL_ID_2
          value: 2bbec7894d954a8af3bb54d13eaec53cb024e2ca
        resources:
          {}
        volumeMounts:
        - name: config
          mountPath: /readonly-config
          readOnly: true
        - mountPath: /data
          name: data
      volumes:
      - name: config
        configMap:
          name: argocd-redis-ha-configmap
      - name: health
        configMap:
          name: argocd-redis-ha-health-configmap
          defaultMode: 0755
      - name: data
        emptyDir:
          {}<|MERGE_RESOLUTION|>--- conflicted
+++ resolved
@@ -1085,7 +1085,7 @@
               topologyKey: kubernetes.io/hostname
       initContainers:
       - name: config-init
-        image: quay.io/codefresh/haproxy:2.6.2-alpine
+        image: public.ecr.aws/docker/library/haproxy:2.6.14-alpine
         imagePullPolicy: IfNotPresent
         resources:
           {}
@@ -1109,7 +1109,7 @@
           mountPath: /data
       containers:
       - name: haproxy
-        image: quay.io/codefresh/haproxy:2.6.2-alpine
+        image: public.ecr.aws/docker/library/haproxy:2.6.14-alpine
         imagePullPolicy: IfNotPresent
         securityContext: 
           allowPrivilegeEscalation: false
@@ -1207,11 +1207,7 @@
       automountServiceAccountToken: false
       initContainers:
       - name: config-init
-<<<<<<< HEAD
-        image: quay.io/codefresh/redis:7.0.11-alpine
-=======
-        image: redis:7.0.14-alpine
->>>>>>> f5d63a5c
+        image: public.ecr.aws/docker/library/redis:7.0.14-alpine
         imagePullPolicy: IfNotPresent
         resources:
           {}
@@ -1227,7 +1223,7 @@
           runAsNonRoot: true
           runAsUser: 1000
           seccompProfile:
-            type: RuntimeDefault        
+            type: RuntimeDefault
         env:
         - name: SENTINEL_ID_0
           value: 3c0d9c0320bb34888c2df5757c718ce6ca992ce6
@@ -1245,11 +1241,7 @@
 
       containers:
       - name: redis
-<<<<<<< HEAD
-        image: quay.io/codefresh/redis:7.0.11-alpine
-=======
-        image: redis:7.0.14-alpine
->>>>>>> f5d63a5c
+        image: public.ecr.aws/docker/library/redis:7.0.14-alpine
         imagePullPolicy: IfNotPresent
         command:
         - redis-server
@@ -1306,11 +1298,7 @@
               - /bin/sh
               - /readonly-config/trigger-failover-if-master.sh
       - name: sentinel
-<<<<<<< HEAD
-        image: quay.io/codefresh/redis:7.0.11-alpine
-=======
-        image: redis:7.0.14-alpine
->>>>>>> f5d63a5c
+        image: public.ecr.aws/docker/library/redis:7.0.14-alpine
         imagePullPolicy: IfNotPresent
         command:
           - redis-sentinel
@@ -1361,11 +1349,7 @@
           {}
 
       - name: split-brain-fix
-<<<<<<< HEAD
-        image: quay.io/codefresh/redis:7.0.11-alpine
-=======
-        image: redis:7.0.14-alpine
->>>>>>> f5d63a5c
+        image: public.ecr.aws/docker/library/redis:7.0.14-alpine
         imagePullPolicy: IfNotPresent
         command:
           - sh
@@ -1379,7 +1363,7 @@
           runAsNonRoot: true
           runAsUser: 1000
           seccompProfile:
-            type: RuntimeDefault        
+            type: RuntimeDefault
         env:
         - name: SENTINEL_ID_0
           value: 3c0d9c0320bb34888c2df5757c718ce6ca992ce6
