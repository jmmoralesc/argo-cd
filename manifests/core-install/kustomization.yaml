apiVersion: kustomize.config.k8s.io/v1beta1
kind: Kustomization

resources:
- ../crds
- ../cluster-rbac
- ../base/config
- ../base/application-controller
- ../base/repo-server
- ../base/redis
images:
- name: quay.io/argoproj/argocd
<<<<<<< HEAD
  newName: quay.io/argoproj/argocd
  newTag: v2.1.12
=======
  newName: quay.io/codefresh/argocd
  newTag: latest
>>>>>>> a6efc3d5
<|MERGE_RESOLUTION|>--- conflicted
+++ resolved
@@ -10,10 +10,5 @@
 - ../base/redis
 images:
 - name: quay.io/argoproj/argocd
-<<<<<<< HEAD
-  newName: quay.io/argoproj/argocd
-  newTag: v2.1.12
-=======
   newName: quay.io/codefresh/argocd
-  newTag: latest
->>>>>>> a6efc3d5
+  newTag: latest