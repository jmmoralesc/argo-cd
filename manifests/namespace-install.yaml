# This is an auto-generated file. DO NOT EDIT
apiVersion: v1
kind: ServiceAccount
metadata:
  labels:
    app.kubernetes.io/component: application-controller
    app.kubernetes.io/name: argocd-application-controller
    app.kubernetes.io/part-of: argocd
  name: argocd-application-controller
---
apiVersion: v1
kind: ServiceAccount
metadata:
  labels:
    app.kubernetes.io/component: applicationset-controller
    app.kubernetes.io/name: argocd-applicationset-controller
    app.kubernetes.io/part-of: argocd
  name: argocd-applicationset-controller
---
apiVersion: v1
kind: ServiceAccount
metadata:
  labels:
    app.kubernetes.io/component: dex-server
    app.kubernetes.io/name: argocd-dex-server
    app.kubernetes.io/part-of: argocd
  name: argocd-dex-server
---
apiVersion: v1
kind: ServiceAccount
metadata:
  labels:
    app.kubernetes.io/component: redis
    app.kubernetes.io/name: argocd-redis
    app.kubernetes.io/part-of: argocd
  name: argocd-redis
---
apiVersion: v1
kind: ServiceAccount
metadata:
  labels:
    app.kubernetes.io/component: repo-server
    app.kubernetes.io/name: argocd-repo-server
    app.kubernetes.io/part-of: argocd
  name: argocd-repo-server
---
apiVersion: v1
kind: ServiceAccount
metadata:
  labels:
    app.kubernetes.io/component: server
    app.kubernetes.io/name: argocd-server
    app.kubernetes.io/part-of: argocd
  name: argocd-server
---
apiVersion: rbac.authorization.k8s.io/v1
kind: Role
metadata:
  labels:
    app.kubernetes.io/component: application-controller
    app.kubernetes.io/name: argocd-application-controller
    app.kubernetes.io/part-of: argocd
  name: argocd-application-controller
rules:
- apiGroups:
  - ""
  resources:
  - secrets
  - configmaps
  verbs:
  - get
  - list
  - watch
- apiGroups:
  - argoproj.io
  resources:
  - applications
  - appprojects
  verbs:
  - create
  - get
  - list
  - watch
  - update
  - patch
  - delete
- apiGroups:
  - ""
  resources:
  - events
  verbs:
  - create
  - list
---
apiVersion: rbac.authorization.k8s.io/v1
kind: Role
metadata:
  labels:
    app.kubernetes.io/component: applicationset-controller
    app.kubernetes.io/name: argocd-applicationset-controller
    app.kubernetes.io/part-of: argocd
  name: argocd-applicationset-controller
rules:
- apiGroups:
  - argoproj.io
  resources:
  - applications
  - applicationsets
  - applicationsets/finalizers
  verbs:
  - create
  - delete
  - get
  - list
  - patch
  - update
  - watch
- apiGroups:
  - argoproj.io
  resources:
  - appprojects
  verbs:
  - get
- apiGroups:
  - argoproj.io
  resources:
  - applicationsets/status
  verbs:
  - get
  - patch
  - update
- apiGroups:
  - ""
  resources:
  - events
  verbs:
  - create
  - get
  - list
  - patch
  - watch
- apiGroups:
  - ""
  resources:
  - secrets
  - configmaps
  verbs:
  - get
  - list
  - watch
- apiGroups:
  - apps
  - extensions
  resources:
  - deployments
  verbs:
  - get
  - list
  - watch
---
apiVersion: rbac.authorization.k8s.io/v1
kind: Role
metadata:
  labels:
    app.kubernetes.io/component: dex-server
    app.kubernetes.io/name: argocd-dex-server
    app.kubernetes.io/part-of: argocd
  name: argocd-dex-server
rules:
- apiGroups:
  - ""
  resources:
  - secrets
  - configmaps
  verbs:
  - get
  - list
  - watch
---
apiVersion: rbac.authorization.k8s.io/v1
kind: Role
metadata:
  labels:
    app.kubernetes.io/component: server
    app.kubernetes.io/name: argocd-server
    app.kubernetes.io/part-of: argocd
  name: argocd-server
rules:
- apiGroups:
  - ""
  resources:
  - secrets
  - configmaps
  verbs:
  - create
  - get
  - list
  - watch
  - update
  - patch
  - delete
- apiGroups:
  - argoproj.io
  resources:
  - applications
  - appprojects
  - applicationsets
  verbs:
  - create
  - get
  - list
  - watch
  - update
  - delete
  - patch
- apiGroups:
  - ""
  resources:
  - events
  verbs:
  - create
  - list
---
apiVersion: rbac.authorization.k8s.io/v1
kind: RoleBinding
metadata:
  labels:
    app.kubernetes.io/component: application-controller
    app.kubernetes.io/name: argocd-application-controller
    app.kubernetes.io/part-of: argocd
  name: argocd-application-controller
roleRef:
  apiGroup: rbac.authorization.k8s.io
  kind: Role
  name: argocd-application-controller
subjects:
- kind: ServiceAccount
  name: argocd-application-controller
---
apiVersion: rbac.authorization.k8s.io/v1
kind: RoleBinding
metadata:
  labels:
    app.kubernetes.io/component: applicationset-controller
    app.kubernetes.io/name: argocd-applicationset-controller
    app.kubernetes.io/part-of: argocd
  name: argocd-applicationset-controller
roleRef:
  apiGroup: rbac.authorization.k8s.io
  kind: Role
  name: argocd-applicationset-controller
subjects:
- kind: ServiceAccount
  name: argocd-applicationset-controller
---
apiVersion: rbac.authorization.k8s.io/v1
kind: RoleBinding
metadata:
  labels:
    app.kubernetes.io/component: dex-server
    app.kubernetes.io/name: argocd-dex-server
    app.kubernetes.io/part-of: argocd
  name: argocd-dex-server
roleRef:
  apiGroup: rbac.authorization.k8s.io
  kind: Role
  name: argocd-dex-server
subjects:
- kind: ServiceAccount
  name: argocd-dex-server
---
apiVersion: rbac.authorization.k8s.io/v1
kind: RoleBinding
metadata:
  labels:
<<<<<<< HEAD
    app.kubernetes.io/component: redis
    app.kubernetes.io/name: argocd-redis
    app.kubernetes.io/part-of: argocd
  name: argocd-redis
roleRef:
  apiGroup: rbac.authorization.k8s.io
  kind: Role
  name: argocd-redis
subjects:
- kind: ServiceAccount
  name: argocd-redis
=======
    app.kubernetes.io/component: notifications-controller
    app.kubernetes.io/name: argocd-notifications-controller
    app.kubernetes.io/part-of: argocd
  name: argocd-notifications-controller
roleRef:
  apiGroup: rbac.authorization.k8s.io
  kind: Role
  name: argocd-notifications-controller
subjects:
- kind: ServiceAccount
  name: argocd-notifications-controller
>>>>>>> 356e33ac
---
apiVersion: rbac.authorization.k8s.io/v1
kind: RoleBinding
metadata:
  labels:
    app.kubernetes.io/component: server
    app.kubernetes.io/name: argocd-server
    app.kubernetes.io/part-of: argocd
  name: argocd-server
roleRef:
  apiGroup: rbac.authorization.k8s.io
  kind: Role
  name: argocd-server
subjects:
- kind: ServiceAccount
  name: argocd-server
---
apiVersion: v1
kind: ConfigMap
metadata:
  labels:
    app.kubernetes.io/name: argocd-cm
    app.kubernetes.io/part-of: argocd
  name: argocd-cm
---
apiVersion: v1
kind: ConfigMap
metadata:
  labels:
    app.kubernetes.io/name: argocd-cmd-params-cm
    app.kubernetes.io/part-of: argocd
  name: argocd-cmd-params-cm
---
apiVersion: v1
kind: ConfigMap
metadata:
  labels:
    app.kubernetes.io/name: argocd-gpg-keys-cm
    app.kubernetes.io/part-of: argocd
  name: argocd-gpg-keys-cm
---
apiVersion: v1
kind: ConfigMap
metadata:
  labels:
    app.kubernetes.io/name: argocd-rbac-cm
    app.kubernetes.io/part-of: argocd
  name: argocd-rbac-cm
---
apiVersion: v1
data:
  ssh_known_hosts: |
    # This file was automatically generated by hack/update-ssh-known-hosts.sh. DO NOT EDIT
    [ssh.github.com]:443 ecdsa-sha2-nistp256 AAAAE2VjZHNhLXNoYTItbmlzdHAyNTYAAAAIbmlzdHAyNTYAAABBBEmKSENjQEezOmxkZMy7opKgwFB9nkt5YRrYMjNuG5N87uRgg6CLrbo5wAdT/y6v0mKV0U2w0WZ2YB/++Tpockg=
    [ssh.github.com]:443 ssh-ed25519 AAAAC3NzaC1lZDI1NTE5AAAAIOMqqnkVzrm0SdG6UOoqKLsabgH5C9okWi0dh2l9GKJl
    [ssh.github.com]:443 ssh-rsa AAAAB3NzaC1yc2EAAAADAQABAAABgQCj7ndNxQowgcQnjshcLrqPEiiphnt+VTTvDP6mHBL9j1aNUkY4Ue1gvwnGLVlOhGeYrnZaMgRK6+PKCUXaDbC7qtbW8gIkhL7aGCsOr/C56SJMy/BCZfxd1nWzAOxSDPgVsmerOBYfNqltV9/hWCqBywINIR+5dIg6JTJ72pcEpEjcYgXkE2YEFXV1JHnsKgbLWNlhScqb2UmyRkQyytRLtL+38TGxkxCflmO+5Z8CSSNY7GidjMIZ7Q4zMjA2n1nGrlTDkzwDCsw+wqFPGQA179cnfGWOWRVruj16z6XyvxvjJwbz0wQZ75XK5tKSb7FNyeIEs4TT4jk+S4dhPeAUC5y+bDYirYgM4GC7uEnztnZyaVWQ7B381AK4Qdrwt51ZqExKbQpTUNn+EjqoTwvqNj4kqx5QUCI0ThS/YkOxJCXmPUWZbhjpCg56i+2aB6CmK2JGhn57K5mj0MNdBXA4/WnwH6XoPWJzK5Nyu2zB3nAZp+S5hpQs+p1vN1/wsjk=
    bitbucket.org ecdsa-sha2-nistp256 AAAAE2VjZHNhLXNoYTItbmlzdHAyNTYAAAAIbmlzdHAyNTYAAABBBPIQmuzMBuKdWeF4+a2sjSSpBK0iqitSQ+5BM9KhpexuGt20JpTVM7u5BDZngncgrqDMbWdxMWWOGtZ9UgbqgZE=
    bitbucket.org ssh-ed25519 AAAAC3NzaC1lZDI1NTE5AAAAIIazEu89wgQZ4bqs3d63QSMzYVa0MuJ2e2gKTKqu+UUO
    bitbucket.org ssh-rsa AAAAB3NzaC1yc2EAAAADAQABAAABgQDQeJzhupRu0u0cdegZIa8e86EG2qOCsIsD1Xw0xSeiPDlCr7kq97NLmMbpKTX6Esc30NuoqEEHCuc7yWtwp8dI76EEEB1VqY9QJq6vk+aySyboD5QF61I/1WeTwu+deCbgKMGbUijeXhtfbxSxm6JwGrXrhBdofTsbKRUsrN1WoNgUa8uqN1Vx6WAJw1JHPhglEGGHea6QICwJOAr/6mrui/oB7pkaWKHj3z7d1IC4KWLtY47elvjbaTlkN04Kc/5LFEirorGYVbt15kAUlqGM65pk6ZBxtaO3+30LVlORZkxOh+LKL/BvbZ/iRNhItLqNyieoQj/uh/7Iv4uyH/cV/0b4WDSd3DptigWq84lJubb9t/DnZlrJazxyDCulTmKdOR7vs9gMTo+uoIrPSb8ScTtvw65+odKAlBj59dhnVp9zd7QUojOpXlL62Aw56U4oO+FALuevvMjiWeavKhJqlR7i5n9srYcrNV7ttmDw7kf/97P5zauIhxcjX+xHv4M=
    github.com ecdsa-sha2-nistp256 AAAAE2VjZHNhLXNoYTItbmlzdHAyNTYAAAAIbmlzdHAyNTYAAABBBEmKSENjQEezOmxkZMy7opKgwFB9nkt5YRrYMjNuG5N87uRgg6CLrbo5wAdT/y6v0mKV0U2w0WZ2YB/++Tpockg=
    github.com ssh-ed25519 AAAAC3NzaC1lZDI1NTE5AAAAIOMqqnkVzrm0SdG6UOoqKLsabgH5C9okWi0dh2l9GKJl
    github.com ssh-rsa AAAAB3NzaC1yc2EAAAADAQABAAABgQCj7ndNxQowgcQnjshcLrqPEiiphnt+VTTvDP6mHBL9j1aNUkY4Ue1gvwnGLVlOhGeYrnZaMgRK6+PKCUXaDbC7qtbW8gIkhL7aGCsOr/C56SJMy/BCZfxd1nWzAOxSDPgVsmerOBYfNqltV9/hWCqBywINIR+5dIg6JTJ72pcEpEjcYgXkE2YEFXV1JHnsKgbLWNlhScqb2UmyRkQyytRLtL+38TGxkxCflmO+5Z8CSSNY7GidjMIZ7Q4zMjA2n1nGrlTDkzwDCsw+wqFPGQA179cnfGWOWRVruj16z6XyvxvjJwbz0wQZ75XK5tKSb7FNyeIEs4TT4jk+S4dhPeAUC5y+bDYirYgM4GC7uEnztnZyaVWQ7B381AK4Qdrwt51ZqExKbQpTUNn+EjqoTwvqNj4kqx5QUCI0ThS/YkOxJCXmPUWZbhjpCg56i+2aB6CmK2JGhn57K5mj0MNdBXA4/WnwH6XoPWJzK5Nyu2zB3nAZp+S5hpQs+p1vN1/wsjk=
    gitlab.com ecdsa-sha2-nistp256 AAAAE2VjZHNhLXNoYTItbmlzdHAyNTYAAAAIbmlzdHAyNTYAAABBBFSMqzJeV9rUzU4kWitGjeR4PWSa29SPqJ1fVkhtj3Hw9xjLVXVYrU9QlYWrOLXBpQ6KWjbjTDTdDkoohFzgbEY=
    gitlab.com ssh-ed25519 AAAAC3NzaC1lZDI1NTE5AAAAIAfuCHKVTjquxvt6CM6tdG4SLp1Btn/nOeHHE5UOzRdf
    gitlab.com ssh-rsa AAAAB3NzaC1yc2EAAAADAQABAAABAQCsj2bNKTBSpIYDEGk9KxsGh3mySTRgMtXL583qmBpzeQ+jqCMRgBqB98u3z++J1sKlXHWfM9dyhSevkMwSbhoR8XIq/U0tCNyokEi/ueaBMCvbcTHhO7FcwzY92WK4Yt0aGROY5qX2UKSeOvuP4D6TPqKF1onrSzH9bx9XUf2lEdWT/ia1NEKjunUqu1xOB/StKDHMoX4/OKyIzuS0q/T1zOATthvasJFoPrAjkohTyaDUz2LN5JoH839hViyEG82yB+MjcFV5MU3N1l1QL3cVUCh93xSaua1N85qivl+siMkPGbO5xR/En4iEY6K2XPASUEMaieWVNTRCtJ4S8H+9
    ssh.dev.azure.com ssh-rsa AAAAB3NzaC1yc2EAAAADAQABAAABAQC7Hr1oTWqNqOlzGJOfGJ4NakVyIzf1rXYd4d7wo6jBlkLvCA4odBlL0mDUyZ0/QUfTTqeu+tm22gOsv+VrVTMk6vwRU75gY/y9ut5Mb3bR5BV58dKXyq9A9UeB5Cakehn5Zgm6x1mKoVyf+FFn26iYqXJRgzIZZcZ5V6hrE0Qg39kZm4az48o0AUbf6Sp4SLdvnuMa2sVNwHBboS7EJkm57XQPVU3/QpyNLHbWDdzwtrlS+ez30S3AdYhLKEOxAG8weOnyrtLJAUen9mTkol8oII1edf7mWWbWVf0nBmly21+nZcmCTISQBtdcyPaEno7fFQMDD26/s0lfKob4Kw8H
    vs-ssh.visualstudio.com ssh-rsa AAAAB3NzaC1yc2EAAAADAQABAAABAQC7Hr1oTWqNqOlzGJOfGJ4NakVyIzf1rXYd4d7wo6jBlkLvCA4odBlL0mDUyZ0/QUfTTqeu+tm22gOsv+VrVTMk6vwRU75gY/y9ut5Mb3bR5BV58dKXyq9A9UeB5Cakehn5Zgm6x1mKoVyf+FFn26iYqXJRgzIZZcZ5V6hrE0Qg39kZm4az48o0AUbf6Sp4SLdvnuMa2sVNwHBboS7EJkm57XQPVU3/QpyNLHbWDdzwtrlS+ez30S3AdYhLKEOxAG8weOnyrtLJAUen9mTkol8oII1edf7mWWbWVf0nBmly21+nZcmCTISQBtdcyPaEno7fFQMDD26/s0lfKob4Kw8H
kind: ConfigMap
metadata:
  labels:
    app.kubernetes.io/name: argocd-ssh-known-hosts-cm
    app.kubernetes.io/part-of: argocd
  name: argocd-ssh-known-hosts-cm
---
apiVersion: v1
kind: ConfigMap
metadata:
  labels:
    app.kubernetes.io/name: argocd-tls-certs-cm
    app.kubernetes.io/part-of: argocd
  name: argocd-tls-certs-cm
---
apiVersion: v1
kind: Secret
metadata:
  labels:
    app.kubernetes.io/name: argocd-secret
    app.kubernetes.io/part-of: argocd
  name: argocd-secret
type: Opaque
---
apiVersion: v1
kind: Service
metadata:
  labels:
    app.kubernetes.io/component: applicationset-controller
    app.kubernetes.io/name: argocd-applicationset-controller
    app.kubernetes.io/part-of: argocd
  name: argocd-applicationset-controller
spec:
  ports:
  - name: webhook
    port: 7000
    protocol: TCP
    targetPort: webhook
  - name: metrics
    port: 8080
    protocol: TCP
    targetPort: metrics
  selector:
    app.kubernetes.io/name: argocd-applicationset-controller
---
apiVersion: v1
kind: Service
metadata:
  labels:
    app.kubernetes.io/component: dex-server
    app.kubernetes.io/name: argocd-dex-server
    app.kubernetes.io/part-of: argocd
  name: argocd-dex-server
spec:
  ports:
  - name: http
    port: 5556
    protocol: TCP
    targetPort: 5556
  - name: grpc
    port: 5557
    protocol: TCP
    targetPort: 5557
  - name: metrics
    port: 5558
    protocol: TCP
    targetPort: 5558
  selector:
    app.kubernetes.io/name: argocd-dex-server
---
apiVersion: v1
kind: Service
metadata:
  labels:
    app.kubernetes.io/component: metrics
    app.kubernetes.io/name: argocd-metrics
    app.kubernetes.io/part-of: argocd
  name: argocd-metrics
spec:
  ports:
  - name: metrics
    port: 8082
    protocol: TCP
    targetPort: 8082
  selector:
    app.kubernetes.io/name: argocd-application-controller
---
apiVersion: v1
kind: Service
metadata:
  labels:
    app.kubernetes.io/component: redis
    app.kubernetes.io/name: argocd-redis
    app.kubernetes.io/part-of: argocd
  name: argocd-redis
spec:
  ports:
  - name: tcp-redis
    port: 6379
    targetPort: 6379
  selector:
    app.kubernetes.io/name: argocd-redis
---
apiVersion: v1
kind: Service
metadata:
  labels:
    app.kubernetes.io/component: repo-server
    app.kubernetes.io/name: argocd-repo-server
    app.kubernetes.io/part-of: argocd
  name: argocd-repo-server
spec:
  ports:
  - name: server
    port: 8081
    protocol: TCP
    targetPort: 8081
  - name: metrics
    port: 8084
    protocol: TCP
    targetPort: 8084
  selector:
    app.kubernetes.io/name: argocd-repo-server
---
apiVersion: v1
kind: Service
metadata:
  labels:
    app.kubernetes.io/component: server
    app.kubernetes.io/name: argocd-server
    app.kubernetes.io/part-of: argocd
  name: argocd-server
spec:
  ports:
  - name: http
    port: 80
    protocol: TCP
    targetPort: 8080
  - name: https
    port: 443
    protocol: TCP
    targetPort: 8080
  selector:
    app.kubernetes.io/name: argocd-server
---
apiVersion: v1
kind: Service
metadata:
  labels:
    app.kubernetes.io/component: server
    app.kubernetes.io/name: argocd-server-metrics
    app.kubernetes.io/part-of: argocd
  name: argocd-server-metrics
spec:
  ports:
  - name: metrics
    port: 8083
    protocol: TCP
    targetPort: 8083
  selector:
    app.kubernetes.io/name: argocd-server
---
apiVersion: apps/v1
kind: Deployment
metadata:
  labels:
    app.kubernetes.io/component: applicationset-controller
    app.kubernetes.io/name: argocd-applicationset-controller
    app.kubernetes.io/part-of: argocd
  name: argocd-applicationset-controller
spec:
  selector:
    matchLabels:
      app.kubernetes.io/name: argocd-applicationset-controller
  template:
    metadata:
      labels:
        app.kubernetes.io/name: argocd-applicationset-controller
    spec:
      containers:
      - command:
        - entrypoint.sh
        - applicationset-controller
        env:
        - name: NAMESPACE
          valueFrom:
            fieldRef:
              fieldPath: metadata.namespace
        - name: ARGOCD_APPLICATIONSET_CONTROLLER_ENABLE_LEADER_ELECTION
          valueFrom:
            configMapKeyRef:
              key: applicationsetcontroller.enable.leader.election
              name: argocd-cmd-params-cm
              optional: true
        - name: ARGOCD_APPLICATIONSET_CONTROLLER_REPO_SERVER
          valueFrom:
            configMapKeyRef:
              key: repo.server
              name: argocd-cmd-params-cm
              optional: true
        - name: ARGOCD_APPLICATIONSET_CONTROLLER_POLICY
          valueFrom:
            configMapKeyRef:
              key: applicationsetcontroller.policy
              name: argocd-cmd-params-cm
              optional: true
        - name: ARGOCD_APPLICATIONSET_CONTROLLER_ENABLE_POLICY_OVERRIDE
          valueFrom:
            configMapKeyRef:
              key: applicationsetcontroller.enable.policy.override
              name: argocd-cmd-params-cm
              optional: true
        - name: ARGOCD_APPLICATIONSET_CONTROLLER_DEBUG
          valueFrom:
            configMapKeyRef:
              key: applicationsetcontroller.debug
              name: argocd-cmd-params-cm
              optional: true
        - name: ARGOCD_APPLICATIONSET_CONTROLLER_LOGFORMAT
          valueFrom:
            configMapKeyRef:
              key: applicationsetcontroller.log.format
              name: argocd-cmd-params-cm
              optional: true
        - name: ARGOCD_APPLICATIONSET_CONTROLLER_LOGLEVEL
          valueFrom:
            configMapKeyRef:
              key: applicationsetcontroller.log.level
              name: argocd-cmd-params-cm
              optional: true
        - name: ARGOCD_APPLICATIONSET_CONTROLLER_DRY_RUN
          valueFrom:
            configMapKeyRef:
              key: applicationsetcontroller.dryrun
              name: argocd-cmd-params-cm
              optional: true
        - name: ARGOCD_GIT_MODULES_ENABLED
          valueFrom:
            configMapKeyRef:
              key: applicationsetcontroller.enable.git.submodule
              name: argocd-cmd-params-cm
              optional: true
        - name: ARGOCD_APPLICATIONSET_CONTROLLER_ENABLE_PROGRESSIVE_SYNCS
          valueFrom:
            configMapKeyRef:
              key: applicationsetcontroller.enable.progressive.syncs
              name: argocd-cmd-params-cm
              optional: true
<<<<<<< HEAD
        image: quay.io/codefresh/applicationset:latest
=======
        - name: ARGOCD_APPLICATIONSET_CONTROLLER_ENABLE_NEW_GIT_FILE_GLOBBING
          valueFrom:
            configMapKeyRef:
              key: applicationsetcontroller.enable.new.git.file.globbing
              name: argocd-cmd-params-cm
              optional: true
        - name: ARGOCD_APPLICATIONSET_CONTROLLER_REPO_SERVER_PLAINTEXT
          valueFrom:
            configMapKeyRef:
              key: applicationsetcontroller.repo.server.plaintext
              name: argocd-cmd-params-cm
              optional: true
        - name: ARGOCD_APPLICATIONSET_CONTROLLER_REPO_SERVER_STRICT_TLS
          valueFrom:
            configMapKeyRef:
              key: applicationsetcontroller.repo.server.strict.tls
              name: argocd-cmd-params-cm
              optional: true
        - name: ARGOCD_APPLICATIONSET_CONTROLLER_REPO_SERVER_TIMEOUT_SECONDS
          valueFrom:
            configMapKeyRef:
              key: applicationsetcontroller.repo.server.timeout.seconds
              name: argocd-cmd-params-cm
              optional: true
        - name: ARGOCD_APPLICATIONSET_CONTROLLER_CONCURRENT_RECONCILIATIONS
          valueFrom:
            configMapKeyRef:
              key: applicationsetcontroller.concurrent.reconciliations.max
              name: argocd-cmd-params-cm
              optional: true
        - name: ARGOCD_APPLICATIONSET_CONTROLLER_NAMESPACES
          valueFrom:
            configMapKeyRef:
              key: applicationsetcontroller.namespaces
              name: argocd-cmd-params-cm
              optional: true
        - name: ARGOCD_APPLICATIONSET_CONTROLLER_SCM_ROOT_CA_PATH
          valueFrom:
            configMapKeyRef:
              key: applicationsetcontroller.scm.root.ca.path
              name: argocd-cmd-params-cm
              optional: true
        - name: ARGOCD_APPLICATIONSET_CONTROLLER_ALLOWED_SCM_PROVIDERS
          valueFrom:
            configMapKeyRef:
              key: applicationsetcontroller.allowed.scm.providers
              name: argocd-cmd-params-cm
              optional: true
        image: quay.io/argoproj/argocd:v2.8.1
>>>>>>> 356e33ac
        imagePullPolicy: Always
        name: argocd-applicationset-controller
        ports:
        - containerPort: 7000
          name: webhook
        - containerPort: 8080
          name: metrics
        volumeMounts:
        - mountPath: /app/config/ssh
          name: ssh-known-hosts
        - mountPath: /app/config/tls
          name: tls-certs
        - mountPath: /app/config/gpg/source
          name: gpg-keys
        - mountPath: /app/config/gpg/keys
          name: gpg-keyring
        - mountPath: /tmp
          name: tmp
        - mountPath: /app/config/reposerver/tls
          name: argocd-repo-server-tls
      serviceAccountName: argocd-applicationset-controller
      volumes:
      - configMap:
          name: argocd-ssh-known-hosts-cm
        name: ssh-known-hosts
      - configMap:
          name: argocd-tls-certs-cm
        name: tls-certs
      - configMap:
          name: argocd-gpg-keys-cm
        name: gpg-keys
      - emptyDir: {}
        name: gpg-keyring
      - emptyDir: {}
        name: tmp
      - name: argocd-repo-server-tls
        secret:
          items:
          - key: tls.crt
            path: tls.crt
          - key: tls.key
            path: tls.key
          - key: ca.crt
            path: ca.crt
          optional: true
          secretName: argocd-repo-server-tls
---
apiVersion: apps/v1
kind: Deployment
metadata:
  labels:
    app.kubernetes.io/component: dex-server
    app.kubernetes.io/name: argocd-dex-server
    app.kubernetes.io/part-of: argocd
  name: argocd-dex-server
spec:
  selector:
    matchLabels:
      app.kubernetes.io/name: argocd-dex-server
  template:
    metadata:
      labels:
        app.kubernetes.io/name: argocd-dex-server
    spec:
      affinity:
        podAntiAffinity:
          preferredDuringSchedulingIgnoredDuringExecution:
          - podAffinityTerm:
              labelSelector:
                matchLabels:
                  app.kubernetes.io/part-of: argocd
              topologyKey: kubernetes.io/hostname
            weight: 5
      containers:
      - command:
        - /shared/argocd-dex
        - rundex
        env:
        - name: ARGOCD_DEX_SERVER_DISABLE_TLS
          valueFrom:
            configMapKeyRef:
              key: dexserver.disable.tls
              name: argocd-cmd-params-cm
              optional: true
        image: ghcr.io/dexidp/dex:v2.37.0
        imagePullPolicy: Always
        name: dex
        ports:
        - containerPort: 5556
        - containerPort: 5557
        - containerPort: 5558
        securityContext:
          allowPrivilegeEscalation: false
          capabilities:
            drop:
            - ALL
          readOnlyRootFilesystem: true
          runAsNonRoot: true
          seccompProfile:
            type: RuntimeDefault
        volumeMounts:
        - mountPath: /shared
          name: static-files
        - mountPath: /tmp
          name: dexconfig
        - mountPath: /tls
          name: argocd-dex-server-tls
      initContainers:
      - command:
        - /bin/cp
        - -n
        - /usr/local/bin/argocd
        - /shared/argocd-dex
<<<<<<< HEAD
        image: quay.io/codefresh/argocd:latest
=======
        image: quay.io/argoproj/argocd:v2.8.1
>>>>>>> 356e33ac
        imagePullPolicy: Always
        name: copyutil
        securityContext:
          allowPrivilegeEscalation: false
          capabilities:
            drop:
            - ALL
          readOnlyRootFilesystem: true
          runAsNonRoot: true
          seccompProfile:
            type: RuntimeDefault
        volumeMounts:
        - mountPath: /shared
          name: static-files
        - mountPath: /tmp
          name: dexconfig
      serviceAccountName: argocd-dex-server
      volumes:
      - emptyDir: {}
        name: static-files
      - emptyDir: {}
        name: dexconfig
      - name: argocd-dex-server-tls
        secret:
          items:
          - key: tls.crt
            path: tls.crt
          - key: tls.key
            path: tls.key
          - key: ca.crt
            path: ca.crt
          optional: true
          secretName: argocd-dex-server-tls
---
apiVersion: apps/v1
kind: Deployment
metadata:
  labels:
<<<<<<< HEAD
=======
    app.kubernetes.io/component: notifications-controller
    app.kubernetes.io/name: argocd-notifications-controller
    app.kubernetes.io/part-of: argocd
  name: argocd-notifications-controller
spec:
  selector:
    matchLabels:
      app.kubernetes.io/name: argocd-notifications-controller
  strategy:
    type: Recreate
  template:
    metadata:
      labels:
        app.kubernetes.io/name: argocd-notifications-controller
    spec:
      containers:
      - args:
        - /usr/local/bin/argocd-notifications
        env:
        - name: ARGOCD_NOTIFICATIONS_CONTROLLER_LOGFORMAT
          valueFrom:
            configMapKeyRef:
              key: notificationscontroller.log.format
              name: argocd-cmd-params-cm
              optional: true
        - name: ARGOCD_NOTIFICATIONS_CONTROLLER_LOGLEVEL
          valueFrom:
            configMapKeyRef:
              key: notificationscontroller.log.level
              name: argocd-cmd-params-cm
              optional: true
        image: quay.io/argoproj/argocd:v2.8.1
        imagePullPolicy: Always
        livenessProbe:
          tcpSocket:
            port: 9001
        name: argocd-notifications-controller
        securityContext:
          allowPrivilegeEscalation: false
          capabilities:
            drop:
            - ALL
          readOnlyRootFilesystem: true
        volumeMounts:
        - mountPath: /app/config/tls
          name: tls-certs
        - mountPath: /app/config/reposerver/tls
          name: argocd-repo-server-tls
        workingDir: /app
      securityContext:
        runAsNonRoot: true
        seccompProfile:
          type: RuntimeDefault
      serviceAccountName: argocd-notifications-controller
      volumes:
      - configMap:
          name: argocd-tls-certs-cm
        name: tls-certs
      - name: argocd-repo-server-tls
        secret:
          items:
          - key: tls.crt
            path: tls.crt
          - key: tls.key
            path: tls.key
          - key: ca.crt
            path: ca.crt
          optional: true
          secretName: argocd-repo-server-tls
---
apiVersion: apps/v1
kind: Deployment
metadata:
  labels:
>>>>>>> 356e33ac
    app.kubernetes.io/component: redis
    app.kubernetes.io/name: argocd-redis
    app.kubernetes.io/part-of: argocd
  name: argocd-redis
spec:
  selector:
    matchLabels:
      app.kubernetes.io/name: argocd-redis
  template:
    metadata:
      labels:
        app.kubernetes.io/name: argocd-redis
    spec:
      affinity:
        podAntiAffinity:
          preferredDuringSchedulingIgnoredDuringExecution:
          - podAffinityTerm:
              labelSelector:
                matchLabels:
                  app.kubernetes.io/name: argocd-redis
              topologyKey: kubernetes.io/hostname
            weight: 100
          - podAffinityTerm:
              labelSelector:
                matchLabels:
                  app.kubernetes.io/part-of: argocd
              topologyKey: kubernetes.io/hostname
            weight: 5
      containers:
      - args:
        - --save
        - ""
        - --appendonly
        - "no"
<<<<<<< HEAD
        image: quay.io/codefresh/redis:7.0.11-alpine
=======
        image: redis:7.0.11-alpine
>>>>>>> 356e33ac
        imagePullPolicy: Always
        name: redis
        ports:
        - containerPort: 6379
        securityContext:
          allowPrivilegeEscalation: false
          capabilities:
            drop:
            - ALL
          readOnlyRootFilesystem: true
      securityContext:
        runAsNonRoot: true
        runAsUser: 999
        seccompProfile:
          type: RuntimeDefault
      serviceAccountName: argocd-redis
---
apiVersion: apps/v1
kind: Deployment
metadata:
  labels:
    app.kubernetes.io/component: repo-server
    app.kubernetes.io/name: argocd-repo-server
    app.kubernetes.io/part-of: argocd
  name: argocd-repo-server
spec:
  selector:
    matchLabels:
      app.kubernetes.io/name: argocd-repo-server
  template:
    metadata:
      labels:
        app.kubernetes.io/name: argocd-repo-server
    spec:
      affinity:
        podAntiAffinity:
          preferredDuringSchedulingIgnoredDuringExecution:
          - podAffinityTerm:
              labelSelector:
                matchLabels:
                  app.kubernetes.io/name: argocd-repo-server
              topologyKey: kubernetes.io/hostname
            weight: 100
          - podAffinityTerm:
              labelSelector:
                matchLabels:
                  app.kubernetes.io/part-of: argocd
              topologyKey: kubernetes.io/hostname
            weight: 5
      automountServiceAccountToken: false
      containers:
      - args:
        - /usr/local/bin/argocd-repo-server
        env:
        - name: ARGOCD_RECONCILIATION_TIMEOUT
          valueFrom:
            configMapKeyRef:
              key: timeout.reconciliation
              name: argocd-cm
              optional: true
        - name: ARGOCD_REPO_SERVER_LOGFORMAT
          valueFrom:
            configMapKeyRef:
              key: reposerver.log.format
              name: argocd-cmd-params-cm
              optional: true
        - name: ARGOCD_REPO_SERVER_LOGLEVEL
          valueFrom:
            configMapKeyRef:
              key: reposerver.log.level
              name: argocd-cmd-params-cm
              optional: true
        - name: ARGOCD_REPO_SERVER_PARALLELISM_LIMIT
          valueFrom:
            configMapKeyRef:
              key: reposerver.parallelism.limit
              name: argocd-cmd-params-cm
              optional: true
        - name: ARGOCD_REPO_SERVER_LISTEN_ADDRESS
          valueFrom:
            configMapKeyRef:
              key: reposerver.listen.address
              name: argocd-cmd-params-cm
              optional: true
        - name: ARGOCD_REPO_SERVER_LISTEN_METRICS_ADDRESS
          valueFrom:
            configMapKeyRef:
              key: reposerver.metrics.listen.address
              name: argocd-cmd-params-cm
              optional: true
        - name: ARGOCD_REPO_SERVER_DISABLE_TLS
          valueFrom:
            configMapKeyRef:
              key: reposerver.disable.tls
              name: argocd-cmd-params-cm
              optional: true
        - name: ARGOCD_TLS_MIN_VERSION
          valueFrom:
            configMapKeyRef:
              key: reposerver.tls.minversion
              name: argocd-cmd-params-cm
              optional: true
        - name: ARGOCD_TLS_MAX_VERSION
          valueFrom:
            configMapKeyRef:
              key: reposerver.tls.maxversion
              name: argocd-cmd-params-cm
              optional: true
        - name: ARGOCD_TLS_CIPHERS
          valueFrom:
            configMapKeyRef:
              key: reposerver.tls.ciphers
              name: argocd-cmd-params-cm
              optional: true
        - name: ARGOCD_REPO_CACHE_EXPIRATION
          valueFrom:
            configMapKeyRef:
              key: reposerver.repo.cache.expiration
              name: argocd-cmd-params-cm
              optional: true
        - name: REDIS_SERVER
          valueFrom:
            configMapKeyRef:
              key: redis.server
              name: argocd-cmd-params-cm
              optional: true
        - name: REDIS_COMPRESSION
          valueFrom:
            configMapKeyRef:
              key: redis.compression
              name: argocd-cmd-params-cm
              optional: true
        - name: REDISDB
          valueFrom:
            configMapKeyRef:
              key: redis.db
              name: argocd-cmd-params-cm
              optional: true
        - name: ARGOCD_DEFAULT_CACHE_EXPIRATION
          valueFrom:
            configMapKeyRef:
              key: reposerver.default.cache.expiration
              name: argocd-cmd-params-cm
              optional: true
        - name: ARGOCD_REPO_SERVER_OTLP_ADDRESS
          valueFrom:
            configMapKeyRef:
              key: otlp.address
              name: argocd-cmd-params-cm
              optional: true
        - name: ARGOCD_REPO_SERVER_MAX_COMBINED_DIRECTORY_MANIFESTS_SIZE
          valueFrom:
            configMapKeyRef:
              key: reposerver.max.combined.directory.manifests.size
              name: argocd-cmd-params-cm
              optional: true
        - name: ARGOCD_REPO_SERVER_PLUGIN_TAR_EXCLUSIONS
          valueFrom:
            configMapKeyRef:
              key: reposerver.plugin.tar.exclusions
              name: argocd-cmd-params-cm
              optional: true
        - name: ARGOCD_REPO_SERVER_ALLOW_OUT_OF_BOUNDS_SYMLINKS
          valueFrom:
            configMapKeyRef:
              key: reposerver.allow.oob.symlinks
              name: argocd-cmd-params-cm
              optional: true
        - name: ARGOCD_REPO_SERVER_STREAMED_MANIFEST_MAX_TAR_SIZE
          valueFrom:
            configMapKeyRef:
              key: reposerver.streamed.manifest.max.tar.size
              name: argocd-cmd-params-cm
              optional: true
        - name: ARGOCD_REPO_SERVER_STREAMED_MANIFEST_MAX_EXTRACTED_SIZE
          valueFrom:
            configMapKeyRef:
              key: reposerver.streamed.manifest.max.extracted.size
              name: argocd-cmd-params-cm
              optional: true
        - name: ARGOCD_GIT_MODULES_ENABLED
          valueFrom:
            configMapKeyRef:
              key: reposerver.enable.git.submodule
              name: argocd-cmd-params-cm
              optional: true
        - name: HELM_CACHE_HOME
          value: /helm-working-dir
        - name: HELM_CONFIG_HOME
          value: /helm-working-dir
        - name: HELM_DATA_HOME
          value: /helm-working-dir
<<<<<<< HEAD
        image: quay.io/codefresh/argocd:latest
=======
        image: quay.io/argoproj/argocd:v2.8.1
>>>>>>> 356e33ac
        imagePullPolicy: Always
        livenessProbe:
          failureThreshold: 3
          httpGet:
            path: /healthz?full=true
            port: 8084
          initialDelaySeconds: 30
          periodSeconds: 30
          timeoutSeconds: 5
        name: argocd-repo-server
        ports:
        - containerPort: 8081
        - containerPort: 8084
        readinessProbe:
          httpGet:
            path: /healthz
            port: 8084
          initialDelaySeconds: 5
          periodSeconds: 10
        securityContext:
          allowPrivilegeEscalation: false
          capabilities:
            drop:
            - ALL
          readOnlyRootFilesystem: true
          runAsNonRoot: true
          seccompProfile:
            type: RuntimeDefault
        volumeMounts:
        - mountPath: /app/config/ssh
          name: ssh-known-hosts
        - mountPath: /app/config/tls
          name: tls-certs
        - mountPath: /app/config/gpg/source
          name: gpg-keys
        - mountPath: /app/config/gpg/keys
          name: gpg-keyring
        - mountPath: /app/config/reposerver/tls
          name: argocd-repo-server-tls
        - mountPath: /tmp
          name: tmp
        - mountPath: /helm-working-dir
          name: helm-working-dir
        - mountPath: /home/argocd/cmp-server/plugins
          name: plugins
      initContainers:
      - command:
        - /bin/cp
        - -n
        - /usr/local/bin/argocd
        - /var/run/argocd/argocd-cmp-server
<<<<<<< HEAD
        image: quay.io/codefresh/argocd:latest
=======
        image: quay.io/argoproj/argocd:v2.8.1
>>>>>>> 356e33ac
        name: copyutil
        securityContext:
          allowPrivilegeEscalation: false
          capabilities:
            drop:
            - ALL
          readOnlyRootFilesystem: true
          runAsNonRoot: true
          seccompProfile:
            type: RuntimeDefault
        volumeMounts:
        - mountPath: /var/run/argocd
          name: var-files
      volumes:
      - configMap:
          name: argocd-ssh-known-hosts-cm
        name: ssh-known-hosts
      - configMap:
          name: argocd-tls-certs-cm
        name: tls-certs
      - configMap:
          name: argocd-gpg-keys-cm
        name: gpg-keys
      - emptyDir: {}
        name: gpg-keyring
      - emptyDir: {}
        name: tmp
      - emptyDir: {}
        name: helm-working-dir
      - name: argocd-repo-server-tls
        secret:
          items:
          - key: tls.crt
            path: tls.crt
          - key: tls.key
            path: tls.key
          - key: ca.crt
            path: ca.crt
          optional: true
          secretName: argocd-repo-server-tls
      - emptyDir: {}
        name: var-files
      - emptyDir: {}
        name: plugins
---
apiVersion: apps/v1
kind: Deployment
metadata:
  labels:
    app.kubernetes.io/component: server
    app.kubernetes.io/name: argocd-server
    app.kubernetes.io/part-of: argocd
  name: argocd-server
spec:
  selector:
    matchLabels:
      app.kubernetes.io/name: argocd-server
  template:
    metadata:
      labels:
        app.kubernetes.io/name: argocd-server
    spec:
      affinity:
        podAntiAffinity:
          preferredDuringSchedulingIgnoredDuringExecution:
          - podAffinityTerm:
              labelSelector:
                matchLabels:
                  app.kubernetes.io/name: argocd-server
              topologyKey: kubernetes.io/hostname
            weight: 100
          - podAffinityTerm:
              labelSelector:
                matchLabels:
                  app.kubernetes.io/part-of: argocd
              topologyKey: kubernetes.io/hostname
            weight: 5
      containers:
      - command:
        - argocd-server
        env:
        - name: ARGOCD_SERVER_INSECURE
          valueFrom:
            configMapKeyRef:
              key: server.insecure
              name: argocd-cmd-params-cm
              optional: true
        - name: ARGOCD_SERVER_BASEHREF
          valueFrom:
            configMapKeyRef:
              key: server.basehref
              name: argocd-cmd-params-cm
              optional: true
        - name: ARGOCD_SERVER_ROOTPATH
          valueFrom:
            configMapKeyRef:
              key: server.rootpath
              name: argocd-cmd-params-cm
              optional: true
        - name: ARGOCD_SERVER_LOGFORMAT
          valueFrom:
            configMapKeyRef:
              key: server.log.format
              name: argocd-cmd-params-cm
              optional: true
        - name: ARGOCD_SERVER_LOG_LEVEL
          valueFrom:
            configMapKeyRef:
              key: server.log.level
              name: argocd-cmd-params-cm
              optional: true
        - name: ARGOCD_SERVER_REPO_SERVER
          valueFrom:
            configMapKeyRef:
              key: repo.server
              name: argocd-cmd-params-cm
              optional: true
        - name: ARGOCD_SERVER_DEX_SERVER
          valueFrom:
            configMapKeyRef:
              key: server.dex.server
              name: argocd-cmd-params-cm
              optional: true
        - name: ARGOCD_SERVER_DISABLE_AUTH
          valueFrom:
            configMapKeyRef:
              key: server.disable.auth
              name: argocd-cmd-params-cm
              optional: true
        - name: ARGOCD_SERVER_ENABLE_GZIP
          valueFrom:
            configMapKeyRef:
              key: server.enable.gzip
              name: argocd-cmd-params-cm
              optional: true
        - name: ARGOCD_SERVER_REPO_SERVER_TIMEOUT_SECONDS
          valueFrom:
            configMapKeyRef:
              key: server.repo.server.timeout.seconds
              name: argocd-cmd-params-cm
              optional: true
        - name: ARGOCD_SERVER_X_FRAME_OPTIONS
          valueFrom:
            configMapKeyRef:
              key: server.x.frame.options
              name: argocd-cmd-params-cm
              optional: true
        - name: ARGOCD_SERVER_CONTENT_SECURITY_POLICY
          valueFrom:
            configMapKeyRef:
              key: server.content.security.policy
              name: argocd-cmd-params-cm
              optional: true
        - name: ARGOCD_SERVER_REPO_SERVER_PLAINTEXT
          valueFrom:
            configMapKeyRef:
              key: server.repo.server.plaintext
              name: argocd-cmd-params-cm
              optional: true
        - name: ARGOCD_SERVER_REPO_SERVER_STRICT_TLS
          valueFrom:
            configMapKeyRef:
              key: server.repo.server.strict.tls
              name: argocd-cmd-params-cm
              optional: true
        - name: ARGOCD_SERVER_DEX_SERVER_PLAINTEXT
          valueFrom:
            configMapKeyRef:
              key: server.dex.server.plaintext
              name: argocd-cmd-params-cm
              optional: true
        - name: ARGOCD_SERVER_DEX_SERVER_STRICT_TLS
          valueFrom:
            configMapKeyRef:
              key: server.dex.server.strict.tls
              name: argocd-cmd-params-cm
              optional: true
        - name: ARGOCD_TLS_MIN_VERSION
          valueFrom:
            configMapKeyRef:
              key: server.tls.minversion
              name: argocd-cmd-params-cm
              optional: true
        - name: ARGOCD_TLS_MAX_VERSION
          valueFrom:
            configMapKeyRef:
              key: server.tls.maxversion
              name: argocd-cmd-params-cm
              optional: true
        - name: ARGOCD_TLS_CIPHERS
          valueFrom:
            configMapKeyRef:
              key: server.tls.ciphers
              name: argocd-cmd-params-cm
              optional: true
        - name: ARGOCD_SERVER_CONNECTION_STATUS_CACHE_EXPIRATION
          valueFrom:
            configMapKeyRef:
              key: server.connection.status.cache.expiration
              name: argocd-cmd-params-cm
              optional: true
        - name: ARGOCD_SERVER_OIDC_CACHE_EXPIRATION
          valueFrom:
            configMapKeyRef:
              key: server.oidc.cache.expiration
              name: argocd-cmd-params-cm
              optional: true
        - name: ARGOCD_SERVER_LOGIN_ATTEMPTS_EXPIRATION
          valueFrom:
            configMapKeyRef:
              key: server.login.attempts.expiration
              name: argocd-cmd-params-cm
              optional: true
        - name: ARGOCD_SERVER_STATIC_ASSETS
          valueFrom:
            configMapKeyRef:
              key: server.staticassets
              name: argocd-cmd-params-cm
              optional: true
        - name: ARGOCD_APP_STATE_CACHE_EXPIRATION
          valueFrom:
            configMapKeyRef:
              key: server.app.state.cache.expiration
              name: argocd-cmd-params-cm
              optional: true
        - name: REDIS_SERVER
          valueFrom:
            configMapKeyRef:
              key: redis.server
              name: argocd-cmd-params-cm
              optional: true
        - name: REDIS_COMPRESSION
          valueFrom:
            configMapKeyRef:
              key: redis.compression
              name: argocd-cmd-params-cm
              optional: true
        - name: REDISDB
          valueFrom:
            configMapKeyRef:
              key: redis.db
              name: argocd-cmd-params-cm
              optional: true
        - name: ARGOCD_DEFAULT_CACHE_EXPIRATION
          valueFrom:
            configMapKeyRef:
              key: server.default.cache.expiration
              name: argocd-cmd-params-cm
              optional: true
        - name: ARGOCD_MAX_COOKIE_NUMBER
          valueFrom:
            configMapKeyRef:
              key: server.http.cookie.maxnumber
              name: argocd-cmd-params-cm
              optional: true
        - name: ARGOCD_SERVER_LISTEN_ADDRESS
          valueFrom:
            configMapKeyRef:
              key: server.listen.address
              name: argocd-cmd-params-cm
              optional: true
        - name: ARGOCD_SERVER_METRICS_LISTEN_ADDRESS
          valueFrom:
            configMapKeyRef:
              key: server.metrics.listen.address
              name: argocd-cmd-params-cm
              optional: true
        - name: ARGOCD_SERVER_OTLP_ADDRESS
          valueFrom:
            configMapKeyRef:
              key: otlp.address
              name: argocd-cmd-params-cm
              optional: true
        - name: ARGOCD_APPLICATION_NAMESPACES
          valueFrom:
            configMapKeyRef:
              key: application.namespaces
              name: argocd-cmd-params-cm
              optional: true
        - name: ARGOCD_SERVER_ENABLE_PROXY_EXTENSION
          valueFrom:
            configMapKeyRef:
              key: server.enable.proxy.extension
              name: argocd-cmd-params-cm
              optional: true
<<<<<<< HEAD
        image: quay.io/codefresh/argocd:latest
=======
        image: quay.io/argoproj/argocd:v2.8.1
>>>>>>> 356e33ac
        imagePullPolicy: Always
        livenessProbe:
          httpGet:
            path: /healthz?full=true
            port: 8080
          initialDelaySeconds: 3
          periodSeconds: 30
          timeoutSeconds: 5
        name: argocd-server
        ports:
        - containerPort: 8080
        - containerPort: 8083
        readinessProbe:
          httpGet:
            path: /healthz
            port: 8080
          initialDelaySeconds: 3
          periodSeconds: 30
        securityContext:
          allowPrivilegeEscalation: false
          capabilities:
            drop:
            - ALL
          readOnlyRootFilesystem: true
          runAsNonRoot: true
          seccompProfile:
            type: RuntimeDefault
        volumeMounts:
        - mountPath: /app/config/ssh
          name: ssh-known-hosts
        - mountPath: /app/config/tls
          name: tls-certs
        - mountPath: /app/config/server/tls
          name: argocd-repo-server-tls
        - mountPath: /app/config/dex/tls
          name: argocd-dex-server-tls
        - mountPath: /home/argocd
          name: plugins-home
        - mountPath: /tmp
          name: tmp
      serviceAccountName: argocd-server
      volumes:
      - emptyDir: {}
        name: plugins-home
      - emptyDir: {}
        name: tmp
      - configMap:
          name: argocd-ssh-known-hosts-cm
        name: ssh-known-hosts
      - configMap:
          name: argocd-tls-certs-cm
        name: tls-certs
      - name: argocd-repo-server-tls
        secret:
          items:
          - key: tls.crt
            path: tls.crt
          - key: tls.key
            path: tls.key
          - key: ca.crt
            path: ca.crt
          optional: true
          secretName: argocd-repo-server-tls
      - name: argocd-dex-server-tls
        secret:
          items:
          - key: tls.crt
            path: tls.crt
          - key: ca.crt
            path: ca.crt
          optional: true
          secretName: argocd-dex-server-tls
---
apiVersion: apps/v1
kind: StatefulSet
metadata:
  labels:
    app.kubernetes.io/component: application-controller
    app.kubernetes.io/name: argocd-application-controller
    app.kubernetes.io/part-of: argocd
  name: argocd-application-controller
spec:
  replicas: 1
  selector:
    matchLabels:
      app.kubernetes.io/name: argocd-application-controller
  serviceName: argocd-application-controller
  template:
    metadata:
      labels:
        app.kubernetes.io/name: argocd-application-controller
    spec:
      affinity:
        podAntiAffinity:
          preferredDuringSchedulingIgnoredDuringExecution:
          - podAffinityTerm:
              labelSelector:
                matchLabels:
                  app.kubernetes.io/name: argocd-application-controller
              topologyKey: kubernetes.io/hostname
            weight: 100
          - podAffinityTerm:
              labelSelector:
                matchLabels:
                  app.kubernetes.io/part-of: argocd
              topologyKey: kubernetes.io/hostname
            weight: 5
      containers:
      - args:
        - /usr/local/bin/argocd-application-controller
        env:
        - name: ARGOCD_CONTROLLER_REPLICAS
          value: "1"
        - name: ARGOCD_RECONCILIATION_TIMEOUT
          valueFrom:
            configMapKeyRef:
              key: timeout.reconciliation
              name: argocd-cm
              optional: true
        - name: ARGOCD_HARD_RECONCILIATION_TIMEOUT
          valueFrom:
            configMapKeyRef:
              key: timeout.hard.reconciliation
              name: argocd-cm
              optional: true
        - name: ARGOCD_APPLICATION_CONTROLLER_REPO_SERVER
          valueFrom:
            configMapKeyRef:
              key: repo.server
              name: argocd-cmd-params-cm
              optional: true
        - name: ARGOCD_APPLICATION_CONTROLLER_REPO_SERVER_TIMEOUT_SECONDS
          valueFrom:
            configMapKeyRef:
              key: controller.repo.server.timeout.seconds
              name: argocd-cmd-params-cm
              optional: true
        - name: ARGOCD_APPLICATION_CONTROLLER_STATUS_PROCESSORS
          valueFrom:
            configMapKeyRef:
              key: controller.status.processors
              name: argocd-cmd-params-cm
              optional: true
        - name: ARGOCD_APPLICATION_CONTROLLER_OPERATION_PROCESSORS
          valueFrom:
            configMapKeyRef:
              key: controller.operation.processors
              name: argocd-cmd-params-cm
              optional: true
        - name: ARGOCD_APPLICATION_CONTROLLER_LOGFORMAT
          valueFrom:
            configMapKeyRef:
              key: controller.log.format
              name: argocd-cmd-params-cm
              optional: true
        - name: ARGOCD_APPLICATION_CONTROLLER_LOGLEVEL
          valueFrom:
            configMapKeyRef:
              key: controller.log.level
              name: argocd-cmd-params-cm
              optional: true
        - name: ARGOCD_APPLICATION_CONTROLLER_METRICS_CACHE_EXPIRATION
          valueFrom:
            configMapKeyRef:
              key: controller.metrics.cache.expiration
              name: argocd-cmd-params-cm
              optional: true
        - name: ARGOCD_APPLICATION_CONTROLLER_SELF_HEAL_TIMEOUT_SECONDS
          valueFrom:
            configMapKeyRef:
              key: controller.self.heal.timeout.seconds
              name: argocd-cmd-params-cm
              optional: true
        - name: ARGOCD_APPLICATION_CONTROLLER_REPO_SERVER_PLAINTEXT
          valueFrom:
            configMapKeyRef:
              key: controller.repo.server.plaintext
              name: argocd-cmd-params-cm
              optional: true
        - name: ARGOCD_APPLICATION_CONTROLLER_REPO_SERVER_STRICT_TLS
          valueFrom:
            configMapKeyRef:
              key: controller.repo.server.strict.tls
              name: argocd-cmd-params-cm
              optional: true
        - name: ARGOCD_APPLICATION_CONTROLLER_PERSIST_RESOURCE_HEALTH
          valueFrom:
            configMapKeyRef:
              key: controller.resource.health.persist
              name: argocd-cmd-params-cm
              optional: true
        - name: ARGOCD_APP_STATE_CACHE_EXPIRATION
          valueFrom:
            configMapKeyRef:
              key: controller.app.state.cache.expiration
              name: argocd-cmd-params-cm
              optional: true
        - name: REDIS_SERVER
          valueFrom:
            configMapKeyRef:
              key: redis.server
              name: argocd-cmd-params-cm
              optional: true
        - name: REDIS_COMPRESSION
          valueFrom:
            configMapKeyRef:
              key: redis.compression
              name: argocd-cmd-params-cm
              optional: true
        - name: REDISDB
          valueFrom:
            configMapKeyRef:
              key: redis.db
              name: argocd-cmd-params-cm
              optional: true
        - name: ARGOCD_DEFAULT_CACHE_EXPIRATION
          valueFrom:
            configMapKeyRef:
              key: controller.default.cache.expiration
              name: argocd-cmd-params-cm
              optional: true
        - name: ARGOCD_APPLICATION_CONTROLLER_OTLP_ADDRESS
          valueFrom:
            configMapKeyRef:
              key: otlp.address
              name: argocd-cmd-params-cm
              optional: true
        - name: ARGOCD_APPLICATION_NAMESPACES
          valueFrom:
            configMapKeyRef:
              key: application.namespaces
              name: argocd-cmd-params-cm
              optional: true
        - name: ARGOCD_CONTROLLER_SHARDING_ALGORITHM
          valueFrom:
            configMapKeyRef:
              key: controller.sharding.algorithm
              name: argocd-cmd-params-cm
              optional: true
        - name: ARGOCD_APPLICATION_CONTROLLER_KUBECTL_PARALLELISM_LIMIT
          valueFrom:
            configMapKeyRef:
              key: controller.kubectl.parallelism.limit
              name: argocd-cmd-params-cm
              optional: true
<<<<<<< HEAD
        image: quay.io/codefresh/argocd:latest
=======
        image: quay.io/argoproj/argocd:v2.8.1
>>>>>>> 356e33ac
        imagePullPolicy: Always
        name: argocd-application-controller
        ports:
        - containerPort: 8082
        readinessProbe:
          httpGet:
            path: /healthz
            port: 8082
          initialDelaySeconds: 5
          periodSeconds: 10
        securityContext:
          allowPrivilegeEscalation: false
          capabilities:
            drop:
            - ALL
          readOnlyRootFilesystem: true
          runAsNonRoot: true
          seccompProfile:
            type: RuntimeDefault
        volumeMounts:
        - mountPath: /app/config/controller/tls
          name: argocd-repo-server-tls
        - mountPath: /home/argocd
          name: argocd-home
        workingDir: /home/argocd
      serviceAccountName: argocd-application-controller
      volumes:
      - emptyDir: {}
        name: argocd-home
      - name: argocd-repo-server-tls
        secret:
          items:
          - key: tls.crt
            path: tls.crt
          - key: tls.key
            path: tls.key
          - key: ca.crt
            path: ca.crt
          optional: true
          secretName: argocd-repo-server-tls
---
apiVersion: networking.k8s.io/v1
kind: NetworkPolicy
metadata:
  name: argocd-application-controller-network-policy
spec:
  ingress:
  - from:
    - namespaceSelector: {}
    ports:
    - port: 8082
  podSelector:
    matchLabels:
      app.kubernetes.io/name: argocd-application-controller
  policyTypes:
  - Ingress
---
apiVersion: networking.k8s.io/v1
kind: NetworkPolicy
metadata:
  name: argocd-applicationset-controller-network-policy
spec:
  ingress:
  - from:
    - namespaceSelector: {}
    ports:
    - port: 7000
      protocol: TCP
    - port: 8080
      protocol: TCP
  podSelector:
    matchLabels:
      app.kubernetes.io/name: argocd-applicationset-controller
  policyTypes:
  - Ingress
---
apiVersion: networking.k8s.io/v1
kind: NetworkPolicy
metadata:
  name: argocd-dex-server-network-policy
spec:
  ingress:
  - from:
    - podSelector:
        matchLabels:
          app.kubernetes.io/name: argocd-server
    ports:
    - port: 5556
      protocol: TCP
    - port: 5557
      protocol: TCP
  - from:
    - namespaceSelector: {}
    ports:
    - port: 5558
      protocol: TCP
  podSelector:
    matchLabels:
      app.kubernetes.io/name: argocd-dex-server
  policyTypes:
  - Ingress
---
apiVersion: networking.k8s.io/v1
kind: NetworkPolicy
metadata:
  name: argocd-redis-network-policy
spec:
  egress:
  - ports:
    - port: 53
      protocol: UDP
    - port: 53
      protocol: TCP
  ingress:
  - from:
    - podSelector:
        matchLabels:
          app.kubernetes.io/name: argocd-server
    - podSelector:
        matchLabels:
          app.kubernetes.io/name: argocd-repo-server
    - podSelector:
        matchLabels:
          app.kubernetes.io/name: argocd-application-controller
    ports:
    - port: 6379
      protocol: TCP
  podSelector:
    matchLabels:
      app.kubernetes.io/name: argocd-redis
  policyTypes:
  - Ingress
  - Egress
---
apiVersion: networking.k8s.io/v1
kind: NetworkPolicy
metadata:
  name: argocd-repo-server-network-policy
spec:
  ingress:
  - from:
    - podSelector:
        matchLabels:
          app.kubernetes.io/name: argocd-server
    - podSelector:
        matchLabels:
          app.kubernetes.io/name: argocd-application-controller
    - podSelector:
        matchLabels:
          app.kubernetes.io/name: argocd-notifications-controller
    - podSelector:
        matchLabels:
          app.kubernetes.io/name: argocd-applicationset-controller
    ports:
    - port: 8081
      protocol: TCP
  - from:
    - namespaceSelector: {}
    ports:
    - port: 8084
  podSelector:
    matchLabels:
      app.kubernetes.io/name: argocd-repo-server
  policyTypes:
  - Ingress
---
apiVersion: networking.k8s.io/v1
kind: NetworkPolicy
metadata:
  name: argocd-server-network-policy
spec:
  ingress:
  - {}
  podSelector:
    matchLabels:
      app.kubernetes.io/name: argocd-server
  policyTypes:
  - Ingress<|MERGE_RESOLUTION|>--- conflicted
+++ resolved
@@ -25,6 +25,15 @@
     app.kubernetes.io/name: argocd-dex-server
     app.kubernetes.io/part-of: argocd
   name: argocd-dex-server
+---
+apiVersion: v1
+kind: ServiceAccount
+metadata:
+  labels:
+    app.kubernetes.io/component: notifications-controller
+    app.kubernetes.io/name: argocd-notifications-controller
+    app.kubernetes.io/part-of: argocd
+  name: argocd-notifications-controller
 ---
 apiVersion: v1
 kind: ServiceAccount
@@ -181,6 +190,51 @@
 kind: Role
 metadata:
   labels:
+    app.kubernetes.io/component: notifications-controller
+    app.kubernetes.io/name: argocd-notifications-controller
+    app.kubernetes.io/part-of: argocd
+  name: argocd-notifications-controller
+rules:
+- apiGroups:
+  - argoproj.io
+  resources:
+  - applications
+  - appprojects
+  verbs:
+  - get
+  - list
+  - watch
+  - update
+  - patch
+- apiGroups:
+  - ""
+  resources:
+  - configmaps
+  - secrets
+  verbs:
+  - list
+  - watch
+- apiGroups:
+  - ""
+  resourceNames:
+  - argocd-notifications-cm
+  resources:
+  - configmaps
+  verbs:
+  - get
+- apiGroups:
+  - ""
+  resourceNames:
+  - argocd-notifications-secret
+  resources:
+  - secrets
+  verbs:
+  - get
+---
+apiVersion: rbac.authorization.k8s.io/v1
+kind: Role
+metadata:
+  labels:
     app.kubernetes.io/component: server
     app.kubernetes.io/name: argocd-server
     app.kubernetes.io/part-of: argocd
@@ -273,19 +327,6 @@
 kind: RoleBinding
 metadata:
   labels:
-<<<<<<< HEAD
-    app.kubernetes.io/component: redis
-    app.kubernetes.io/name: argocd-redis
-    app.kubernetes.io/part-of: argocd
-  name: argocd-redis
-roleRef:
-  apiGroup: rbac.authorization.k8s.io
-  kind: Role
-  name: argocd-redis
-subjects:
-- kind: ServiceAccount
-  name: argocd-redis
-=======
     app.kubernetes.io/component: notifications-controller
     app.kubernetes.io/name: argocd-notifications-controller
     app.kubernetes.io/part-of: argocd
@@ -297,7 +338,6 @@
 subjects:
 - kind: ServiceAccount
   name: argocd-notifications-controller
->>>>>>> 356e33ac
 ---
 apiVersion: rbac.authorization.k8s.io/v1
 kind: RoleBinding
@@ -338,6 +378,15 @@
     app.kubernetes.io/name: argocd-gpg-keys-cm
     app.kubernetes.io/part-of: argocd
   name: argocd-gpg-keys-cm
+---
+apiVersion: v1
+kind: ConfigMap
+metadata:
+  labels:
+    app.kubernetes.io/component: notifications-controller
+    app.kubernetes.io/name: argocd-notifications-controller
+    app.kubernetes.io/part-of: argocd
+  name: argocd-notifications-cm
 ---
 apiVersion: v1
 kind: ConfigMap
@@ -384,6 +433,16 @@
 kind: Secret
 metadata:
   labels:
+    app.kubernetes.io/component: notifications-controller
+    app.kubernetes.io/name: argocd-notifications-controller
+    app.kubernetes.io/part-of: argocd
+  name: argocd-notifications-secret
+type: Opaque
+---
+apiVersion: v1
+kind: Secret
+metadata:
+  labels:
     app.kubernetes.io/name: argocd-secret
     app.kubernetes.io/part-of: argocd
   name: argocd-secret
@@ -456,6 +515,23 @@
 kind: Service
 metadata:
   labels:
+    app.kubernetes.io/component: notifications-controller
+    app.kubernetes.io/name: argocd-notifications-controller-metrics
+    app.kubernetes.io/part-of: argocd
+  name: argocd-notifications-controller-metrics
+spec:
+  ports:
+  - name: metrics
+    port: 9001
+    protocol: TCP
+    targetPort: 9001
+  selector:
+    app.kubernetes.io/name: argocd-notifications-controller
+---
+apiVersion: v1
+kind: Service
+metadata:
+  labels:
     app.kubernetes.io/component: redis
     app.kubernetes.io/name: argocd-redis
     app.kubernetes.io/part-of: argocd
@@ -545,9 +621,8 @@
         app.kubernetes.io/name: argocd-applicationset-controller
     spec:
       containers:
-      - command:
-        - entrypoint.sh
-        - applicationset-controller
+      - args:
+        - /usr/local/bin/argocd-applicationset-controller
         env:
         - name: NAMESPACE
           valueFrom:
@@ -613,9 +688,6 @@
               key: applicationsetcontroller.enable.progressive.syncs
               name: argocd-cmd-params-cm
               optional: true
-<<<<<<< HEAD
-        image: quay.io/codefresh/applicationset:latest
-=======
         - name: ARGOCD_APPLICATIONSET_CONTROLLER_ENABLE_NEW_GIT_FILE_GLOBBING
           valueFrom:
             configMapKeyRef:
@@ -665,7 +737,6 @@
               name: argocd-cmd-params-cm
               optional: true
         image: quay.io/argoproj/argocd:v2.8.1
->>>>>>> 356e33ac
         imagePullPolicy: Always
         name: argocd-applicationset-controller
         ports:
@@ -673,6 +744,15 @@
           name: webhook
         - containerPort: 8080
           name: metrics
+        securityContext:
+          allowPrivilegeEscalation: false
+          capabilities:
+            drop:
+            - ALL
+          readOnlyRootFilesystem: true
+          runAsNonRoot: true
+          seccompProfile:
+            type: RuntimeDefault
         volumeMounts:
         - mountPath: /app/config/ssh
           name: ssh-known-hosts
@@ -779,11 +859,7 @@
         - -n
         - /usr/local/bin/argocd
         - /shared/argocd-dex
-<<<<<<< HEAD
-        image: quay.io/codefresh/argocd:latest
-=======
         image: quay.io/argoproj/argocd:v2.8.1
->>>>>>> 356e33ac
         imagePullPolicy: Always
         name: copyutil
         securityContext:
@@ -822,8 +898,6 @@
 kind: Deployment
 metadata:
   labels:
-<<<<<<< HEAD
-=======
     app.kubernetes.io/component: notifications-controller
     app.kubernetes.io/name: argocd-notifications-controller
     app.kubernetes.io/part-of: argocd
@@ -898,7 +972,6 @@
 kind: Deployment
 metadata:
   labels:
->>>>>>> 356e33ac
     app.kubernetes.io/component: redis
     app.kubernetes.io/name: argocd-redis
     app.kubernetes.io/part-of: argocd
@@ -933,11 +1006,7 @@
         - ""
         - --appendonly
         - "no"
-<<<<<<< HEAD
-        image: quay.io/codefresh/redis:7.0.11-alpine
-=======
         image: redis:7.0.11-alpine
->>>>>>> 356e33ac
         imagePullPolicy: Always
         name: redis
         ports:
@@ -1130,11 +1199,7 @@
           value: /helm-working-dir
         - name: HELM_DATA_HOME
           value: /helm-working-dir
-<<<<<<< HEAD
-        image: quay.io/codefresh/argocd:latest
-=======
         image: quay.io/argoproj/argocd:v2.8.1
->>>>>>> 356e33ac
         imagePullPolicy: Always
         livenessProbe:
           failureThreshold: 3
@@ -1186,11 +1251,7 @@
         - -n
         - /usr/local/bin/argocd
         - /var/run/argocd/argocd-cmp-server
-<<<<<<< HEAD
-        image: quay.io/codefresh/argocd:latest
-=======
         image: quay.io/argoproj/argocd:v2.8.1
->>>>>>> 356e33ac
         name: copyutil
         securityContext:
           allowPrivilegeEscalation: false
@@ -1204,6 +1265,7 @@
         volumeMounts:
         - mountPath: /var/run/argocd
           name: var-files
+      serviceAccountName: argocd-repo-server
       volumes:
       - configMap:
           name: argocd-ssh-known-hosts-cm
@@ -1269,8 +1331,8 @@
               topologyKey: kubernetes.io/hostname
             weight: 5
       containers:
-      - command:
-        - argocd-server
+      - args:
+        - /usr/local/bin/argocd-server
         env:
         - name: ARGOCD_SERVER_INSECURE
           valueFrom:
@@ -1476,11 +1538,7 @@
               key: server.enable.proxy.extension
               name: argocd-cmd-params-cm
               optional: true
-<<<<<<< HEAD
-        image: quay.io/codefresh/argocd:latest
-=======
         image: quay.io/argoproj/argocd:v2.8.1
->>>>>>> 356e33ac
         imagePullPolicy: Always
         livenessProbe:
           httpGet:
@@ -1726,11 +1784,7 @@
               key: controller.kubectl.parallelism.limit
               name: argocd-cmd-params-cm
               optional: true
-<<<<<<< HEAD
-        image: quay.io/codefresh/argocd:latest
-=======
         image: quay.io/argoproj/argocd:v2.8.1
->>>>>>> 356e33ac
         imagePullPolicy: Always
         name: argocd-application-controller
         ports:
@@ -1836,6 +1890,27 @@
 apiVersion: networking.k8s.io/v1
 kind: NetworkPolicy
 metadata:
+  labels:
+    app.kubernetes.io/component: notifications-controller
+    app.kubernetes.io/name: argocd-notifications-controller
+    app.kubernetes.io/part-of: argocd
+  name: argocd-notifications-controller-network-policy
+spec:
+  ingress:
+  - from:
+    - namespaceSelector: {}
+    ports:
+    - port: 9001
+      protocol: TCP
+  podSelector:
+    matchLabels:
+      app.kubernetes.io/name: argocd-notifications-controller
+  policyTypes:
+  - Ingress
+---
+apiVersion: networking.k8s.io/v1
+kind: NetworkPolicy
+metadata:
   name: argocd-redis-network-policy
 spec:
   egress:
