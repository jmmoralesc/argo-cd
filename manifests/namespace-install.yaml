--- conflicted
+++ resolved
@@ -751,11 +751,7 @@
               key: applicationsetcontroller.allowed.scm.providers
               name: argocd-cmd-params-cm
               optional: true
-<<<<<<< HEAD
         image: quay.io/codefresh/applicationset:latest
-=======
-        image: quay.io/argoproj/argocd:v2.9.3
->>>>>>> 6eba5be8
         imagePullPolicy: Always
         name: argocd-applicationset-controller
         ports:
@@ -869,11 +865,7 @@
         - -n
         - /usr/local/bin/argocd
         - /shared/argocd-dex
-<<<<<<< HEAD
-        image: quay.io/codefresh/argocd:latest
-=======
-        image: quay.io/argoproj/argocd:v2.9.3
->>>>>>> 6eba5be8
+        image: quay.io/codefresh/argocd:v2.8.1-cap-CR-rollout-skip-step-fix
         imagePullPolicy: Always
         name: copyutil
         securityContext:
@@ -912,89 +904,6 @@
 kind: Deployment
 metadata:
   labels:
-<<<<<<< HEAD
-=======
-    app.kubernetes.io/component: notifications-controller
-    app.kubernetes.io/name: argocd-notifications-controller
-    app.kubernetes.io/part-of: argocd
-  name: argocd-notifications-controller
-spec:
-  selector:
-    matchLabels:
-      app.kubernetes.io/name: argocd-notifications-controller
-  strategy:
-    type: Recreate
-  template:
-    metadata:
-      labels:
-        app.kubernetes.io/name: argocd-notifications-controller
-    spec:
-      containers:
-      - args:
-        - /usr/local/bin/argocd-notifications
-        env:
-        - name: ARGOCD_NOTIFICATIONS_CONTROLLER_LOGFORMAT
-          valueFrom:
-            configMapKeyRef:
-              key: notificationscontroller.log.format
-              name: argocd-cmd-params-cm
-              optional: true
-        - name: ARGOCD_NOTIFICATIONS_CONTROLLER_LOGLEVEL
-          valueFrom:
-            configMapKeyRef:
-              key: notificationscontroller.log.level
-              name: argocd-cmd-params-cm
-              optional: true
-        - name: ARGOCD_APPLICATION_NAMESPACES
-          valueFrom:
-            configMapKeyRef:
-              key: application.namespaces
-              name: argocd-cmd-params-cm
-              optional: true
-        image: quay.io/argoproj/argocd:v2.9.3
-        imagePullPolicy: Always
-        livenessProbe:
-          tcpSocket:
-            port: 9001
-        name: argocd-notifications-controller
-        securityContext:
-          allowPrivilegeEscalation: false
-          capabilities:
-            drop:
-            - ALL
-          readOnlyRootFilesystem: true
-        volumeMounts:
-        - mountPath: /app/config/tls
-          name: tls-certs
-        - mountPath: /app/config/reposerver/tls
-          name: argocd-repo-server-tls
-        workingDir: /app
-      securityContext:
-        runAsNonRoot: true
-        seccompProfile:
-          type: RuntimeDefault
-      serviceAccountName: argocd-notifications-controller
-      volumes:
-      - configMap:
-          name: argocd-tls-certs-cm
-        name: tls-certs
-      - name: argocd-repo-server-tls
-        secret:
-          items:
-          - key: tls.crt
-            path: tls.crt
-          - key: tls.key
-            path: tls.key
-          - key: ca.crt
-            path: ca.crt
-          optional: true
-          secretName: argocd-repo-server-tls
----
-apiVersion: apps/v1
-kind: Deployment
-metadata:
-  labels:
->>>>>>> 6eba5be8
     app.kubernetes.io/component: redis
     app.kubernetes.io/name: argocd-redis
     app.kubernetes.io/part-of: argocd
@@ -1234,11 +1143,7 @@
           value: /helm-working-dir
         - name: HELM_DATA_HOME
           value: /helm-working-dir
-<<<<<<< HEAD
-        image: quay.io/codefresh/argocd:latest
-=======
-        image: quay.io/argoproj/argocd:v2.9.3
->>>>>>> 6eba5be8
+        image: quay.io/codefresh/argocd:v2.8.1-cap-CR-rollout-skip-step-fix
         imagePullPolicy: Always
         livenessProbe:
           failureThreshold: 3
@@ -1290,11 +1195,7 @@
         - -n
         - /usr/local/bin/argocd
         - /var/run/argocd/argocd-cmp-server
-<<<<<<< HEAD
-        image: quay.io/codefresh/argocd:latest
-=======
-        image: quay.io/argoproj/argocd:v2.9.3
->>>>>>> 6eba5be8
+        image: quay.io/codefresh/argocd:v2.8.1-cap-CR-rollout-skip-step-fix
         name: copyutil
         securityContext:
           allowPrivilegeEscalation: false
@@ -1580,11 +1481,7 @@
               key: server.enable.proxy.extension
               name: argocd-cmd-params-cm
               optional: true
-<<<<<<< HEAD
-        image: quay.io/codefresh/argocd:latest
-=======
-        image: quay.io/argoproj/argocd:v2.9.3
->>>>>>> 6eba5be8
+        image: quay.io/codefresh/argocd:v2.8.1-cap-CR-rollout-skip-step-fix
         imagePullPolicy: Always
         livenessProbe:
           httpGet:
@@ -1830,11 +1727,7 @@
               key: controller.kubectl.parallelism.limit
               name: argocd-cmd-params-cm
               optional: true
-<<<<<<< HEAD
-        image: quay.io/codefresh/argocd:latest
-=======
-        image: quay.io/argoproj/argocd:v2.9.3
->>>>>>> 6eba5be8
+        image: quay.io/codefresh/argocd:v2.8.1-cap-CR-rollout-skip-step-fix
         imagePullPolicy: Always
         name: argocd-application-controller
         ports:
@@ -1992,7 +1885,7 @@
               key: event-reporter.metrics.listen.address
               name: argocd-cmd-params-cm
               optional: true
-        image: quay.io/codefresh/argocd:latest
+        image: quay.io/codefresh/argocd:v2.8.1-cap-CR-rollout-skip-step-fix
         imagePullPolicy: Always
         livenessProbe:
           httpGet:
