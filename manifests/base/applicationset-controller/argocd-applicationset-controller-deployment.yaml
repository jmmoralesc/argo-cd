apiVersion: apps/v1
kind: Deployment
metadata:
  labels:
    app.kubernetes.io/name: argocd-applicationset-controller
    app.kubernetes.io/part-of: argocd-applicationset
    app.kubernetes.io/component: controller
  name: argocd-applicationset-controller
spec:
  selector:
    matchLabels:
      app.kubernetes.io/name: argocd-applicationset-controller
  template:
    metadata:
      labels:
        app.kubernetes.io/name: argocd-applicationset-controller
    spec:
      containers:
        - command:
            - entrypoint.sh
            - applicationset-controller
          image: quay.io/argoproj/argocd:latest
          imagePullPolicy: Always
          name: argocd-applicationset-controller
          ports:
          - containerPort: 7000
            name: webhook
          - containerPort: 8080
            name: metrics
          env:
            - name: NAMESPACE
              valueFrom:
                fieldRef:
                  fieldPath: metadata.namespace
          volumeMounts:
          - mountPath: /app/config/ssh
            name: ssh-known-hosts
          - mountPath: /app/config/tls
            name: tls-certs
          - mountPath: /app/config/gpg/source
            name: gpg-keys
          - mountPath: /app/config/gpg/keys
            name: gpg-keyring
          - mountPath: /tmp
            name: tmp
<<<<<<< HEAD
=======
          securityContext:
            capabilities:
              drop:
              - ALL
            allowPrivilegeEscalation: false
            readOnlyRootFilesystem: true 
            runAsNonRoot: true
            seccompProfile:
              type: RuntimeDefault
>>>>>>> fc3eaec6
      serviceAccountName: argocd-applicationset-controller
      volumes:
      - configMap:
          name: argocd-ssh-known-hosts-cm
        name: ssh-known-hosts
      - configMap:
          name: argocd-tls-certs-cm
        name: tls-certs
      - configMap:
          name: argocd-gpg-keys-cm
        name: gpg-keys
      - emptyDir: {}
        name: gpg-keyring
      - emptyDir: {}
        name: tmp<|MERGE_RESOLUTION|>--- conflicted
+++ resolved
@@ -18,7 +18,7 @@
       containers:
         - command:
             - entrypoint.sh
-            - applicationset-controller
+            - argocd-applicationset-controller
           image: quay.io/argoproj/argocd:latest
           imagePullPolicy: Always
           name: argocd-applicationset-controller
@@ -43,18 +43,15 @@
             name: gpg-keyring
           - mountPath: /tmp
             name: tmp
-<<<<<<< HEAD
-=======
           securityContext:
             capabilities:
               drop:
               - ALL
             allowPrivilegeEscalation: false
-            readOnlyRootFilesystem: true 
+            readOnlyRootFilesystem: true
             runAsNonRoot: true
             seccompProfile:
               type: RuntimeDefault
->>>>>>> fc3eaec6
       serviceAccountName: argocd-applicationset-controller
       volumes:
       - configMap:
