apiVersion: apps/v1
kind: StatefulSet
metadata:
  labels:
    app.kubernetes.io/name: argocd-application-controller
    app.kubernetes.io/part-of: argocd
    app.kubernetes.io/component: application-controller
  name: argocd-application-controller
spec:
  selector:
    matchLabels:
      app.kubernetes.io/name: argocd-application-controller
  serviceName: argocd-application-controller
  replicas: 1
  template:
    metadata:
      labels:
        app.kubernetes.io/name: argocd-application-controller
    spec:
      containers:
      - args:
        - /usr/local/bin/argocd-application-controller
        env:
        - name: ARGOCD_CONTROLLER_REPLICAS
          value: "1"
        - name: ARGOCD_RECONCILIATION_TIMEOUT
          valueFrom:
            configMapKeyRef:
              name: argocd-cm
              key: timeout.reconciliation
              optional: true
        - name: ARGOCD_HARD_RECONCILIATION_TIMEOUT
          valueFrom:
            configMapKeyRef:
              name: argocd-cm
              key: timeout.hard.reconciliation
              optional: true
        - name: ARGOCD_APPLICATION_CONTROLLER_REPO_SERVER
          valueFrom:
              configMapKeyRef:
                name: argocd-cmd-params-cm
                key: repo.server
                optional: true
        - name: ARGOCD_APPLICATION_CONTROLLER_REPO_SERVER_TIMEOUT_SECONDS
          valueFrom:
              configMapKeyRef:
                name: argocd-cmd-params-cm
                key: controller.repo.server.timeout.seconds
                optional: true
        - name: ARGOCD_APPLICATION_CONTROLLER_STATUS_PROCESSORS
          valueFrom:
              configMapKeyRef:
                name: argocd-cmd-params-cm
                key: controller.status.processors
                optional: true
        - name: ARGOCD_APPLICATION_CONTROLLER_OPERATION_PROCESSORS
          valueFrom:
            configMapKeyRef:
              name: argocd-cmd-params-cm
              key: controller.operation.processors
              optional: true
        - name: ARGOCD_APPLICATION_CONTROLLER_LOGFORMAT
          valueFrom:
            configMapKeyRef:
              name: argocd-cmd-params-cm
              key: controller.log.format
              optional: true
        - name: ARGOCD_APPLICATION_CONTROLLER_LOGLEVEL
          valueFrom:
            configMapKeyRef:
              name: argocd-cmd-params-cm
              key: controller.log.level
              optional: true
        - name: ARGOCD_APPLICATION_CONTROLLER_METRICS_CACHE_EXPIRATION
          valueFrom:
            configMapKeyRef:
              name: argocd-cmd-params-cm
              key: controller.metrics.cache.expiration
              optional: true
        - name: ARGOCD_APPLICATION_CONTROLLER_SELF_HEAL_TIMEOUT_SECONDS
          valueFrom:
              configMapKeyRef:
                name: argocd-cmd-params-cm
                key: controller.self.heal.timeout.seconds
                optional: true
        - name: ARGOCD_APPLICATION_CONTROLLER_REPO_SERVER_PLAINTEXT
          valueFrom:
              configMapKeyRef:
                name: argocd-cmd-params-cm
                key: controller.repo.server.plaintext
                optional: true
        - name: ARGOCD_APPLICATION_CONTROLLER_REPO_SERVER_STRICT_TLS
          valueFrom:
              configMapKeyRef:
                name: argocd-cmd-params-cm
                key: controller.repo.server.strict.tls
                optional: true
        - name: ARGOCD_APPLICATION_CONTROLLER_PERSIST_RESOURCE_HEALTH
          valueFrom:
            configMapKeyRef:
              name: argocd-cmd-params-cm
              key: controller.resource.health.persist
              optional: true
        - name: ARGOCD_APP_STATE_CACHE_EXPIRATION
          valueFrom:
              configMapKeyRef:
                name: argocd-cmd-params-cm
                key: controller.app.state.cache.expiration
                optional: true
        - name: REDIS_SERVER
          valueFrom:
              configMapKeyRef:
                name: argocd-cmd-params-cm
                key: redis.server
                optional: true
        - name: REDIS_COMPRESSION
          valueFrom:
            configMapKeyRef:
              name: argocd-cmd-params-cm
              key: redis.compression
              optional: true
        - name: REDISDB
          valueFrom:
              configMapKeyRef:
                name: argocd-cmd-params-cm
                key: redis.db
                optional: true
        - name: ARGOCD_DEFAULT_CACHE_EXPIRATION
          valueFrom:
              configMapKeyRef:
                name: argocd-cmd-params-cm
                key: controller.default.cache.expiration
                optional: true
<<<<<<< HEAD
        - name: ARGOCD_APPLICATION_CONTROLLER_KUBECTL_PARALLELISM_LIMIT
          valueFrom:
              configMapKeyRef:
                name: argocd-cmd-params-cm
                key: controller.kubectl.parallelism.limit
=======
        - name: ARGOCD_APPLICATION_CONTROLLER_OTLP_ADDRESS
          valueFrom:
              configMapKeyRef:
                name: argocd-cmd-params-cm
                key: otlp.address
                optional: true
        - name: ARGOCD_APPLICATION_NAMESPACES
          valueFrom:
              configMapKeyRef:
                name: argocd-cmd-params-cm
                key: application.namespaces
>>>>>>> 90a75566
                optional: true
        image: quay.io/argoproj/argocd:latest
        imagePullPolicy: Always
        name: argocd-application-controller
        ports:
        - containerPort: 8082
        readinessProbe:
          httpGet:
            path: /healthz
            port: 8082
          initialDelaySeconds: 5
          periodSeconds: 10
        securityContext:
          runAsNonRoot: true
          readOnlyRootFilesystem: true
          allowPrivilegeEscalation: false
          capabilities:
            drop:
            - ALL
          seccompProfile:
            type: RuntimeDefault
        workingDir: /home/argocd
        volumeMounts:
        - name: argocd-repo-server-tls
          mountPath: /app/config/controller/tls
        - name: argocd-home
          mountPath: /home/argocd
      serviceAccountName: argocd-application-controller
      affinity:
        podAntiAffinity:
          preferredDuringSchedulingIgnoredDuringExecution:
          - weight: 100
            podAffinityTerm:
              labelSelector:
                matchLabels:
                  app.kubernetes.io/name: argocd-application-controller
              topologyKey: kubernetes.io/hostname
          - weight: 5
            podAffinityTerm:
              labelSelector:
                matchLabels:
                  app.kubernetes.io/part-of: argocd
              topologyKey: kubernetes.io/hostname
      volumes:
      - emptyDir: {}
        name: argocd-home
      - name: argocd-repo-server-tls
        secret:
          secretName: argocd-repo-server-tls
          optional: true
          items:
          - key: tls.crt
            path: tls.crt
          - key: tls.key
            path: tls.key
          - key: ca.crt
            path: ca.crt<|MERGE_RESOLUTION|>--- conflicted
+++ resolved
@@ -131,25 +131,23 @@
                 name: argocd-cmd-params-cm
                 key: controller.default.cache.expiration
                 optional: true
-<<<<<<< HEAD
+        - name: ARGOCD_APPLICATION_CONTROLLER_OTLP_ADDRESS
+          valueFrom:
+              configMapKeyRef:
+                name: argocd-cmd-params-cm
+                key: otlp.address
+                optional: true
+        - name: ARGOCD_APPLICATION_NAMESPACES
+          valueFrom:
+              configMapKeyRef:
+                name: argocd-cmd-params-cm
+                key: application.namespaces
+                optional: true
         - name: ARGOCD_APPLICATION_CONTROLLER_KUBECTL_PARALLELISM_LIMIT
           valueFrom:
               configMapKeyRef:
                 name: argocd-cmd-params-cm
                 key: controller.kubectl.parallelism.limit
-=======
-        - name: ARGOCD_APPLICATION_CONTROLLER_OTLP_ADDRESS
-          valueFrom:
-              configMapKeyRef:
-                name: argocd-cmd-params-cm
-                key: otlp.address
-                optional: true
-        - name: ARGOCD_APPLICATION_NAMESPACES
-          valueFrom:
-              configMapKeyRef:
-                name: argocd-cmd-params-cm
-                key: application.namespaces
->>>>>>> 90a75566
                 optional: true
         image: quay.io/argoproj/argocd:latest
         imagePullPolicy: Always
