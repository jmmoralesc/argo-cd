--- conflicted
+++ resolved
@@ -202,15 +202,12 @@
                 name: argocd-cmd-params-cm
                 key: otlp.address
                 optional: true
-<<<<<<< HEAD
-=======
         - name: ARGOCD_APPLICATION_NAMESPACES
           valueFrom:
               configMapKeyRef:
                 name: argocd-cmd-params-cm
                 key: application.namespaces
                 optional: true
->>>>>>> fc3eaec6
         volumeMounts:
         - name: ssh-known-hosts
           mountPath: /app/config/ssh
