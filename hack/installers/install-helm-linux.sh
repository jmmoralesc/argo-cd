#!/bin/bash
set -eux -o pipefail

<<<<<<< HEAD
. $(dirname $0)/../tool-versions.sh

[ -e $DOWNLOADS/helm.tar.gz ] || curl -sLf --retry 3 -o $DOWNLOADS/helm.tar.gz https://get.helm.sh/helm-v${helm3_version}-linux-amd64.tar.gz
=======
[ -e $DOWNLOADS/helm.tar.gz ] || curl -sLf --retry 3 -o $DOWNLOADS/helm.tar.gz https://get.helm.sh/helm-v3.2.0-linux-$ARCHITECTURE.tar.gz
>>>>>>> 00f99edf
mkdir -p /tmp/helm && tar -C /tmp/helm -xf $DOWNLOADS/helm.tar.gz
cp /tmp/helm/linux-$ARCHITECTURE/helm $BIN/helm
helm version --client<|MERGE_RESOLUTION|>--- conflicted
+++ resolved
@@ -1,13 +1,7 @@
 #!/bin/bash
 set -eux -o pipefail
 
-<<<<<<< HEAD
-. $(dirname $0)/../tool-versions.sh
-
-[ -e $DOWNLOADS/helm.tar.gz ] || curl -sLf --retry 3 -o $DOWNLOADS/helm.tar.gz https://get.helm.sh/helm-v${helm3_version}-linux-amd64.tar.gz
-=======
 [ -e $DOWNLOADS/helm.tar.gz ] || curl -sLf --retry 3 -o $DOWNLOADS/helm.tar.gz https://get.helm.sh/helm-v3.2.0-linux-$ARCHITECTURE.tar.gz
->>>>>>> 00f99edf
 mkdir -p /tmp/helm && tar -C /tmp/helm -xf $DOWNLOADS/helm.tar.gz
 cp /tmp/helm/linux-$ARCHITECTURE/helm $BIN/helm
 helm version --client