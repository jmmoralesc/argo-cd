#!/bin/bash
set -eux -o pipefail

<<<<<<< HEAD
. $(dirname $0)/../tool-versions.sh

[ -e $DOWNLOADS/ks.tar.gz ] || curl -sLf --retry 3 -o $DOWNLOADS/ks.tar.gz https://github.com/ksonnet/ksonnet/releases/download/v${ksonnet_version}/ks_${ksonnet_version}_linux_amd64.tar.gz
tar -C /tmp -xf $DOWNLOADS/ks.tar.gz
cp /tmp/ks_0.13.1_linux_amd64/ks $BIN/ks
=======
KSONNET_VERSION=0.13.1
case $ARCHITECTURE in
  arm|arm64)
    set +o pipefail
    go get -u github.com/ksonnet/ksonnet || true
    set -o pipefail
    cd $GOPATH/src/github.com/ksonnet/ksonnet && git checkout tags/v$KSONNET_VERSION
    cd $GOPATH/src/github.com/ksonnet/ksonnet && make install
    mv $GOPATH/bin/ks $BIN/ks
    ;;
  *)
    [ -e $DOWNLOADS/ks.tar.gz ] || curl -sLf --retry 3 -o $DOWNLOADS/ks.tar.gz https://github.com/ksonnet/ksonnet/releases/download/v${KSONNET_VERSION}/ks_${KSONNET_VERSION}_linux_${ARCHITECTURE}.tar.gz
    tar -C /tmp -xf $DOWNLOADS/ks.tar.gz
    cp /tmp/ks_${KSONNET_VERSION}_linux_${ARCHITECTURE}/ks $BIN/ks
    ;;
esac

>>>>>>> 00f99edf
chmod +x $BIN/ks
ks version<|MERGE_RESOLUTION|>--- conflicted
+++ resolved
@@ -1,13 +1,6 @@
 #!/bin/bash
 set -eux -o pipefail
 
-<<<<<<< HEAD
-. $(dirname $0)/../tool-versions.sh
-
-[ -e $DOWNLOADS/ks.tar.gz ] || curl -sLf --retry 3 -o $DOWNLOADS/ks.tar.gz https://github.com/ksonnet/ksonnet/releases/download/v${ksonnet_version}/ks_${ksonnet_version}_linux_amd64.tar.gz
-tar -C /tmp -xf $DOWNLOADS/ks.tar.gz
-cp /tmp/ks_0.13.1_linux_amd64/ks $BIN/ks
-=======
 KSONNET_VERSION=0.13.1
 case $ARCHITECTURE in
   arm|arm64)
@@ -25,6 +18,5 @@
     ;;
 esac
 
->>>>>>> 00f99edf
 chmod +x $BIN/ks
 ks version