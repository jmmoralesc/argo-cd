--- conflicted
+++ resolved
@@ -121,11 +121,7 @@
     /usr/bin/find "${SWAGGER_ROOT}" -name '*.swagger.json' -delete
 }
 
-<<<<<<< HEAD
-collect_swagger server 25
-=======
 collect_swagger server 26
->>>>>>> d55ac4fe
 clean_swagger server
 clean_swagger reposerver
 clean_swagger controller