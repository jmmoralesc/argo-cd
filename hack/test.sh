--- conflicted
+++ resolved
@@ -29,8 +29,4 @@
 
 trap 'report' EXIT
 
-<<<<<<< HEAD
-go test -p 8 -failfast $* 2>&1 | tee $TEST_RESULTS/test.out
-=======
-go test $TEST_FLAGS -failfast $* 2>&1 | tee $TEST_RESULTS/test.out
->>>>>>> 27141ff0
+go test $TEST_FLAGS -failfast $* 2>&1 | tee $TEST_RESULTS/test.out