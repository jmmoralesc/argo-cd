--- conflicted
+++ resolved
@@ -185,13 +185,10 @@
 	EnvLogFormat = "ARGOCD_LOG_FORMAT"
 	// EnvLogLevel log level that is defined by `--loglevel` option
 	EnvLogLevel = "ARGOCD_LOG_LEVEL"
-<<<<<<< HEAD
+	// EnvMaxCookieNumber max number of chunks a cookie can be broken into
+	EnvMaxCookieNumber = "ARGOCD_MAX_COOKIE_NUMBER"
 	// EnvPluginSockFilePath allows to override the pluginSockFilePath for repo server and cmp server
 	EnvPluginSockFilePath = "ARGOCD_PLUGINSOCKFILEPATH"
-=======
-	// EnvMaxCookieNumber max number of chunks a cookie can be broken into
-	EnvMaxCookieNumber = "ARGOCD_MAX_COOKIE_NUMBER"
->>>>>>> 7a6b2ffe
 )
 
 const (
