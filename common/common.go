--- conflicted
+++ resolved
@@ -23,14 +23,10 @@
 const (
 	ArgoCDConfigMapName              = "argocd-cm"
 	ArgoCDSecretName                 = "argocd-secret"
-<<<<<<< HEAD
 	ArgoCDRBACConfigMapName          = "argocd-rbac-cm"
 	ArgoCDRBACConfigMapLabelSelector = "argocd.argoproj.io/cm-type=rbac"
-=======
 	ArgoCDNotificationsConfigMapName = "argocd-notifications-cm"
 	ArgoCDNotificationsSecretName    = "argocd-notifications-secret"
-	ArgoCDRBACConfigMapName          = "argocd-rbac-cm"
->>>>>>> 752bc5f8
 	// Contains SSH known hosts data for connecting repositories. Will get mounted as volume to pods
 	ArgoCDKnownHostsConfigMapName = "argocd-ssh-known-hosts-cm"
 	// Contains TLS certificate data for connecting repositories. Will get mounted as volume to pods
@@ -311,15 +307,6 @@
 	GRPCKeepAliveTime = 2 * GRPCKeepAliveEnforcementMinimum
 )
 
-<<<<<<< HEAD
-// Security log levels
-const (
-	SecurityField    = "security"
-	SecurityCritical = "4"
-	SecurityHigh     = "3"
-	SecurityMedium   = "2"
-	SecurityLow      = "1"
-=======
 // Security severity logging
 const (
 	SecurityField     = "security"
@@ -329,5 +316,4 @@
 	SecurityHigh      = 3 // Indicates likely malicious events but one that had no side effects or was blocked (i.e. out of bounds symlinks in repos)
 	SecurityMedium    = 2 // Could indicate malicious events, but has a high likelihood of being user/system error (i.e. access denied)
 	SecurityLow       = 1 // Unexceptional entries (i.e. successful access logs)
->>>>>>> 752bc5f8
 )